# Command-line interface / Commands

You've already learned how to use the command-line interface to do some
things. This chapter documents all the available commands.

To get help from the command-line, simply call `composer` or `composer list`
to see the complete list of commands, then `--help` combined with any of those
can give you more information.

## Global Options

The following options are available with every command:

* **--verbose (-v):** Increase verbosity of messages.
* **--help (-h):** Display help information.
* **--quiet (-q):** Do not output any message.
* **--no-interaction (-n):** Do not ask any interactive question.
* **--working-dir (-d):** If specified, use the given directory as working directory.
* **--profile:** Display timing and memory usage information
* **--ansi:** Force ANSI output.
* **--no-ansi:** Disable ANSI output.
* **--version (-V):** Display this application version.

## Process Exit Codes

* **0:** OK
* **1:** Generic/unknown error code
* **2:** Dependency solving error code

## init

In the [Libraries](02-libraries.md) chapter we looked at how to create a
`composer.json` by hand. There is also an `init` command available that makes
it a bit easier to do this.

When you run the command it will interactively ask you to fill in the fields,
while using some smart defaults.

```sh
php composer.phar init
```

### Options

* **--name:** Name of the package.
* **--description:** Description of the package.
* **--author:** Author name of the package.
* **--homepage:** Homepage of the package.
* **--require:** Package to require with a version constraint. Should be
  in format `foo/bar:1.0.0`.
* **--require-dev:** Development requirements, see **--require**.
* **--stability (-s):** Value for the `minimum-stability` field.

## install

The `install` command reads the `composer.json` file from the current
directory, resolves the dependencies, and installs them into `vendor`.

```sh
php composer.phar install
```

If there is a `composer.lock` file in the current directory, it will use the
exact versions from there instead of resolving them. This ensures that
everyone using the library will get the same versions of the dependencies.

If there is no `composer.lock` file, composer will create one after dependency
resolution.

### Options

* **--prefer-source:** There are two ways of downloading a package: `source`
  and `dist`. For stable versions composer will use the `dist` by default.
  The `source` is a version control repository. If `--prefer-source` is
  enabled, composer will install from `source` if there is one. This is
  useful if you want to make a bugfix to a project and get a local git
  clone of the dependency directly.
* **--prefer-dist:** Reverse of `--prefer-source`, composer will install
  from `dist` if possible. This can speed up installs substantially on build
  servers and other use cases where you typically do not run updates of the
  vendors. It is also a way to circumvent problems with git if you do not
  have a proper setup.
* **--dry-run:** If you want to run through an installation without actually
  installing a package, you can use `--dry-run`. This will simulate the
  installation and show you what would happen.
* **--dev:** Install packages listed in `require-dev` (this is the default behavior).
* **--no-dev:** Skip installing packages listed in `require-dev`.
* **--no-scripts:** Skips execution of scripts defined in `composer.json`.
* **--no-plugins:** Disables plugins.
* **--no-progress:** Removes the progress display that can mess with some
  terminals or scripts which don't handle backspace characters.
* **--optimize-autoloader (-o):** Convert PSR-0/4 autoloading to classmap to get a faster
  autoloader. This is recommended especially for production, but can take
  a bit of time to run so it is currently not done by default.

## update

In order to get the latest versions of the dependencies and to update the
`composer.lock` file, you should use the `update` command.

```sh
php composer.phar update
```

This will resolve all dependencies of the project and write the exact versions
into `composer.lock`.

If you just want to update a few packages and not all, you can list them as such:

```sh
php composer.phar update vendor/package vendor/package2
```

You can also use wildcards to update a bunch of packages at once:

```sh
php composer.phar update vendor/*
```

### Options

* **--prefer-source:** Install packages from `source` when available.
* **--prefer-dist:** Install packages from `dist` when available.
* **--dry-run:** Simulate the command without actually doing anything.
* **--dev:** Install packages listed in `require-dev` (this is the default behavior).
* **--no-dev:** Skip installing packages listed in `require-dev`.
* **--no-scripts:** Skips execution of scripts defined in `composer.json`.
* **--no-plugins:** Disables plugins.
* **--no-progress:** Removes the progress display that can mess with some
  terminals or scripts which don't handle backspace characters.
* **--optimize-autoloader (-o):** Convert PSR-0/4 autoloading to classmap to get a faster
  autoloader. This is recommended especially for production, but can take
  a bit of time to run so it is currently not done by default.
* **--lock:** Only updates the lock file hash to suppress warning about the
  lock file being out of date.
* **--with-dependencies** Add also all dependencies of whitelisted packages to the whitelist.
  So all packages with their dependencies are updated recursively.

## require

The `require` command adds new packages to the `composer.json` file from
the current directory. If no file exists one will be created on the fly.

```sh
php composer.phar require
```

After adding/changing the requirements, the modified requirements will be
installed or updated.

If you do not want to choose requirements interactively, you can just pass them
to the command.

```sh
php composer.phar require vendor/package:2.* vendor/package2:dev-master
```

### Options

* **--prefer-source:** Install packages from `source` when available.
* **--prefer-dist:** Install packages from `dist` when available.
* **--dev:** Add packages to `require-dev`.
* **--no-update:** Disables the automatic update of the dependencies.
* **--no-progress:** Removes the progress display that can mess with some
  terminals or scripts which don't handle backspace characters.
* **--update-no-dev** Run the dependency update with the --no-dev option.
* **--update-with-dependencies** Also update dependencies of the newly
  required packages.

## remove

The `remove` command removes packages from the `composer.json` file from
the current directory.

```sh
php composer.phar remove vendor/package vendor/package2
```

After removing the requirements, the modified requirements will be
uninstalled.

### Options
* **--dev:** Remove packages from `require-dev`.
* **--no-update:** Disables the automatic update of the dependencies.
* **--no-progress:** Removes the progress display that can mess with some
  terminals or scripts which don't handle backspace characters.
* **--update-no-dev** Run the dependency update with the --no-dev option.
* **--update-with-dependencies** Also update dependencies of the removed packages.

## global

The global command allows you to run other commands like `install`, `require`
or `update` as if you were running them from the [COMPOSER_HOME](#composer-home)
directory.

This can be used to install CLI utilities globally and if you add
`$COMPOSER_HOME/vendor/bin` to your `$PATH` environment variable. Here is an
example:

```sh
php composer.phar global require fabpot/php-cs-fixer:dev-master
```

Now the `php-cs-fixer` binary is available globally (assuming you adjusted
your PATH). If you wish to update the binary later on you can just run a
global update:

```sh
php composer.phar global update
```

## search

The search command allows you to search through the current project's package
repositories. Usually this will be just packagist. You simply pass it the
terms you want to search for.

```sh
php composer.phar search monolog
```

You can also search for more than one term by passing multiple arguments.

### Options

* **--only-name (-N):** Search only in name.

## show

To list all of the available packages, you can use the `show` command.

```sh
php composer.phar show
```

If you want to see the details of a certain package, you can pass the package
name.

```sh
php composer.phar show monolog/monolog

name     : monolog/monolog
versions : master-dev, 1.0.2, 1.0.1, 1.0.0, 1.0.0-RC1
type     : library
names    : monolog/monolog
source   : [git] http://github.com/Seldaek/monolog.git 3d4e60d0cbc4b888fe5ad223d77964428b1978da
dist     : [zip] http://github.com/Seldaek/monolog/zipball/3d4e60d0cbc4b888fe5ad223d77964428b1978da 3d4e60d0cbc4b888fe5ad223d77964428b1978da
license  : MIT

autoload
psr-0
Monolog : src/

requires
php >=5.3.0
```

You can even pass the package version, which will tell you the details of that
specific version.

```sh
php composer.phar show monolog/monolog 1.0.2
```

### Options

* **--installed (-i):** List the packages that are installed.
* **--platform (-p):** List only platform packages (php & extensions).
* **--self (-s):** List the root package info.

## browse / home

The `browse` (aliased to `home`) opens a package's repository URL or homepage
in your browser.

### Options

* **--homepage (-H):** Open the homepage instead of the repository URL.

## depends

The `depends` command tells you which other packages depend on a certain
package. You can specify which link types (`require`, `require-dev`)
should be included in the listing. By default both are used.

```sh
php composer.phar depends --link-type=require monolog/monolog

nrk/monolog-fluent
poc/poc
propel/propel
symfony/monolog-bridge
symfony/symfony
```

### Options

* **--link-type:** The link types to match on, can be specified multiple
  times.

## validate

You should always run the `validate` command before you commit your
`composer.json` file, and before you tag a release. It will check if your
`composer.json` is valid.

```sh
php composer.phar validate
```

### Options

* **--no-check-all:** Wether or not composer do a complete validation.

## status

If you often need to modify the code of your dependencies and they are
installed from source, the `status` command allows you to check if you have
local changes in any of them.

```sh
php composer.phar status
```

With the `--verbose` option you get some more information about what was
changed:

```sh
php composer.phar status -v

You have changes in the following dependencies:
vendor/seld/jsonlint:
    M README.mdown
```

## self-update

To update composer itself to the latest version, just run the `self-update`
command. It will replace your `composer.phar` with the latest version.

```sh
php composer.phar self-update
```

If you would like to instead update to a specific release simply specify it:

```sh
php composer.phar self-update 1.0.0-alpha7
```

If you have installed composer for your entire system (see [global installation](00-intro.md#globally)),
you may have to run the command with `root` privileges

```sh
sudo composer self-update
```

### Options

* **--rollback (-r):** Rollback to the last version you had installed.
* **--clean-backups:** Delete old backups during an update. This makes the current version of composer the only backup available after the update.

## config

The `config` command allows you to edit some basic composer settings in either
the local composer.json file or the global config.json file.

```sh
php composer.phar config --list
```

### Usage

`config [options] [setting-key] [setting-value1] ... [setting-valueN]`

`setting-key` is a configuration option name and `setting-value1` is a
configuration value.  For settings that can take an array of values (like
`github-protocols`), more than one setting-value arguments are allowed.

See the [config schema section](04-schema.md#config) for valid configuration
options.

### Options

* **--global (-g):** Operate on the global config file located at
`$COMPOSER_HOME/config.json` by default.  Without this option, this command
affects the local composer.json file or a file specified by `--file`.
* **--editor (-e):** Open the local composer.json file using in a text editor as
defined by the `EDITOR` env variable.  With the `--global` option, this opens
the global config file.
* **--unset:** Remove the configuration element named by `setting-key`.
* **--list (-l):** Show the list of current config variables.  With the `--global`
 option this lists the global configuration only.
* **--file="..." (-f):** Operate on a specific file instead of composer.json. Note
 that this cannot be used in conjunction with the `--global` option.

### Modifying Repositories

In addition to modifying the config section, the `config` command also supports making
changes to the repositories section by using it the following way:

```sh
php composer.phar config repositories.foo vcs http://github.com/foo/bar
```

## create-project

You can use Composer to create new projects from an existing package. This is
the equivalent of doing a git clone/svn checkout followed by a composer install
of the vendors.

There are several applications for this:

1. You can deploy application packages.
2. You can check out any package and start developing on patches for example.
3. Projects with multiple developers can use this feature to bootstrap the
   initial application for development.

To create a new project using composer you can use the "create-project" command.
Pass it a package name, and the directory to create the project in. You can also
provide a version as third argument, otherwise the latest version is used.

If the directory does not currently exist, it will be created during installation.

```sh
php composer.phar create-project doctrine/orm path 2.2.*
```

It is also possible to run the command without params in a directory with an
existing `composer.json` file to bootstrap a project.

By default the command checks for the packages on packagist.org.

### Options

* **--repository-url:** Provide a custom repository to search for the package,
  which will be used instead of packagist. Can be either an HTTP URL pointing
  to a `composer` repository, or a path to a local `packages.json` file.
* **--stability (-s):** Minimum stability of package. Defaults to `stable`.
* **--prefer-source:** Install packages from `source` when available.
* **--prefer-dist:** Install packages from `dist` when available.
* **--dev:** Install packages listed in `require-dev`.
* **--no-install:** Disables installation of the vendors.
* **--no-plugins:** Disables plugins.
* **--no-scripts:** Disables the execution of the scripts defined in the root
  package.
* **--no-progress:** Removes the progress display that can mess with some
  terminals or scripts which don't handle backspace characters.
* **--keep-vcs:** Skip the deletion of the VCS metadata for the created
  project. This is mostly useful if you run the command in non-interactive
  mode.

## dump-autoload

If you need to update the autoloader because of new classes in a classmap
package for example, you can use "dump-autoload" to do that without having to
go through an install or update.

Additionally, it can dump an optimized autoloader that converts PSR-0/4 packages
into classmap ones for performance reasons. In large applications with many
classes, the autoloader can take up a substantial portion of every request's
time. Using classmaps for everything is less convenient in development, but
using this option you can still use PSR-0/4 for convenience and classmaps for
performance.

### Options

* **--optimize (-o):** Convert PSR-0/4 autoloading to classmap to get a faster
  autoloader. This is recommended especially for production, but can take
  a bit of time to run so it is currently not done by default.
* **--no-dev:** Disables autoload-dev rules.

## licenses

Lists the name, version and license of every package installed. Use
`--format=json` to get machine readable output.

## run-script

To run [scripts](articles/scripts.md) manually you can use this command,
just give it the script name and optionally --no-dev to disable the dev mode.

## diagnose

If you think you found a bug, or something is behaving strangely, you might
want to run the `diagnose` command to perform automated checks for many common
problems.

```sh
php composer.phar diagnose
```

## archive

This command is used to generate a zip/tar archive for a given package in a
given version. It can also be used to archive your entire project without
excluded/ignored files.

```sh
php composer.phar archive vendor/package 2.0.21 --format=zip
```

### Options

* **--format (-f):** Format of the resulting archive: tar or zip (default:
  "tar")
* **--dir:** Write the archive to this directory (default: ".")

## help

To get more information about a certain command, just use `help`.

```sh
php composer.phar help install
```

## Environment variables

You can set a number of environment variables that override certain settings.
Whenever possible it is recommended to specify these settings in the `config`
section of `composer.json` instead. It is worth noting that the env vars will
always take precedence over the values specified in `composer.json`.

### COMPOSER

By setting the `COMPOSER` env variable it is possible to set the filename of
`composer.json` to something else.

For example:

```sh
COMPOSER=composer-other.json php composer.phar install
```

### COMPOSER_ROOT_VERSION

By setting this var you can specify the version of the root package, if it can
not be guessed from VCS info and is not present in `composer.json`.

### COMPOSER_VENDOR_DIR

By setting this var you can make composer install the dependencies into a
directory other than `vendor`.

### COMPOSER_BIN_DIR

By setting this option you can change the `bin` ([Vendor Binaries](articles/vendor-binaries.md))
directory to something other than `vendor/bin`.

### http_proxy or HTTP_PROXY

If you are using composer from behind an HTTP proxy, you can use the standard
`http_proxy` or `HTTP_PROXY` env vars. Simply set it to the URL of your proxy.
Many operating systems already set this variable for you.

Using `http_proxy` (lowercased) or even defining both might be preferable since
some tools like git or curl will only use the lower-cased `http_proxy` version.
Alternatively you can also define the git proxy using
`git config --global http.proxy <proxy url>`.

### no_proxy

If you are behind a proxy and would like to disable it for certain domains, you
can use the `no_proxy` env var. Simply set it to a comma separated list of
domains the proxy should *not* be used for.

The env var accepts domains, IP addresses, and IP address blocks in CIDR
notation. You can restrict the filter to a particular port (e.g. `:80`). You
can also set it to `*` to ignore the proxy for all HTTP requests.

### HTTP_PROXY_REQUEST_FULLURI

If you use a proxy but it does not support the request_fulluri flag, then you
should set this env var to `false` or `0` to prevent composer from setting the
request_fulluri option.

### HTTPS_PROXY_REQUEST_FULLURI

If you use a proxy but it does not support the request_fulluri flag for HTTPS
requests, then you should set this env var to `false` or `0` to prevent composer
from setting the request_fulluri option.

### COMPOSER_HOME

The `COMPOSER_HOME` var allows you to change the composer home directory. This
is a hidden, global (per-user on the machine) directory that is shared between
all projects.

<<<<<<< HEAD
By default it points to `C:\Users\<user>\AppData\Roaming\Composer` on Windows
and `/Users/<user>/.composer` on OSX. On *nix systems that follow the [XDG Base
Directory Specifications](http://standards.freedesktop.org/basedir-spec/basedir-spec-latest.html),
it points to `$XDG_CONFIG_HOME/composer`. On other *nix systems, it points to
`/home/<user>/.composer`.
=======
By default it points to `/home/<user>/.composer` on \*nix,
`/Users/<user>/.composer` on OSX and
`C:\Users\<user>\AppData\Roaming\Composer` on Windows.
>>>>>>> 4bdd7adc

#### COMPOSER_HOME/config.json

You may put a `config.json` file into the location which `COMPOSER_HOME` points
to. Composer will merge this configuration with your project's `composer.json`
when you run the `install` and `update` commands.

This file allows you to set [configuration](04-schema.md#config) and
[repositories](05-repositories.md) for the user's projects.

In case global configuration matches _local_ configuration, the _local_
configuration in the project's `composer.json` always wins.

### COMPOSER_CACHE_DIR

The `COMPOSER_CACHE_DIR` var allows you to change the composer cache directory,
which is also configurable via the [`cache-dir`](04-schema.md#config) option.

By default it points to $COMPOSER_HOME/cache on \*nix and OSX, and
`C:\Users\<user>\AppData\Local\Composer` (or `%LOCALAPPDATA%/Composer`) on Windows.

### COMPOSER_PROCESS_TIMEOUT

This env var controls the time composer waits for commands (such as git
commands) to finish executing. The default value is 300 seconds (5 minutes).

### COMPOSER_DISCARD_CHANGES

This env var controls the discard-changes [config option](04-schema.md#config).

### COMPOSER_NO_INTERACTION

If set to 1, this env var will make composer behave as if you passed the
`--no-interaction` flag to every command. This can be set on build boxes/CI.

&larr; [Libraries](02-libraries.md)  |  [Schema](04-schema.md) &rarr;<|MERGE_RESOLUTION|>--- conflicted
+++ resolved
@@ -586,17 +586,11 @@
 is a hidden, global (per-user on the machine) directory that is shared between
 all projects.
 
-<<<<<<< HEAD
 By default it points to `C:\Users\<user>\AppData\Roaming\Composer` on Windows
 and `/Users/<user>/.composer` on OSX. On *nix systems that follow the [XDG Base
 Directory Specifications](http://standards.freedesktop.org/basedir-spec/basedir-spec-latest.html),
 it points to `$XDG_CONFIG_HOME/composer`. On other *nix systems, it points to
 `/home/<user>/.composer`.
-=======
-By default it points to `/home/<user>/.composer` on \*nix,
-`/Users/<user>/.composer` on OSX and
-`C:\Users\<user>\AppData\Roaming\Composer` on Windows.
->>>>>>> 4bdd7adc
 
 #### COMPOSER_HOME/config.json
 
