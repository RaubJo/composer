<?php

/*
 * This file is part of Composer.
 *
 * (c) Nils Adermann <naderman@naderman.de>
 *     Jordi Boggiano <j.boggiano@seld.be>
 *
 * For the full copyright and license information, please view the LICENSE
 * file that was distributed with this source code.
 */

namespace Composer\Test\Downloader;

use Composer\Downloader\FileDownloader;
use Composer\Util\Filesystem;

class FileDownloaderTest extends \PHPUnit_Framework_TestCase
{
    protected function getDownloader($io = null, $config = null, $rfs = null, $filesystem = null)
    {
        $io = $io ?: $this->getMock('Composer\IO\IOInterface');
        $config = $config ?: $this->getMock('Composer\Config');
        $rfs = $rfs ?: $this->getMockBuilder('Composer\Util\RemoteFilesystem')->disableOriginalConstructor()->getMock();

<<<<<<< HEAD
        return new FileDownloader($io, $config, null, null, $rfs);
=======
        return new FileDownloader($io, $config, null, $rfs, $filesystem);
>>>>>>> 72919e04
    }

    /**
     * @expectedException \InvalidArgumentException
     */
    public function testDownloadForPackageWithoutDistReference()
    {
        $packageMock = $this->getMock('Composer\Package\PackageInterface');
        $packageMock->expects($this->once())
            ->method('getDistUrl')
            ->will($this->returnValue(null))
        ;

        $downloader = $this->getDownloader();
        $downloader->download($packageMock, '/path');
    }

    public function testDownloadToExistingFile()
    {
        $packageMock = $this->getMock('Composer\Package\PackageInterface');
        $packageMock->expects($this->once())
            ->method('getDistUrl')
            ->will($this->returnValue('url'))
        ;

        $path = tempnam(sys_get_temp_dir(), 'c');

        $downloader = $this->getDownloader();
        try {
            $downloader->download($packageMock, $path);
            $this->fail();
        } catch (\Exception $e) {
            if (is_dir($path)) {
                $fs = new Filesystem();
                $fs->removeDirectory($path);
            } elseif (is_file($path)) {
                unlink($path);
            }
            $this->assertInstanceOf('RuntimeException', $e);
            $this->assertContains('exists and is not a directory', $e->getMessage());
        }
    }

    public function testGetFileName()
    {
        $packageMock = $this->getMock('Composer\Package\PackageInterface');
        $packageMock->expects($this->once())
            ->method('getDistUrl')
            ->will($this->returnValue('http://example.com/script.js'))
        ;

        $downloader = $this->getDownloader();
        $method = new \ReflectionMethod($downloader, 'getFileName');
        $method->setAccessible(true);

        $this->assertEquals('/path/script.js', $method->invoke($downloader, $packageMock, '/path'));
    }

    public function testDownloadButFileIsUnsaved()
    {
        $packageMock = $this->getMock('Composer\Package\PackageInterface');
        $packageMock->expects($this->any())
            ->method('getDistUrl')
            ->will($this->returnValue('http://example.com/script.js'))
        ;

        do {
            $path = sys_get_temp_dir().'/'.md5(time().mt_rand());
        } while (file_exists($path));

        $ioMock = $this->getMock('Composer\IO\IOInterface');
        $ioMock->expects($this->any())
            ->method('write')
            ->will($this->returnCallback(function($messages, $newline = true) use ($path) {
                if (is_file($path.'/script.js')) {
                    unlink($path.'/script.js');
                }

                return $messages;
            }))
        ;

        $downloader = $this->getDownloader($ioMock);
        try {
            $downloader->download($packageMock, $path);
            $this->fail();
        } catch (\Exception $e) {
            if (is_dir($path)) {
                $fs = new Filesystem();
                $fs->removeDirectory($path);
            } elseif (is_file($path)) {
                unlink($path);
            }

            $this->assertInstanceOf('UnexpectedValueException', $e);
            $this->assertContains('could not be saved to', $e->getMessage());
        }
    }

    public function testDownloadFileWithInvalidChecksum()
    {
        $packageMock = $this->getMock('Composer\Package\PackageInterface');
        $packageMock->expects($this->any())
            ->method('getDistUrl')
            ->will($this->returnValue('http://example.com/script.js'))
        ;
        $packageMock->expects($this->any())
            ->method('getDistSha1Checksum')
            ->will($this->returnValue('invalid'))
        ;
        $filesystem = $this->getMock('Composer\Util\Filesystem');

        do {
            $path = sys_get_temp_dir().'/'.md5(time().mt_rand());
        } while (file_exists($path));

        $downloader = $this->getDownloader(null, null, null, $filesystem);

        // make sure the file expected to be downloaded is on disk already
        mkdir($path, 0777, true);
        touch($path.'/script.js');

        try {
            $downloader->download($packageMock, $path);
            $this->fail();
        } catch (\Exception $e) {
            if (is_dir($path)) {
                $fs = new Filesystem();
                $fs->removeDirectory($path);
            } elseif (is_file($path)) {
                unlink($path);
            }

            $this->assertInstanceOf('UnexpectedValueException', $e);
            $this->assertContains('checksum verification', $e->getMessage());
        }
    }
}<|MERGE_RESOLUTION|>--- conflicted
+++ resolved
@@ -23,11 +23,7 @@
         $config = $config ?: $this->getMock('Composer\Config');
         $rfs = $rfs ?: $this->getMockBuilder('Composer\Util\RemoteFilesystem')->disableOriginalConstructor()->getMock();
 
-<<<<<<< HEAD
-        return new FileDownloader($io, $config, null, null, $rfs);
-=======
-        return new FileDownloader($io, $config, null, $rfs, $filesystem);
->>>>>>> 72919e04
+        return new FileDownloader($io, $config, null, null, $rfs, $filesystem);
     }
 
     /**
