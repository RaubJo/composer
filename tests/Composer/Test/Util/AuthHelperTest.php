--- conflicted
+++ resolved
@@ -472,14 +472,7 @@
         $this->authHelper->storeAuth($origin, $storeAuth);
     }
 
-<<<<<<< HEAD
     public function testStoreAuthWithPromptInvalidAnswer(): void
-=======
-    /**
-     * @return void
-     */
-    public function testStoreAuthWithPromptInvalidAnswer()
->>>>>>> 1cdc43d9
     {
         self::expectException('RuntimeException');
 
@@ -519,12 +512,9 @@
         $this->authHelper->storeAuth($origin, $storeAuth);
     }
 
-    /**
-     * @return void
-     */
-    public function testPromptAuthIfNeededGitLabNoAuthChange()
-    {
-        $this->setExpectedException('Composer\Downloader\TransportException');
+    public function testPromptAuthIfNeededGitLabNoAuthChange(): void
+    {
+        self::expectException('Composer\Downloader\TransportException');
 
         $origin = 'gitlab.com';
 
