--- conflicted
+++ resolved
@@ -61,7 +61,6 @@
 
     protected function execute(InputInterface $input, OutputInterface $output)
     {
-<<<<<<< HEAD
         $config = Factory::createConfig();
 
         if($config->get('disable-tls') === true || $input->getOption('disable-tls')) {
@@ -71,11 +70,8 @@
         }
         $remoteFilesystem = Factory::createRemoteFilesystem($this->getIO(), $config);
 
-=======
-        $baseUrl = (extension_loaded('openssl') ? 'https' : 'http') . '://' . self::HOMEPAGE;
-        $config = Factory::createConfig();
-        $remoteFilesystem = new RemoteFilesystem($this->getIO(), $config);
->>>>>>> 27ce5ec3
+        //$baseUrl = (extension_loaded('openssl') ? 'https' : 'http') . '://' . self::HOMEPAGE;
+
         $cacheDir = $config->get('cache-dir');
         $rollbackDir = $config->get('home');
         $localFilename = realpath($_SERVER['argv'][0]) ?: $_SERVER['argv'][0];
