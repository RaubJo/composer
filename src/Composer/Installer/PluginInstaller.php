<?php declare(strict_types=1);

/*
 * This file is part of Composer.
 *
 * (c) Nils Adermann <naderman@naderman.de>
 *     Jordi Boggiano <j.boggiano@seld.be>
 *
 * For the full copyright and license information, please view the LICENSE
 * file that was distributed with this source code.
 */

namespace Composer\Installer;

use Composer\Composer;
use Composer\IO\IOInterface;
use Composer\PartialComposer;
use Composer\Repository\InstalledRepositoryInterface;
use Composer\Package\PackageInterface;
use Composer\Plugin\PluginManager;
use Composer\Util\Filesystem;
use Composer\Util\Platform;
use React\Promise\PromiseInterface;

/**
 * Installer for plugin packages
 *
 * @author Jordi Boggiano <j.boggiano@seld.be>
 * @author Nils Adermann <naderman@naderman.de>
 */
class PluginInstaller extends LibraryInstaller
{
    public function __construct(IOInterface $io, PartialComposer $composer, Filesystem $fs = null, BinaryInstaller $binaryInstaller = null)
    {
        parent::__construct($io, $composer, 'composer-plugin', $fs, $binaryInstaller);
    }

    /**
     * @inheritDoc
     */
    public function supports(string $packageType)
    {
        return $packageType === 'composer-plugin' || $packageType === 'composer-installer';
    }

    /**
     * @inheritDoc
     */
    public function prepare($type, PackageInterface $package, PackageInterface $prevPackage = null)
    {
<<<<<<< HEAD
        // fail install process early if it going to fail due to a plugin not being allowed
        if ($type === 'install' || $type === 'update') {
            $this->getPluginManager()->isPluginAllowed($package->getName(), false);
=======
        // fail install process early if it is going to fail due to a plugin not being allowed
        if (($type === 'install' || $type === 'update') && !$this->composer->getPluginManager()->arePluginsDisabled()) {
            $this->composer->getPluginManager()->isPluginAllowed($package->getName(), false);
>>>>>>> dcd7f218
        }

        return parent::prepare($type, $package, $prevPackage);
    }

    /**
     * @inheritDoc
     */
    public function download(PackageInterface $package, PackageInterface $prevPackage = null)
    {
        $extra = $package->getExtra();
        if (empty($extra['class'])) {
            throw new \UnexpectedValueException('Error while installing '.$package->getPrettyName().', composer-plugin packages should have a class defined in their extra key to be usable.');
        }

        return parent::download($package, $prevPackage);
    }

    /**
     * @inheritDoc
     */
    public function install(InstalledRepositoryInterface $repo, PackageInterface $package)
    {
        $promise = parent::install($repo, $package);
        if (!$promise instanceof PromiseInterface) {
            $promise = \React\Promise\resolve(null);
        }

        return $promise->then(function () use ($package, $repo): void {
            try {
                Platform::workaroundFilesystemIssues();
                $this->getPluginManager()->registerPackage($package, true);
            } catch (\Exception $e) {
                $this->rollbackInstall($e, $repo, $package);
            }
        });
    }

    /**
     * @inheritDoc
     */
    public function update(InstalledRepositoryInterface $repo, PackageInterface $initial, PackageInterface $target)
    {
        $promise = parent::update($repo, $initial, $target);
        if (!$promise instanceof PromiseInterface) {
            $promise = \React\Promise\resolve(null);
        }

        return $promise->then(function () use ($initial, $target, $repo): void {
            try {
                Platform::workaroundFilesystemIssues();
                $this->getPluginManager()->deactivatePackage($initial);
                $this->getPluginManager()->registerPackage($target, true);
            } catch (\Exception $e) {
                $this->rollbackInstall($e, $repo, $target);
            }
        });
    }

    public function uninstall(InstalledRepositoryInterface $repo, PackageInterface $package)
    {
        $this->getPluginManager()->uninstallPackage($package);

        return parent::uninstall($repo, $package);
    }

    private function rollbackInstall(\Exception $e, InstalledRepositoryInterface $repo, PackageInterface $package): void
    {
        $this->io->writeError('Plugin initialization failed ('.$e->getMessage().'), uninstalling plugin');
        parent::uninstall($repo, $package);
        throw $e;
    }

    protected function getPluginManager(): PluginManager
    {
        assert($this->composer instanceof Composer, new \LogicException(self::class.' should be initialized with a fully loaded Composer instance.'));
        $pluginManager = $this->composer->getPluginManager();

        return $pluginManager;
    }
}<|MERGE_RESOLUTION|>--- conflicted
+++ resolved
@@ -48,15 +48,9 @@
      */
     public function prepare($type, PackageInterface $package, PackageInterface $prevPackage = null)
     {
-<<<<<<< HEAD
-        // fail install process early if it going to fail due to a plugin not being allowed
-        if ($type === 'install' || $type === 'update') {
+        // fail install process early if it is going to fail due to a plugin not being allowed
+        if (($type === 'install' || $type === 'update') && !$this->getPluginManager()->arePluginsDisabled()) {
             $this->getPluginManager()->isPluginAllowed($package->getName(), false);
-=======
-        // fail install process early if it is going to fail due to a plugin not being allowed
-        if (($type === 'install' || $type === 'update') && !$this->composer->getPluginManager()->arePluginsDisabled()) {
-            $this->composer->getPluginManager()->isPluginAllowed($package->getName(), false);
->>>>>>> dcd7f218
         }
 
         return parent::prepare($type, $package, $prevPackage);
