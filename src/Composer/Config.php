--- conflicted
+++ resolved
@@ -62,13 +62,8 @@
         'packagist' => array(
             'type' => 'composer',
             'url' => 'https?://packagist.org',
-<<<<<<< HEAD
-            'allow_ssl_downgrade' => true, // TODO: check
-        )
-=======
             'allow_ssl_downgrade' => true,
         ),
->>>>>>> b056d9ae
     );
 
     private $config;
@@ -270,7 +265,7 @@
                 }
 
                 return $this->config[$key];
-                
+
             case 'disable-tls':
                 return $this->config[$key] !== 'false' && (bool) $this->config[$key];
 
