--- conflicted
+++ resolved
@@ -283,7 +283,6 @@
      */
     protected function getDefaultCommands()
     {
-<<<<<<< HEAD
         $commands = array_merge(parent::getDefaultCommands(), array(
             new Command\AboutCommand(),
             new Command\ConfigCommand(),
@@ -308,33 +307,8 @@
             new Command\ClearCacheCommand(),
             new Command\RemoveCommand(),
             new Command\HomeCommand(),
+            new Command\ExecCommand(),
         ));
-=======
-        $commands = parent::getDefaultCommands();
-        $commands[] = new Command\AboutCommand();
-        $commands[] = new Command\ConfigCommand();
-        $commands[] = new Command\DependsCommand();
-        $commands[] = new Command\InitCommand();
-        $commands[] = new Command\InstallCommand();
-        $commands[] = new Command\CreateProjectCommand();
-        $commands[] = new Command\UpdateCommand();
-        $commands[] = new Command\SearchCommand();
-        $commands[] = new Command\ValidateCommand();
-        $commands[] = new Command\ShowCommand();
-        $commands[] = new Command\SuggestsCommand();
-        $commands[] = new Command\RequireCommand();
-        $commands[] = new Command\DumpAutoloadCommand();
-        $commands[] = new Command\StatusCommand();
-        $commands[] = new Command\ArchiveCommand();
-        $commands[] = new Command\DiagnoseCommand();
-        $commands[] = new Command\RunScriptCommand();
-        $commands[] = new Command\LicensesCommand();
-        $commands[] = new Command\GlobalCommand();
-        $commands[] = new Command\ClearCacheCommand();
-        $commands[] = new Command\RemoveCommand();
-        $commands[] = new Command\HomeCommand();
-        $commands[] = new Command\ExecCommand();
->>>>>>> 43551bc5
 
         if ('phar:' === substr(__FILE__, 0, 5)) {
             $commands[] = new Command\SelfUpdateCommand();
