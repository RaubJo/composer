--- conflicted
+++ resolved
@@ -192,18 +192,8 @@
             $this->watchGraph->insert(new RuleWatchNode($rule));
         }
 
-<<<<<<< HEAD
-        foreach ($allDecidedMap as $packageId => $decision) {
-            if ($packageId === 0) {
-                continue;
-            }
-
-            if (0 == $decision && isset($this->installedMap[$packageId])) {
-                $package = $this->pool->packageById($packageId);
-=======
         /* make decisions based on job/update assertions */
         $this->makeAssertionRuleDecisions();
->>>>>>> 21c7e219
 
         $this->runSat(true);
 
