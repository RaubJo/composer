--- conflicted
+++ resolved
@@ -78,13 +78,9 @@
      */
     public static function createRepo(IOInterface $io, Config $config, array $repoConfig, RepositoryManager $rm = null)
     {
-<<<<<<< HEAD
-        $rm = static::manager($io, $config, Factory::createHttpDownloader($io, $config));
-=======
         if (!$rm) {
-            $rm = static::manager($io, $config, null, Factory::createRemoteFilesystem($io, $config));
+            $rm = static::manager($io, $config, Factory::createHttpDownloader($io, $config));
         }
->>>>>>> a474dee2
         $repos = static::createRepos($rm, array($repoConfig));
 
         return reset($repos);
