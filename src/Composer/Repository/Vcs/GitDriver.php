<?php

/*
 * This file is part of Composer.
 *
 * (c) Nils Adermann <naderman@naderman.de>
 *     Jordi Boggiano <j.boggiano@seld.be>
 *
 * For the full copyright and license information, please view the LICENSE
 * file that was distributed with this source code.
 */

namespace Composer\Repository\Vcs;

use Composer\Util\ProcessExecutor;
use Composer\Util\Filesystem;
use Composer\Util\Git as GitUtil;
use Composer\IO\IOInterface;
use Composer\Cache;
use Composer\Config;

/**
 * @author Jordi Boggiano <j.boggiano@seld.be>
 */
class GitDriver extends VcsDriver
{
    protected $cache;
    protected $tags;
    protected $branches;
    protected $rootIdentifier;
    protected $repoDir;
    protected $infoCache = array();

    /**
     * {@inheritDoc}
     */
    public function initialize()
    {
        if (Filesystem::isLocalPath($this->url)) {
            $this->url = preg_replace('{[\\/]\.git/?$}', '', $this->url);
            $this->repoDir = $this->url;
            $cacheUrl = realpath($this->url);
        } else {
            if (!Cache::isUsable($this->config->get('cache-vcs-dir'))) {
                throw new \RuntimeException('GitDriver requires a usable cache directory, and it looks like you set it to be disabled');
            }

            $this->repoDir = $this->config->get('cache-vcs-dir') . '/' . preg_replace('{[^a-z0-9.]}i', '-', $this->url) . '/';

            GitUtil::cleanEnv();

            $fs = new Filesystem();
            $fs->ensureDirectoryExists(dirname($this->repoDir));

            if (!is_writable(dirname($this->repoDir))) {
                throw new \RuntimeException('Can not clone '.$this->url.' to access package information. The "'.dirname($this->repoDir).'" directory is not writable by the current user.');
            }

            if (preg_match('{^ssh://[^@]+@[^:]+:[^0-9]+}', $this->url)) {
                throw new \InvalidArgumentException('The source URL '.$this->url.' is invalid, ssh URLs should have a port number after ":".'."\n".'Use ssh://git@example.com:22/path or just git@example.com:path if you do not want to provide a password or custom port.');
            }

            $gitUtil = new GitUtil($this->io, $this->config, $this->process, $fs);
            if (!$gitUtil->syncMirror($this->url, $this->repoDir)) {
                if (!is_dir($this->repoDir)) {
                    throw new \RuntimeException('Failed to clone '.$this->url.' to read package information from it');
                }
                $this->io->writeError('<error>Failed to update '.$this->url.', package information from this repository may be outdated</error>');
            }

            $cacheUrl = $this->url;
        }

        $this->getTags();
        $this->getBranches();

        $this->cache = new Cache($this->io, $this->config->get('cache-repo-dir').'/'.preg_replace('{[^a-z0-9.]}i', '-', $cacheUrl));
    }

    /**
     * {@inheritDoc}
     */
    public function getRootIdentifier()
    {
        if (null === $this->rootIdentifier) {
            $this->rootIdentifier = 'master';

            // select currently checked out branch if master is not available
            $this->process->execute('git branch --no-color', $output, $this->repoDir);
            $branches = $this->process->splitLines($output);
            if (!in_array('* master', $branches)) {
                foreach ($branches as $branch) {
                    if ($branch && preg_match('{^\* +(\S+)}', $branch, $match)) {
                        $this->rootIdentifier = $match[1];
                        break;
                    }
                }
            }
        }

        return $this->rootIdentifier;
    }

    /**
     * {@inheritDoc}
     */
    public function getUrl()
    {
        return $this->url;
    }

    /**
     * {@inheritDoc}
     */
    public function getSource($identifier)
    {
        return array('type' => 'git', 'url' => $this->getUrl(), 'reference' => $identifier);
    }

    /**
     * {@inheritDoc}
     */
    public function getDist($identifier)
    {
        return null;
    }

    /**
     * {@inheritdoc}
     */
    public function getFileContent($file, $identifier)
    {
        $resource = sprintf('%s:%s', ProcessExecutor::escape($identifier), ProcessExecutor::escape($file));
        $this->process->execute(sprintf('git show %s', $resource), $content, $this->repoDir);

        if (!trim($content)) {
            return null;
        }

        return $content;
    }

    /**
     * {@inheritdoc}
     */
    public function getChangeDate($identifier)
    {
        $this->process->execute(sprintf(
            'git -c log.showSignature=false log -1 --format=%%at %s',
            ProcessExecutor::escape($identifier)
        ), $output, $this->repoDir);

        return new \DateTime('@'.trim($output), new \DateTimeZone('UTC'));
    }

    /**
     * {@inheritDoc}
     */
    public function getTags()
    {
        if (null === $this->tags) {
            $this->tags = array();

            $this->process->execute('git show-ref --tags --dereference', $output, $this->repoDir);
            foreach ($output = $this->process->splitLines($output) as $tag) {
                if ($tag && preg_match('{^([a-f0-9]{40}) refs/tags/(\S+?)(\^\{\})?$}', $tag, $match)) {
                    $this->tags[$match[2]] = $match[1];
                }
            }
        }

        return $this->tags;
    }

    /**
     * {@inheritDoc}
     */
    public function getBranches()
    {
        if (null === $this->branches) {
            $branches = array();

            $this->process->execute('git branch --no-color --no-abbrev -v', $output, $this->repoDir);
            foreach ($this->process->splitLines($output) as $branch) {
                if ($branch && !preg_match('{^ *[^/]+/HEAD }', $branch)) {
                    if (preg_match('{^(?:\* )? *(\S+) *([a-f0-9]+)(?: .*)?$}', $branch, $match)) {
                        $branches[$match[1]] = $match[2];
                    }
                }
            }

            $this->branches = $branches;
        }

        return $this->branches;
    }

    /**
     * {@inheritDoc}
     */
    public static function supports(IOInterface $io, Config $config, $url, $deep = false)
    {
        if (preg_match('#(^git://|\.git/?$|git(?:olite)?@|//git\.|//github.com/)#i', $url)) {
            return true;
        }

        // local filesystem
        if (Filesystem::isLocalPath($url)) {
            $url = Filesystem::getPlatformPath($url);
            if (!is_dir($url)) {
                return false;
            }

            $process = new ProcessExecutor($io);
            // check whether there is a git repo in that path
            if ($process->execute('git tag', $output, $url) === 0) {
                return true;
            }
        }

        if (!$deep) {
            return false;
        }

<<<<<<< HEAD
        $process = new ProcessExecutor($io);
        return $process->execute('git ls-remote --heads ' . ProcessExecutor::escape($url), $output) === 0;
=======
        $gitUtil = new GitUtil($io, $config, new ProcessExecutor($io), new Filesystem());
        GitUtil::cleanEnv();

        try {
            $gitUtil->runCommand(function ($url) {
                return 'git ls-remote --heads ' . ProcessExecutor::escape($url);
            }, $url, sys_get_temp_dir());
        } catch (\RuntimeException $e) {
            return false;
        }

        return true;
>>>>>>> 95a176c8
    }
}<|MERGE_RESOLUTION|>--- conflicted
+++ resolved
@@ -222,10 +222,6 @@
             return false;
         }
 
-<<<<<<< HEAD
-        $process = new ProcessExecutor($io);
-        return $process->execute('git ls-remote --heads ' . ProcessExecutor::escape($url), $output) === 0;
-=======
         $gitUtil = new GitUtil($io, $config, new ProcessExecutor($io), new Filesystem());
         GitUtil::cleanEnv();
 
@@ -238,6 +234,5 @@
         }
 
         return true;
->>>>>>> 95a176c8
     }
 }