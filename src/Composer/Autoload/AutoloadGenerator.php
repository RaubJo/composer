<?php

/*
 * This file is part of Composer.
 *
 * (c) Nils Adermann <naderman@naderman.de>
 *     Jordi Boggiano <j.boggiano@seld.be>
 *
 * For the full copyright and license information, please view the LICENSE
 * file that was distributed with this source code.
 */

namespace Composer\Autoload;

use Composer\Config;
use Composer\EventDispatcher\EventDispatcher;
use Composer\Installer\InstallationManager;
use Composer\IO\IOInterface;
use Composer\Package\AliasPackage;
use Composer\Package\PackageInterface;
use Composer\Repository\InstalledRepositoryInterface;
use Composer\Repository\PlatformRepository;
use Composer\Semver\Constraint\Bound;
use Composer\Semver\Constraint\MatchAllConstraint;
use Composer\Util\Filesystem;
use Composer\Script\ScriptEvents;
use Composer\Util\PackageSorter;

/**
 * @author Igor Wiedler <igor@wiedler.ch>
 * @author Jordi Boggiano <j.boggiano@seld.be>
 */
class AutoloadGenerator
{
    /**
     * @var EventDispatcher
     */
    private $eventDispatcher;

    /**
     * @var IOInterface
     */
    private $io;

    /**
     * @var bool
     */
    private $devMode = false;

    /**
     * @var bool
     */
    private $classMapAuthoritative = false;

    /**
     * @var bool
     */
    private $apcu = false;

    /**
     * @var bool
     */
    private $runScripts = false;

    /**
     * @var bool|array
     */
    private $ignorePlatformReqs = false;

    public function __construct(EventDispatcher $eventDispatcher, IOInterface $io = null)
    {
        $this->eventDispatcher = $eventDispatcher;
        $this->io = $io;
    }

    public function setDevMode($devMode = true)
    {
        $this->devMode = (bool) $devMode;
    }

    /**
     * Whether or not generated autoloader considers the class map
     * authoritative.
     *
     * @param bool $classMapAuthoritative
     */
    public function setClassMapAuthoritative($classMapAuthoritative)
    {
        $this->classMapAuthoritative = (bool) $classMapAuthoritative;
    }

    /**
     * Whether or not generated autoloader considers APCu caching.
     *
     * @param bool $apcu
     */
    public function setApcu($apcu)
    {
        $this->apcu = (bool) $apcu;
    }

    /**
     * Set whether to run scripts or not
     *
     * @param bool $runScripts
     */
    public function setRunScripts($runScripts = true)
    {
        $this->runScripts = (bool) $runScripts;
    }

    /**
     * Sets whether platform requirements should be ignored
     *
     * If this is set to true, the platform check file will not be generated
     * If this is set to false, the platform check file will be generated with all requirements
     * If this is set to string[], those packages will be ignored from the platform check file
     *
     * @param array|bool $ignorePlatformReqs
     */
    public function setIgnorePlatformRequirements($ignorePlatformReqs)
    {
        if (is_array($ignorePlatformReqs)) {
            $this->ignorePlatformReqs = array_filter($ignorePlatformReqs, function ($req) {
                return (bool) preg_match(PlatformRepository::PLATFORM_PACKAGE_REGEX, $req);
            });
        } else {
            $this->ignorePlatformReqs = (bool) $ignorePlatformReqs;
        }
    }

    public function dump(Config $config, InstalledRepositoryInterface $localRepo, PackageInterface $mainPackage, InstallationManager $installationManager, $targetDir, $scanPsrPackages = false, $suffix = '')
    {
        if ($this->classMapAuthoritative) {
            // Force scanPsrPackages when classmap is authoritative
            $scanPsrPackages = true;
        }
        if ($this->runScripts) {
            $this->eventDispatcher->dispatchScript(ScriptEvents::PRE_AUTOLOAD_DUMP, $this->devMode, array(), array(
                'optimize' => (bool) $scanPsrPackages,
            ));
        }

        $filesystem = new Filesystem();
        $filesystem->ensureDirectoryExists($config->get('vendor-dir'));
        // Do not remove double realpath() calls.
        // Fixes failing Windows realpath() implementation.
        // See https://bugs.php.net/bug.php?id=72738
        $basePath = $filesystem->normalizePath(realpath(realpath(getcwd())));
        $vendorPath = $filesystem->normalizePath(realpath(realpath($config->get('vendor-dir'))));
        $useGlobalIncludePath = (bool) $config->get('use-include-path');
        $prependAutoloader = $config->get('prepend-autoloader') === false ? 'false' : 'true';
        $targetDir = $vendorPath.'/'.$targetDir;
        $filesystem->ensureDirectoryExists($targetDir);

        $vendorPathCode = $filesystem->findShortestPathCode(realpath($targetDir), $vendorPath, true);
        $vendorPathCode52 = str_replace('__DIR__', 'dirname(__FILE__)', $vendorPathCode);
        $vendorPathToTargetDirCode = $filesystem->findShortestPathCode($vendorPath, realpath($targetDir), true);

        $appBaseDirCode = $filesystem->findShortestPathCode($vendorPath, $basePath, true);
        $appBaseDirCode = str_replace('__DIR__', '$vendorDir', $appBaseDirCode);

        $namespacesFile = <<<EOF
<?php

// autoload_namespaces.php @generated by Composer

\$vendorDir = $vendorPathCode52;
\$baseDir = $appBaseDirCode;

return array(

EOF;

        $psr4File = <<<EOF
<?php

// autoload_psr4.php @generated by Composer

\$vendorDir = $vendorPathCode52;
\$baseDir = $appBaseDirCode;

return array(

EOF;

        // Collect information from all packages.
        $packageMap = $this->buildPackageMap($installationManager, $mainPackage, $localRepo->getCanonicalPackages());
        $autoloads = $this->parseAutoloads($packageMap, $mainPackage, $this->devMode === false);

        // Process the 'psr-0' base directories.
        foreach ($autoloads['psr-0'] as $namespace => $paths) {
            $exportedPaths = array();
            foreach ($paths as $path) {
                $exportedPaths[] = $this->getPathCode($filesystem, $basePath, $vendorPath, $path);
            }
            $exportedPrefix = var_export($namespace, true);
            $namespacesFile .= "    $exportedPrefix => ";
            $namespacesFile .= "array(".implode(', ', $exportedPaths)."),\n";
        }
        $namespacesFile .= ");\n";

        // Process the 'psr-4' base directories.
        foreach ($autoloads['psr-4'] as $namespace => $paths) {
            $exportedPaths = array();
            foreach ($paths as $path) {
                $exportedPaths[] = $this->getPathCode($filesystem, $basePath, $vendorPath, $path);
            }
            $exportedPrefix = var_export($namespace, true);
            $psr4File .= "    $exportedPrefix => ";
            $psr4File .= "array(".implode(', ', $exportedPaths)."),\n";
        }
        $psr4File .= ");\n";

        $classmapFile = <<<EOF
<?php

// autoload_classmap.php @generated by Composer

\$vendorDir = $vendorPathCode52;
\$baseDir = $appBaseDirCode;

return array(

EOF;

        // add custom psr-0 autoloading if the root package has a target dir
        $targetDirLoader = null;
        $mainAutoload = $mainPackage->getAutoload();
        if ($mainPackage->getTargetDir() && !empty($mainAutoload['psr-0'])) {
            $levels = substr_count($filesystem->normalizePath($mainPackage->getTargetDir()), '/') + 1;
            $prefixes = implode(', ', array_map(function ($prefix) {
                return var_export($prefix, true);
            }, array_keys($mainAutoload['psr-0'])));
            $baseDirFromTargetDirCode = $filesystem->findShortestPathCode($targetDir, $basePath, true);

            $targetDirLoader = <<<EOF

    public static function autoload(\$class)
    {
        \$dir = $baseDirFromTargetDirCode . '/';
        \$prefixes = array($prefixes);
        foreach (\$prefixes as \$prefix) {
            if (0 !== strpos(\$class, \$prefix)) {
                continue;
            }
            \$path = \$dir . implode('/', array_slice(explode('\\\\', \$class), $levels)).'.php';
            if (!\$path = stream_resolve_include_path(\$path)) {
                return false;
            }
            require \$path;

            return true;
        }
    }

EOF;
        }

        $excluded = null;
        if (!empty($autoloads['exclude-from-classmap'])) {
            $excluded = '{(' . implode('|', $autoloads['exclude-from-classmap']) . ')}';
        }

        $classMap = array();
        $ambiguousClasses = array();
        $scannedFiles = array();
        foreach ($autoloads['classmap'] as $dir) {
            $classMap = $this->addClassMapCode($filesystem, $basePath, $vendorPath, $dir, $excluded, null, null, $classMap, $ambiguousClasses, $scannedFiles);
        }

        if ($scanPsrPackages) {
            $namespacesToScan = array();

            // Scan the PSR-0/4 directories for class files, and add them to the class map
            foreach (array('psr-4', 'psr-0') as $psrType) {
                foreach ($autoloads[$psrType] as $namespace => $paths) {
                    $namespacesToScan[$namespace][] = array('paths' => $paths, 'type' => $psrType);
                }
            }

            krsort($namespacesToScan);

            foreach ($namespacesToScan as $namespace => $groups) {
                foreach ($groups as $group) {
                    foreach ($group['paths'] as $dir) {
                        $dir = $filesystem->normalizePath($filesystem->isAbsolutePath($dir) ? $dir : $basePath.'/'.$dir);
                        if (!is_dir($dir)) {
                            continue;
                        }

                        $classMap = $this->addClassMapCode($filesystem, $basePath, $vendorPath, $dir, $excluded, $namespace, $group['type'], $classMap, $ambiguousClasses, $scannedFiles);
                    }
                }
            }
        }

        foreach ($ambiguousClasses as $className => $ambigiousPaths) {
            $cleanPath = str_replace(array('$vendorDir . \'', '$baseDir . \'', "',\n"), array($vendorPath, $basePath, ''), $classMap[$className]);

            $this->io->writeError(
                '<warning>Warning: Ambiguous class resolution, "'.$className.'"'.
                ' was found '. (count($ambigiousPaths) + 1) .'x: in "'.$cleanPath.'" and "'. implode('", "', $ambigiousPaths) .'", the first will be used.</warning>'
            );
        }

        $classMap['Composer\\InstalledVersions'] = "\$vendorDir . '/composer/InstalledVersions.php',\n";
        ksort($classMap);
        foreach ($classMap as $class => $code) {
            $classmapFile .= '    '.var_export($class, true).' => '.$code;
        }
        $classmapFile .= ");\n";

        if (!$suffix) {
            if (!$config->get('autoloader-suffix') && is_readable($vendorPath.'/autoload.php')) {
                $content = file_get_contents($vendorPath.'/autoload.php');
                if (preg_match('{ComposerAutoloaderInit([^:\s]+)::}', $content, $match)) {
                    $suffix = $match[1];
                }
            }

            if (!$suffix) {
                $suffix = $config->get('autoloader-suffix') ?: md5(uniqid('', true));
            }
        }

        $filesystem->filePutContentsIfModified($targetDir.'/autoload_namespaces.php', $namespacesFile);
        $filesystem->filePutContentsIfModified($targetDir.'/autoload_psr4.php', $psr4File);
        $filesystem->filePutContentsIfModified($targetDir.'/autoload_classmap.php', $classmapFile);
        $includePathFilePath = $targetDir.'/include_paths.php';
        if ($includePathFileContents = $this->getIncludePathsFile($packageMap, $filesystem, $basePath, $vendorPath, $vendorPathCode52, $appBaseDirCode)) {
            $filesystem->filePutContentsIfModified($includePathFilePath, $includePathFileContents);
        } elseif (file_exists($includePathFilePath)) {
            unlink($includePathFilePath);
        }
        $includeFilesFilePath = $targetDir.'/autoload_files.php';
        if ($includeFilesFileContents = $this->getIncludeFilesFile($autoloads['files'], $filesystem, $basePath, $vendorPath, $vendorPathCode52, $appBaseDirCode)) {
            $filesystem->filePutContentsIfModified($includeFilesFilePath, $includeFilesFileContents);
        } elseif (file_exists($includeFilesFilePath)) {
            unlink($includeFilesFilePath);
        }
        $filesystem->filePutContentsIfModified($targetDir.'/autoload_static.php', $this->getStaticFile($suffix, $targetDir, $vendorPath, $basePath, $staticPhpVersion));
        $checkPlatform = $config->get('platform-check') && $this->ignorePlatformReqs !== true;
        $platformCheckContent = null;
        if ($checkPlatform) {
            $platformCheckContent = $this->getPlatformCheck($packageMap, $this->ignorePlatformReqs ?: array());
            if (null === $platformCheckContent) {
                $checkPlatform = false;
            }
        }
        if ($checkPlatform) {
            $filesystem->filePutContentsIfModified($targetDir.'/platform_check.php', $platformCheckContent);
        } elseif (file_exists($targetDir.'/platform_check.php')) {
            unlink($targetDir.'/platform_check.php');
        }
        $filesystem->filePutContentsIfModified($vendorPath.'/autoload.php', $this->getAutoloadFile($vendorPathToTargetDirCode, $suffix));
        $filesystem->filePutContentsIfModified($targetDir.'/autoload_real.php', $this->getAutoloadRealFile(true, (bool) $includePathFileContents, $targetDirLoader, (bool) $includeFilesFileContents, $vendorPathCode, $appBaseDirCode, $suffix, $useGlobalIncludePath, $prependAutoloader, $staticPhpVersion, $checkPlatform));

        $filesystem->safeCopy(__DIR__.'/ClassLoader.php', $targetDir.'/ClassLoader.php');
        $filesystem->safeCopy(__DIR__.'/../../../LICENSE', $targetDir.'/LICENSE');

        if ($this->runScripts) {
            $this->eventDispatcher->dispatchScript(ScriptEvents::POST_AUTOLOAD_DUMP, $this->devMode, array(), array(
                'optimize' => (bool) $scanPsrPackages,
            ));
        }

        return count($classMap);
    }

<<<<<<< HEAD
    private function addClassMapCode($filesystem, $basePath, $vendorPath, $dir, $blacklist, $namespaceFilter, $autoloadType, array $classMap, array &$ambiguousClasses, array &$scannedFiles)
=======
    private function filePutContentsIfModified($path, $content)
    {
        $currentContent = @file_get_contents($path);
        if (!$currentContent || ($currentContent != $content)) {
            return file_put_contents($path, $content);
        }

        return 0;
    }

    private function addClassMapCode($filesystem, $basePath, $vendorPath, $dir, $excluded, $namespaceFilter, $autoloadType, array $classMap, array &$ambiguousClasses, array &$scannedFiles)
>>>>>>> da572f1f
    {
        foreach ($this->generateClassMap($dir, $excluded, $namespaceFilter, $autoloadType, true, $scannedFiles) as $class => $path) {
            $pathCode = $this->getPathCode($filesystem, $basePath, $vendorPath, $path).",\n";
            if (!isset($classMap[$class])) {
                $classMap[$class] = $pathCode;
            } elseif ($this->io && $classMap[$class] !== $pathCode && !preg_match('{/(test|fixture|example|stub)s?/}i', strtr($classMap[$class].' '.$path, '\\', '/'))) {
                $ambiguousClasses[$class][] = $path;
            }
        }

        return $classMap;
    }

    private function generateClassMap($dir, $excluded, $namespaceFilter, $autoloadType, $showAmbiguousWarning, array &$scannedFiles)
    {
        return ClassMapGenerator::createMap($dir, $excluded, $showAmbiguousWarning ? $this->io : null, $namespaceFilter, $autoloadType, $scannedFiles);
    }

    public function buildPackageMap(InstallationManager $installationManager, PackageInterface $mainPackage, array $packages)
    {
        // build package => install path map
        $packageMap = array(array($mainPackage, ''));

        foreach ($packages as $package) {
            if ($package instanceof AliasPackage) {
                continue;
            }
            $this->validatePackage($package);

            $packageMap[] = array(
                $package,
                $installationManager->getInstallPath($package),
            );
        }

        return $packageMap;
    }

    /**
     * @param PackageInterface $package
     *
     * @throws \InvalidArgumentException Throws an exception, if the package has illegal settings.
     */
    protected function validatePackage(PackageInterface $package)
    {
        $autoload = $package->getAutoload();
        if (!empty($autoload['psr-4']) && null !== $package->getTargetDir()) {
            $name = $package->getName();
            $package->getTargetDir();
            throw new \InvalidArgumentException("PSR-4 autoloading is incompatible with the target-dir property, remove the target-dir in package '$name'.");
        }
        if (!empty($autoload['psr-4'])) {
            foreach ($autoload['psr-4'] as $namespace => $dirs) {
                if ($namespace !== '' && '\\' !== substr($namespace, -1)) {
                    throw new \InvalidArgumentException("psr-4 namespaces must end with a namespace separator, '$namespace' does not, use '$namespace\\'.");
                }
            }
        }
    }

    /**
     * Compiles an ordered list of namespace => path mappings
     *
     * @param  array            $packageMap                  array of array(package, installDir-relative-to-composer.json)
     * @param  PackageInterface $mainPackage                 root package instance
     * @param  bool             $filterOutRequireDevPackages whether to filter out require-dev packages
     * @return array            array('psr-0' => array('Ns\\Foo' => array('installDir')))
     */
    public function parseAutoloads(array $packageMap, PackageInterface $mainPackage, $filterOutRequireDevPackages = false)
    {
        $mainPackageMap = array_shift($packageMap);
        if ($filterOutRequireDevPackages) {
            $packageMap = $this->filterPackageMap($packageMap, $mainPackage);
        }
        $sortedPackageMap = $this->sortPackageMap($packageMap);
        $sortedPackageMap[] = $mainPackageMap;
        array_unshift($packageMap, $mainPackageMap);

        $psr0 = $this->parseAutoloadsType($packageMap, 'psr-0', $mainPackage);
        $psr4 = $this->parseAutoloadsType($packageMap, 'psr-4', $mainPackage);
        $classmap = $this->parseAutoloadsType(array_reverse($sortedPackageMap), 'classmap', $mainPackage);
        $files = $this->parseAutoloadsType($sortedPackageMap, 'files', $mainPackage);
        $exclude = $this->parseAutoloadsType($sortedPackageMap, 'exclude-from-classmap', $mainPackage);

        krsort($psr0);
        krsort($psr4);

        return array(
            'psr-0' => $psr0,
            'psr-4' => $psr4,
            'classmap' => $classmap,
            'files' => $files,
            'exclude-from-classmap' => $exclude,
        );
    }

    /**
     * Registers an autoloader based on an autoload map returned by parseAutoloads
     *
     * @param  array       $autoloads see parseAutoloads return value
     * @return ClassLoader
     */
    public function createLoader(array $autoloads)
    {
        $loader = new ClassLoader();

        if (isset($autoloads['psr-0'])) {
            foreach ($autoloads['psr-0'] as $namespace => $path) {
                $loader->add($namespace, $path);
            }
        }

        if (isset($autoloads['psr-4'])) {
            foreach ($autoloads['psr-4'] as $namespace => $path) {
                $loader->addPsr4($namespace, $path);
            }
        }

        if (isset($autoloads['classmap'])) {
            $excluded = null;
            if (!empty($autoloads['exclude-from-classmap'])) {
                $excluded = '{(' . implode('|', $autoloads['exclude-from-classmap']) . ')}';
            }

            $scannedFiles = array();
            foreach ($autoloads['classmap'] as $dir) {
                try {
                    $loader->addClassMap($this->generateClassMap($dir, $excluded, null, null, false, $scannedFiles));
                } catch (\RuntimeException $e) {
                    $this->io->writeError('<warning>'.$e->getMessage().'</warning>');
                }
            }
        }

        return $loader;
    }

    protected function getIncludePathsFile(array $packageMap, Filesystem $filesystem, $basePath, $vendorPath, $vendorPathCode, $appBaseDirCode)
    {
        $includePaths = array();

        foreach ($packageMap as $item) {
            list($package, $installPath) = $item;

            if (null !== $package->getTargetDir() && strlen($package->getTargetDir()) > 0) {
                $installPath = substr($installPath, 0, -strlen('/'.$package->getTargetDir()));
            }

            foreach ($package->getIncludePaths() as $includePath) {
                $includePath = trim($includePath, '/');
                $includePaths[] = empty($installPath) ? $includePath : $installPath.'/'.$includePath;
            }
        }

        if (!$includePaths) {
            return;
        }

        $includePathsCode = '';
        foreach ($includePaths as $path) {
            $includePathsCode .= "    " . $this->getPathCode($filesystem, $basePath, $vendorPath, $path) . ",\n";
        }

        return <<<EOF
<?php

// include_paths.php @generated by Composer

\$vendorDir = $vendorPathCode;
\$baseDir = $appBaseDirCode;

return array(
$includePathsCode);

EOF;
    }

    protected function getIncludeFilesFile(array $files, Filesystem $filesystem, $basePath, $vendorPath, $vendorPathCode, $appBaseDirCode)
    {
        $filesCode = '';
        foreach ($files as $fileIdentifier => $functionFile) {
            $filesCode .= '    ' . var_export($fileIdentifier, true) . ' => '
                . $this->getPathCode($filesystem, $basePath, $vendorPath, $functionFile) . ",\n";
        }

        if (!$filesCode) {
            return false;
        }

        return <<<EOF
<?php

// autoload_files.php @generated by Composer

\$vendorDir = $vendorPathCode;
\$baseDir = $appBaseDirCode;

return array(
$filesCode);

EOF;
    }

    protected function getPathCode(Filesystem $filesystem, $basePath, $vendorPath, $path)
    {
        if (!$filesystem->isAbsolutePath($path)) {
            $path = $basePath . '/' . $path;
        }
        $path = $filesystem->normalizePath($path);

        $baseDir = '';
        if (strpos($path.'/', $vendorPath.'/') === 0) {
            $path = substr($path, strlen($vendorPath));
            $baseDir = '$vendorDir';

            if ($path !== false) {
                $baseDir .= " . ";
            }
        } else {
            $path = $filesystem->normalizePath($filesystem->findShortestPath($basePath, $path, true));
            if (!$filesystem->isAbsolutePath($path)) {
                $baseDir = '$baseDir . ';
                $path = '/' . $path;
            }
        }

        if (strpos($path, '.phar') !== false) {
            $baseDir = "'phar://' . " . $baseDir;
        }

        return $baseDir . (($path !== false) ? var_export($path, true) : "");
    }

    protected function getPlatformCheck($packageMap, array $ignorePlatformReqs)
    {
        $lowestPhpVersion = Bound::zero();
        $requiredExtensions = array();
        $extensionProviders = array();

        foreach ($packageMap as $item) {
            list($package, $installPath) = $item;
            foreach (array_merge($package->getReplaces(), $package->getProvides()) as $link) {
                if (preg_match('{^ext-(.+)$}iD', $link->getTarget(), $match)) {
                    $extensionProviders[$match[1]][] = $link->getConstraint() ?: new MatchAllConstraint();
                }
            }
        }

        foreach ($packageMap as $item) {
            list($package, $installPath) = $item;
            foreach ($package->getRequires() as $link) {
                if (in_array($link->getTarget(), $ignorePlatformReqs, true)) {
                    continue;
                }

                if ('php' === $link->getTarget() && ($constraint = $link->getConstraint())) {
                    if ($constraint->getLowerBound()->compareTo($lowestPhpVersion, '>')) {
                        $lowestPhpVersion = $constraint->getLowerBound();
                    }
                }

                if (preg_match('{^ext-(.+)$}iD', $link->getTarget(), $match)) {
                    // skip extension checks if they have a valid provider/replacer
                    if (isset($extensionProviders[$match[1]])) {
                        foreach ($extensionProviders[$match[1]] as $provided) {
                            if (!$link->getConstraint() || $provided->matches($link->getConstraint())) {
                                continue 2;
                            }
                        }
                    }

                    if ($match[1] === 'zend-opcache') {
                        $match[1] = 'zend opcache';
                    }

                    $extension = var_export($match[1], true);
                    if ($match[1] === 'pcntl' || $match[1] === 'readline') {
                        $requiredExtensions[$extension] = "PHP_SAPI !== 'cli' || extension_loaded($extension) || \$missingExtensions[] = $extension;\n";
                    } else {
                        $requiredExtensions[$extension] = "extension_loaded($extension) || \$missingExtensions[] = $extension;\n";
                    }
                }
            }
        }

        ksort($requiredExtensions);

        $formatToPhpVersionId = function (Bound $bound) {
            if ($bound->isZero()) {
                return 0;
            }

            if ($bound->isPositiveInfinity()) {
                return 99999;
            }

            $version = str_replace('-', '.', $bound->getVersion());
            $chunks = array_map('intval', explode('.', $version));
            return $chunks[0] * 10000 + $chunks[1] * 100 + $chunks[2];
        };

        $formatToHumanReadable = function (Bound $bound) {
            if ($bound->isZero()) {
                return 0;
            }

            if ($bound->isPositiveInfinity()) {
                return 99999;
            }

            $version = str_replace('-', '.', $bound->getVersion());
            $chunks = explode('.', $version);
            $chunks = array_slice($chunks, 0, 3);
            return implode('.', $chunks);
        };

        $requiredPhp = '';
        $requiredPhpError = '';
        if (!$lowestPhpVersion->isZero()) {
            $operator = $lowestPhpVersion->isInclusive() ? '>=' : '>';
            $requiredPhp = 'PHP_VERSION_ID '.$operator.' '.$formatToPhpVersionId($lowestPhpVersion);
            $requiredPhpError = '"'.$operator.' '.$formatToHumanReadable($lowestPhpVersion).'"';
        }

        if ($requiredPhp) {
            $requiredPhp = <<<PHP_CHECK

if (!($requiredPhp)) {
    \$issues[] = 'Your Composer dependencies require a PHP version $requiredPhpError. You are running ' . PHP_VERSION  .  '.';
}

PHP_CHECK;
        }

        $requiredExtensions = implode('', $requiredExtensions);
        if ('' !== $requiredExtensions) {
            $requiredExtensions = <<<EXT_CHECKS

\$missingExtensions = array();
$requiredExtensions
if (\$missingExtensions) {
    \$issues[] = 'Your Composer dependencies require the following PHP extensions to be installed: ' . implode(', ', \$missingExtensions);
}

EXT_CHECKS;
        }

        if (!$requiredPhp && !$requiredExtensions) {
            return null;
        }

        return <<<PLATFORM_CHECK
<?php

// platform_check.php @generated by Composer

\$issues = array();
${requiredPhp}${requiredExtensions}
if (\$issues) {
    echo 'Composer detected issues in your platform:' . "\\n\\n" . implode("\\n", \$issues);
    exit(104);
}

PLATFORM_CHECK;
    }

    protected function getAutoloadFile($vendorPathToTargetDirCode, $suffix)
    {
        $lastChar = $vendorPathToTargetDirCode[strlen($vendorPathToTargetDirCode) - 1];
        if ("'" === $lastChar || '"' === $lastChar) {
            $vendorPathToTargetDirCode = substr($vendorPathToTargetDirCode, 0, -1).'/autoload_real.php'.$lastChar;
        } else {
            $vendorPathToTargetDirCode .= " . '/autoload_real.php'";
        }

        return <<<AUTOLOAD
<?php

// autoload.php @generated by Composer

require_once $vendorPathToTargetDirCode;

return ComposerAutoloaderInit$suffix::getLoader();

AUTOLOAD;
    }

    protected function getAutoloadRealFile($useClassMap, $useIncludePath, $targetDirLoader, $useIncludeFiles, $vendorPathCode, $appBaseDirCode, $suffix, $useGlobalIncludePath, $prependAutoloader, $staticPhpVersion, $checkPlatform)
    {
        $file = <<<HEADER
<?php

// autoload_real.php @generated by Composer

class ComposerAutoloaderInit$suffix
{
    private static \$loader;

    public static function loadClassLoader(\$class)
    {
        if ('Composer\\Autoload\\ClassLoader' === \$class) {
            require __DIR__ . '/ClassLoader.php';
        }
    }

    /**
     * @return \Composer\Autoload\ClassLoader
     */
    public static function getLoader()
    {
        if (null !== self::\$loader) {
            return self::\$loader;
        }


HEADER;

        if ($checkPlatform) {
            $file .= <<<'PLATFORM_CHECK'
        require __DIR__ . '/platform_check.php';


PLATFORM_CHECK;
        }

        $file .= <<<CLASSLOADER_INIT
        spl_autoload_register(array('ComposerAutoloaderInit$suffix', 'loadClassLoader'), true, $prependAutoloader);
        self::\$loader = \$loader = new \\Composer\\Autoload\\ClassLoader();
        spl_autoload_unregister(array('ComposerAutoloaderInit$suffix', 'loadClassLoader'));


CLASSLOADER_INIT;

        if ($useIncludePath) {
            $file .= <<<'INCLUDE_PATH'
        $includePaths = require __DIR__ . '/include_paths.php';
        $includePaths[] = get_include_path();
        set_include_path(implode(PATH_SEPARATOR, $includePaths));


INCLUDE_PATH;
        }

        $file .= <<<STATIC_INIT
        \$useStaticLoader = PHP_VERSION_ID >= $staticPhpVersion && !defined('HHVM_VERSION') && (!function_exists('zend_loader_file_encoded') || !zend_loader_file_encoded());
        if (\$useStaticLoader) {
            require __DIR__ . '/autoload_static.php';

            call_user_func(\Composer\Autoload\ComposerStaticInit$suffix::getInitializer(\$loader));
        } else {

STATIC_INIT;

        if (!$this->classMapAuthoritative) {
            $file .= <<<'PSR04'
            $map = require __DIR__ . '/autoload_namespaces.php';
            foreach ($map as $namespace => $path) {
                $loader->set($namespace, $path);
            }

            $map = require __DIR__ . '/autoload_psr4.php';
            foreach ($map as $namespace => $path) {
                $loader->setPsr4($namespace, $path);
            }


PSR04;
        }

        if ($useClassMap) {
            $file .= <<<'CLASSMAP'
            $classMap = require __DIR__ . '/autoload_classmap.php';
            if ($classMap) {
                $loader->addClassMap($classMap);
            }

CLASSMAP;
        }

        $file .= "        }\n\n";

        if ($this->classMapAuthoritative) {
            $file .= <<<'CLASSMAPAUTHORITATIVE'
        $loader->setClassMapAuthoritative(true);

CLASSMAPAUTHORITATIVE;
        }

        if ($this->apcu) {
            $apcuPrefix = substr(base64_encode(md5(uniqid('', true), true)), 0, -3);
            $file .= <<<APCU
        \$loader->setApcuPrefix('$apcuPrefix');

APCU;
        }

        if ($useGlobalIncludePath) {
            $file .= <<<'INCLUDEPATH'
        $loader->setUseIncludePath(true);

INCLUDEPATH;
        }

        if ($targetDirLoader) {
            $file .= <<<REGISTER_TARGET_DIR_AUTOLOAD
        spl_autoload_register(array('ComposerAutoloaderInit$suffix', 'autoload'), true, true);


REGISTER_TARGET_DIR_AUTOLOAD;
        }

        $file .= <<<REGISTER_LOADER
        \$loader->register($prependAutoloader);


REGISTER_LOADER;

        if ($useIncludeFiles) {
            $file .= <<<INCLUDE_FILES
        if (\$useStaticLoader) {
            \$includeFiles = Composer\Autoload\ComposerStaticInit$suffix::\$files;
        } else {
            \$includeFiles = require __DIR__ . '/autoload_files.php';
        }
        foreach (\$includeFiles as \$fileIdentifier => \$file) {
            composerRequire$suffix(\$fileIdentifier, \$file);
        }


INCLUDE_FILES;
        }

        $file .= <<<METHOD_FOOTER
        return \$loader;
    }

METHOD_FOOTER;

        $file .= $targetDirLoader;

        if ($useIncludeFiles) {
            return $file . <<<FOOTER
}

function composerRequire$suffix(\$fileIdentifier, \$file)
{
    if (empty(\$GLOBALS['__composer_autoload_files'][\$fileIdentifier])) {
        require \$file;

        \$GLOBALS['__composer_autoload_files'][\$fileIdentifier] = true;
    }
}

FOOTER;
        }

        return $file . <<<FOOTER
}

FOOTER;
    }

    protected function getStaticFile($suffix, $targetDir, $vendorPath, $basePath, &$staticPhpVersion)
    {
        $staticPhpVersion = 50600;

        $file = <<<HEADER
<?php

// autoload_static.php @generated by Composer

namespace Composer\Autoload;

class ComposerStaticInit$suffix
{

HEADER;

        $loader = new ClassLoader();

        $map = require $targetDir . '/autoload_namespaces.php';
        foreach ($map as $namespace => $path) {
            $loader->set($namespace, $path);
        }

        $map = require $targetDir . '/autoload_psr4.php';
        foreach ($map as $namespace => $path) {
            $loader->setPsr4($namespace, $path);
        }

        $classMap = require $targetDir . '/autoload_classmap.php';
        if ($classMap) {
            $loader->addClassMap($classMap);
        }

        $filesystem = new Filesystem();

        $vendorPathCode = ' => ' . $filesystem->findShortestPathCode(realpath($targetDir), $vendorPath, true, true) . " . '/";
        $vendorPharPathCode = ' => \'phar://\' . ' . $filesystem->findShortestPathCode(realpath($targetDir), $vendorPath, true, true) . " . '/";
        $appBaseDirCode = ' => ' . $filesystem->findShortestPathCode(realpath($targetDir), $basePath, true, true) . " . '/";
        $appBaseDirPharCode = ' => \'phar://\' . ' . $filesystem->findShortestPathCode(realpath($targetDir), $basePath, true, true) . " . '/";

        $absoluteVendorPathCode = ' => ' . substr(var_export(rtrim($vendorDir, '\\/') . '/', true), 0, -1);
        $absoluteVendorPharPathCode = ' => ' . substr(var_export(rtrim('phar://' . $vendorDir, '\\/') . '/', true), 0, -1);
        $absoluteAppBaseDirCode = ' => ' . substr(var_export(rtrim($baseDir, '\\/') . '/', true), 0, -1);
        $absoluteAppBaseDirPharCode = ' => ' . substr(var_export(rtrim('phar://' . $baseDir, '\\/') . '/', true), 0, -1);

        $initializer = '';
        $prefix = "\0Composer\Autoload\ClassLoader\0";
        $prefixLen = strlen($prefix);
        if (file_exists($targetDir . '/autoload_files.php')) {
            $maps = array('files' => require $targetDir . '/autoload_files.php');
        } else {
            $maps = array();
        }

        foreach ((array) $loader as $prop => $value) {
            if ($value && 0 === strpos($prop, $prefix)) {
                $maps[substr($prop, $prefixLen)] = $value;
            }
        }

        foreach ($maps as $prop => $value) {
            if (count($value) > 32767) {
                // Static arrays are limited to 32767 values on PHP 5.6
                // See https://bugs.php.net/68057
                $staticPhpVersion = 70000;
            }
            $value = strtr(
                var_export($value, true),
                array(
                    $absoluteVendorPathCode => $vendorPathCode,
                    $absoluteVendorPharPathCode => $vendorPharPathCode,
                    $absoluteAppBaseDirCode => $appBaseDirCode,
                    $absoluteAppBaseDirPharCode => $appBaseDirPharCode,
                )
            );
            $value = ltrim(preg_replace('/^ */m', '    $0$0', $value));

            $file .= sprintf("    public static $%s = %s;\n\n", $prop, $value);
            if ('files' !== $prop) {
                $initializer .= "            \$loader->$prop = ComposerStaticInit$suffix::\$$prop;\n";
            }
        }

        return $file . <<<INITIALIZER
    public static function getInitializer(ClassLoader \$loader)
    {
        return \Closure::bind(function () use (\$loader) {
$initializer
        }, null, ClassLoader::class);
    }
}

INITIALIZER;
    }

    protected function parseAutoloadsType(array $packageMap, $type, PackageInterface $mainPackage)
    {
        $autoloads = array();

        foreach ($packageMap as $item) {
            list($package, $installPath) = $item;

            $autoload = $package->getAutoload();
            if ($this->devMode && $package === $mainPackage) {
                $autoload = array_merge_recursive($autoload, $package->getDevAutoload());
            }

            // skip misconfigured packages
            if (!isset($autoload[$type]) || !is_array($autoload[$type])) {
                continue;
            }
            if (null !== $package->getTargetDir() && $package !== $mainPackage) {
                $installPath = substr($installPath, 0, -strlen('/'.$package->getTargetDir()));
            }

            foreach ($autoload[$type] as $namespace => $paths) {
                foreach ((array) $paths as $path) {
                    if (($type === 'files' || $type === 'classmap' || $type === 'exclude-from-classmap') && $package->getTargetDir() && !is_readable($installPath.'/'.$path)) {
                        // remove target-dir from file paths of the root package
                        if ($package === $mainPackage) {
                            $targetDir = str_replace('\\<dirsep\\>', '[\\\\/]', preg_quote(str_replace(array('/', '\\'), '<dirsep>', $package->getTargetDir())));
                            $path = ltrim(preg_replace('{^'.$targetDir.'}', '', ltrim($path, '\\/')), '\\/');
                        } else {
                            // add target-dir from file paths that don't have it
                            $path = $package->getTargetDir() . '/' . $path;
                        }
                    }

                    if ($type === 'exclude-from-classmap') {
                        // first escape user input
                        $path = preg_replace('{/+}', '/', preg_quote(trim(strtr($path, '\\', '/'), '/')));

                        // add support for wildcards * and **
                        $path = str_replace('\\*\\*', '.+?', $path);
                        $path = str_replace('\\*', '[^/]+?', $path);

                        // add support for up-level relative paths
                        $updir = null;
                        $path = preg_replace_callback(
                            '{^((?:(?:\\\\\\.){1,2}+/)+)}',
                            function ($matches) use (&$updir) {
                                if (isset($matches[1])) {
                                    // undo preg_quote for the matched string
                                    $updir = str_replace('\\.', '.', $matches[1]);
                                }

                                return '';
                            },
                            $path
                        );
                        if (empty($installPath)) {
                            $installPath = strtr(getcwd(), '\\', '/');
                        }

                        $resolvedPath = realpath($installPath . '/' . $updir);
                        $autoloads[] = preg_quote(strtr($resolvedPath, '\\', '/')) . '/' . $path . '($|/)';
                        continue;
                    }

                    $relativePath = empty($installPath) ? (empty($path) ? '.' : $path) : $installPath.'/'.$path;

                    if ($type === 'files') {
                        $autoloads[$this->getFileIdentifier($package, $path)] = $relativePath;
                        continue;
                    } elseif ($type === 'classmap') {
                        $autoloads[] = $relativePath;
                        continue;
                    }

                    $autoloads[$namespace][] = $relativePath;
                }
            }
        }

        return $autoloads;
    }

    protected function getFileIdentifier(PackageInterface $package, $path)
    {
        return md5($package->getName() . ':' . $path);
    }

    /**
     * Filters out dev-dependencies
     *
     * @param  array            $packageMap
     * @param  PackageInterface $mainPackage
     * @return array
     */
    protected function filterPackageMap(array $packageMap, PackageInterface $mainPackage)
    {
        $packages = array();
        $include = array();
        $replacedBy = array();

        foreach ($packageMap as $item) {
            $package = $item[0];
            $name = $package->getName();
            $packages[$name] = $package;
            foreach ($package->getReplaces() as $replace) {
                $replacedBy[$replace->getTarget()] = $name;
            }
        }

        $add = function (PackageInterface $package) use (&$add, $packages, &$include, $replacedBy) {
            foreach ($package->getRequires() as $link) {
                $target = $link->getTarget();
                if (isset($replacedBy[$target])) {
                    $target = $replacedBy[$target];
                }
                if (!isset($include[$target])) {
                    $include[$target] = true;
                    if (isset($packages[$target])) {
                        $add($packages[$target]);
                    }
                }
            }
        };
        $add($mainPackage);

        return array_filter(
            $packageMap,
            function ($item) use ($include) {
                $package = $item[0];
                foreach ($package->getNames() as $name) {
                    if (isset($include[$name])) {
                        return true;
                    }
                }

                return false;
            }
        );
    }

    /**
     * Sorts packages by dependency weight
     *
     * Packages of equal weight retain the original order
     *
     * @param  array $packageMap
     * @return array
     */
    protected function sortPackageMap(array $packageMap)
    {
        $packages = array();
        $paths = array();

        foreach ($packageMap as $item) {
            list($package, $path) = $item;
            $name = $package->getName();
            $packages[$name] = $package;
            $paths[$name] = $path;
        }

        $sortedPackages = PackageSorter::sortPackages($packages);

        $sortedPackageMap = array();

        foreach ($sortedPackages as $package) {
            $name = $package->getName();
            $sortedPackageMap[] = array($packages[$name], $paths[$name]);
        }

        return $sortedPackageMap;
    }
}<|MERGE_RESOLUTION|>--- conflicted
+++ resolved
@@ -368,21 +368,7 @@
         return count($classMap);
     }
 
-<<<<<<< HEAD
-    private function addClassMapCode($filesystem, $basePath, $vendorPath, $dir, $blacklist, $namespaceFilter, $autoloadType, array $classMap, array &$ambiguousClasses, array &$scannedFiles)
-=======
-    private function filePutContentsIfModified($path, $content)
-    {
-        $currentContent = @file_get_contents($path);
-        if (!$currentContent || ($currentContent != $content)) {
-            return file_put_contents($path, $content);
-        }
-
-        return 0;
-    }
-
     private function addClassMapCode($filesystem, $basePath, $vendorPath, $dir, $excluded, $namespaceFilter, $autoloadType, array $classMap, array &$ambiguousClasses, array &$scannedFiles)
->>>>>>> da572f1f
     {
         foreach ($this->generateClassMap($dir, $excluded, $namespaceFilter, $autoloadType, true, $scannedFiles) as $class => $path) {
             $pathCode = $this->getPathCode($filesystem, $basePath, $vendorPath, $path).",\n";
