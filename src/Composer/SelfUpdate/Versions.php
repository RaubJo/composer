<?php

/*
 * This file is part of Composer.
 *
 * (c) Nils Adermann <naderman@naderman.de>
 *     Jordi Boggiano <j.boggiano@seld.be>
 *
 * For the full copyright and license information, please view the LICENSE
 * file that was distributed with this source code.
 */

namespace Composer\SelfUpdate;

use Composer\Util\HttpDownloader;
use Composer\Config;
use Composer\Json\JsonFile;

/**
 * @author Jordi Boggiano <j.boggiano@seld.be>
 */
class Versions
{
    public static $channels = array('stable', 'preview', 'snapshot', '1', '2');

    private $httpDownloader;
    private $config;
    private $channel;
    private $versionsData;

    public function __construct(Config $config, HttpDownloader $httpDownloader)
    {
        $this->httpDownloader = $httpDownloader;
        $this->config = $config;
    }

    public function getChannel()
    {
        if ($this->channel) {
            return $this->channel;
        }

        $channelFile = $this->config->get('home').'/update-channel';
        if (file_exists($channelFile)) {
            $channel = trim(file_get_contents($channelFile));
            if (in_array($channel, array('stable', 'preview', 'snapshot'), true)) {
                return $this->channel = $channel;
            }
        }

        return $this->channel = 'stable';
    }

    public function setChannel($channel)
    {
        if (!in_array($channel, self::$channels, true)) {
            throw new \InvalidArgumentException('Invalid channel '.$channel.', must be one of: ' . implode(', ', self::$channels));
        }

        $channelFile = $this->config->get('home').'/update-channel';
        $this->channel = $channel;
        file_put_contents($channelFile, (is_numeric($channel) ? 'stable' : $channel).PHP_EOL);
    }

    public function getLatest($channel = null)
    {
<<<<<<< HEAD
        if ($this->config->get('disable-tls') === true) {
            $protocol = 'http';
        } else {
            $protocol = 'https';
        }
        $versions = $this->httpDownloader->get($protocol . '://getcomposer.org/versions')->decodeJson();
=======
        $versions = $this->getVersionsData();
>>>>>>> 393acc76

        foreach ($versions[$channel ?: $this->getChannel()] as $version) {
            if ($version['min-php'] <= PHP_VERSION_ID) {
                return $version;
            }
        }

        throw new \UnexpectedValueException('There is no version of Composer available for your PHP version ('.PHP_VERSION.')');
    }

    private function getVersionsData()
    {
        if (!$this->versionsData) {
            if ($this->config->get('disable-tls') === true) {
                $protocol = 'http';
            } else {
                $protocol = 'https';
            }

            $this->versionsData = JsonFile::parseJson($this->rfs->getContents('getcomposer.org', $protocol . '://getcomposer.org/versions', false));
        }

        return $this->versionsData;
    }
}<|MERGE_RESOLUTION|>--- conflicted
+++ resolved
@@ -64,16 +64,7 @@
 
     public function getLatest($channel = null)
     {
-<<<<<<< HEAD
-        if ($this->config->get('disable-tls') === true) {
-            $protocol = 'http';
-        } else {
-            $protocol = 'https';
-        }
-        $versions = $this->httpDownloader->get($protocol . '://getcomposer.org/versions')->decodeJson();
-=======
         $versions = $this->getVersionsData();
->>>>>>> 393acc76
 
         foreach ($versions[$channel ?: $this->getChannel()] as $version) {
             if ($version['min-php'] <= PHP_VERSION_ID) {
@@ -93,7 +84,7 @@
                 $protocol = 'https';
             }
 
-            $this->versionsData = JsonFile::parseJson($this->rfs->getContents('getcomposer.org', $protocol . '://getcomposer.org/versions', false));
+            $this->versionsData = $this->httpDownloader->get($protocol . '://getcomposer.org/versions')->decodeJson();
         }
 
         return $this->versionsData;
