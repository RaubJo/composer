--- conflicted
+++ resolved
@@ -252,20 +252,6 @@
                 return array('version' => $version, 'pretty_version' => $prettyVersion);
             }
 
-<<<<<<< HEAD
-            // sort numeric branches below named ones, to make sure if the branch has the same distance from main and 1.10 and 1.9 for example, main is picked
-            // and sort using natural sort so that 1.10 will appear before 1.9
-            rsort($branches, defined('SORT_NATURAL') ? SORT_NATURAL : SORT_REGULAR);
-
-            foreach ($branches as $candidate) {
-                // do not compare against itself or other feature branches
-                if ($candidate === $branch || $this->isFeatureBranch($packageConfig, $candidate)) {
-=======
-            // return directly, if branch is configured to be non-feature branch
-            if (preg_match('{^(' . $nonFeatureBranches . ')$}', $branch) && in_array($branch, $branches, true)) {
-                return array('version' => $version, 'pretty_version' => $prettyVersion);
-            }
-
             // sort local branches first then remote ones
             // and sort numeric branches below named ones, to make sure if the branch has the same distance from main and 1.10 and 1.9 for example, main is picked
             // and sort using natural sort so that 1.10 will appear before 1.9
@@ -284,8 +270,7 @@
                 $candidateVersion = preg_replace('{^remotes/\S+/}', '', $candidate);
 
                 // do not compare against itself or other feature branches
-                if ($candidate === $branch || !preg_match('{^(' . $nonFeatureBranches . '|master|trunk|default|develop|\d+\..+)$}', $candidateVersion, $match)) {
->>>>>>> 2c6a9aba
+                if ($candidate === $branch || $this->isFeatureBranch($packageConfig, $candidateVersion)) {
                     continue;
                 }
 
@@ -296,16 +281,11 @@
 
                 if (strlen($output) < $length) {
                     $length = strlen($output);
-<<<<<<< HEAD
-                    $version = $this->versionParser->normalizeBranch($candidate);
-                    $prettyVersion = 'dev-' . $candidate;
-=======
                     $version = $this->versionParser->normalizeBranch($candidateVersion);
                     $prettyVersion = 'dev-' . $candidateVersion;
                     if ($length === 0) {
                         break;
                     }
->>>>>>> 2c6a9aba
                 }
             }
         }
