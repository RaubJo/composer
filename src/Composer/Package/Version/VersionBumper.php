--- conflicted
+++ resolved
@@ -83,18 +83,11 @@
         $pattern = '{
             (?<=,|\ |\||^) # leading separator
             (?P<constraint>
-<<<<<<< HEAD
-                \^'.$major.'(?:\.\d+)* # e.g. ^2.anything
-                | ~'.$major.'(?:\.\d+){0,2} # e.g. ~2 or ~2.2 or ~2.2.2 but no more
-                | '.$major.'(?:\.[*x])+ # e.g. 2.* or 2.*.* or 2.x.x.x etc
-                | >=\d(?:\.\d+)* # e.g. >=2 or >=1.2 etc
-                | \* # full wildcard
-=======
                 \^v?'.$major.'(?:\.\d+)* # e.g. ^2.anything
                 | ~v?'.$major.'(?:\.\d+){0,2} # e.g. ~2 or ~2.2 or ~2.2.2 but no more
                 | v?'.$major.'(?:\.[*x])+ # e.g. 2.* or 2.*.* or 2.x.x.x etc
                 | >=v?\d(?:\.\d+)* # e.g. >=2 or >=1.2 etc
->>>>>>> 3ed4e16d
+                | \* # full wildcard
             )
             (?=,|$|\ |\||@) # trailing separator
         }x';
