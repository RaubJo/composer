parameters:
	ignoreErrors:
		-
			message: "#^Binary operation \"\\.\" between non\\-empty\\-string and array\\|string\\|null results in an error\\.$#"
			count: 1
			path: ../src/Composer/Autoload/AutoloadGenerator.php

		-
			message: "#^Cannot call method writeError\\(\\) on Composer\\\\IO\\\\IOInterface\\|null\\.$#"
			count: 2
			path: ../src/Composer/Autoload/AutoloadGenerator.php

		-
			message: "#^Casting to bool something that's already bool\\.$#"
			count: 1
			path: ../src/Composer/Autoload/AutoloadGenerator.php

		-
			message: "#^Construct empty\\(\\) is not allowed\\. Use more strict comparison\\.$#"
			count: 10
			path: ../src/Composer/Autoload/AutoloadGenerator.php

		-
			message: "#^Method Composer\\\\Autoload\\\\AutoloadGenerator\\:\\:parseAutoloads\\(\\) should return array\\{psr\\-0\\: array\\<string, array\\<string\\>\\>, psr\\-4\\: array\\<string, array\\<string\\>\\>, classmap\\: array\\<int, string\\>, files\\: array\\<string, string\\>, exclude\\-from\\-classmap\\: array\\<int, string\\>\\} but returns array\\{psr\\-0\\: array\\<int\\|string, array\\<string\\>\\|string\\>, psr\\-4\\: array\\<int\\|string, array\\<string\\>\\|string\\>, classmap\\: array\\<int\\|string, array\\<string\\>\\|string\\>, files\\: array\\<int\\|string, array\\<string\\>\\|string\\>, exclude\\-from\\-classmap\\: array\\<int\\|string, array\\<string\\>\\|string\\>\\}\\.$#"
			count: 1
			path: ../src/Composer/Autoload/AutoloadGenerator.php

		-
			message: "#^Only booleans are allowed in &&, Composer\\\\IO\\\\IOInterface\\|null given on the left side\\.$#"
			count: 1
			path: ../src/Composer/Autoload/AutoloadGenerator.php

		-
			message: "#^Only booleans are allowed in &&, array\\<string, array\\<int\\|string, array\\<string\\>\\|int\\|string\\>\\|bool\\|string\\>\\|bool\\|string\\|null given on the left side\\.$#"
			count: 1
			path: ../src/Composer/Autoload/AutoloadGenerator.php

		-
			message: "#^Only booleans are allowed in &&, bool\\|null given on the left side\\.$#"
			count: 1
			path: ../src/Composer/Autoload/AutoloadGenerator.php

		-
			message: "#^Only booleans are allowed in &&, mixed given on the left side\\.$#"
			count: 1
			path: ../src/Composer/Autoload/AutoloadGenerator.php

		-
			message: "#^Only booleans are allowed in &&, string\\|null given on the left side\\.$#"
			count: 1
			path: ../src/Composer/Autoload/AutoloadGenerator.php

		-
			message: "#^Only booleans are allowed in &&, string\\|null given on the right side\\.$#"
			count: 1
			path: ../src/Composer/Autoload/AutoloadGenerator.php

		-
			message: "#^Only booleans are allowed in a negated boolean, array\\<int, string\\> given\\.$#"
			count: 1
			path: ../src/Composer/Autoload/AutoloadGenerator.php

		-
			message: "#^Only booleans are allowed in a negated boolean, mixed given\\.$#"
			count: 1
			path: ../src/Composer/Autoload/AutoloadGenerator.php

		-
			message: "#^Only booleans are allowed in a negated boolean, string given\\.$#"
			count: 4
			path: ../src/Composer/Autoload/AutoloadGenerator.php

		-
			message: "#^Only booleans are allowed in a ternary operator condition, array\\<int, string\\> given\\.$#"
			count: 1
			path: ../src/Composer/Autoload/AutoloadGenerator.php

		-
			message: "#^Only booleans are allowed in a ternary operator condition, mixed given\\.$#"
			count: 1
			path: ../src/Composer/Autoload/AutoloadGenerator.php

		-
			message: "#^Only booleans are allowed in an if condition, array\\<int, string\\>\\|null given\\.$#"
			count: 1
			path: ../src/Composer/Autoload/AutoloadGenerator.php

		-
			message: "#^Only booleans are allowed in an if condition, mixed given\\.$#"
			count: 1
			path: ../src/Composer/Autoload/AutoloadGenerator.php

		-
			message: "#^Only booleans are allowed in an if condition, string given\\.$#"
			count: 1
			path: ../src/Composer/Autoload/AutoloadGenerator.php

		-
			message: "#^Only booleans are allowed in an if condition, string\\|null given\\.$#"
			count: 3
			path: ../src/Composer/Autoload/AutoloadGenerator.php

		-
			message: "#^Parameter \\#1 \\$from of method Composer\\\\Util\\\\Filesystem\\:\\:findShortestPathCode\\(\\) expects string, string\\|false given\\.$#"
			count: 5
			path: ../src/Composer/Autoload/AutoloadGenerator.php

		-
			message: "#^Parameter \\#1 \\$packageMap of method Composer\\\\Autoload\\\\AutoloadGenerator\\:\\:parseAutoloadsType\\(\\) expects array\\<int, array\\{Composer\\\\Package\\\\PackageInterface, string\\}\\>, non\\-empty\\-array\\<int, array\\{Composer\\\\Package\\\\PackageInterface, string\\}\\|null\\> given\\.$#"
			count: 5
			path: ../src/Composer/Autoload/AutoloadGenerator.php

		-
			message: "#^Parameter \\#1 \\$path of function realpath expects string, string\\|false given\\.$#"
			count: 2
			path: ../src/Composer/Autoload/AutoloadGenerator.php

		-
			message: "#^Parameter \\#1 \\$path of method Composer\\\\Util\\\\Filesystem\\:\\:normalizePath\\(\\) expects string, string\\|false given\\.$#"
			count: 2
			path: ../src/Composer/Autoload/AutoloadGenerator.php

		-
			message: "#^Parameter \\#1 \\$str of function strtr expects string, string\\|false given\\.$#"
<<<<<<< HEAD
=======
			count: 2
			path: ../src/Composer/Autoload/AutoloadGenerator.php

		-
			message: "#^Parameter \\#2 \\$content of method Composer\\\\Util\\\\Filesystem\\:\\:filePutContentsIfModified\\(\\) expects string, string\\|null given\\.$#"
>>>>>>> 2ba8758b
			count: 1
			path: ../src/Composer/Autoload/AutoloadGenerator.php

		-
			message: "#^Parameter \\#2 \\$content of method Composer\\\\Util\\\\Filesystem\\:\\:filePutContentsIfModified\\(\\) expects string, string\\|null given\\.$#"
			count: 1
			path: ../src/Composer/Autoload/AutoloadGenerator.php

		-
			message: "#^Parameter \\#2 \\$excluded of static method Composer\\\\Autoload\\\\ClassMapGenerator\\:\\:createMap\\(\\) expects string\\|null, array\\|string\\|null given\\.$#"
			count: 1
			path: ../src/Composer/Autoload/AutoloadGenerator.php

		-
			message: "#^Parameter \\#2 \\$subject of static method Composer\\\\Pcre\\\\Preg\\:\\:isMatch\\(\\) expects string, string\\|false given\\.$#"
			count: 1
			path: ../src/Composer/Autoload/AutoloadGenerator.php

		-
			message: "#^Parameter \\#2 \\$to of method Composer\\\\Util\\\\Filesystem\\:\\:findShortestPathCode\\(\\) expects string, string\\|false given\\.$#"
			count: 1
			path: ../src/Composer/Autoload/AutoloadGenerator.php

		-
			message: "#^Short ternary operator is not allowed\\. Use null coalesce operator if applicable or consider using long ternary\\.$#"
			count: 2
			path: ../src/Composer/Autoload/AutoloadGenerator.php

		-
			message: "#^Construct empty\\(\\) is not allowed\\. Use more strict comparison\\.$#"
			count: 1
			path: ../src/Composer/Autoload/ClassLoader.php

		-
			message: "#^Only booleans are allowed in &&, string\\|false given on the right side\\.$#"
			count: 1
			path: ../src/Composer/Autoload/ClassLoader.php

		-
			message: "#^Only booleans are allowed in a negated boolean, string given\\.$#"
			count: 4
			path: ../src/Composer/Autoload/ClassLoader.php

		-
			message: "#^Only booleans are allowed in an if condition, array\\<string, string\\> given\\.$#"
			count: 1
			path: ../src/Composer/Autoload/ClassLoader.php

		-
			message: "#^Only booleans are allowed in an if condition, string\\|false given\\.$#"
			count: 1
			path: ../src/Composer/Autoload/ClassLoader.php

		-
			message: "#^Parameter \\#1 \\$autoload_function of function spl_autoload_register expects callable\\(string\\)\\: void, array\\{\\$this\\(Composer\\\\Autoload\\\\ClassLoader\\), 'loadClass'\\} given\\.$#"
			count: 1
			path: ../src/Composer/Autoload/ClassLoader.php

		-
			message: "#^Call to function in_array\\(\\) requires parameter \\#3 to be set\\.$#"
			count: 1
			path: ../src/Composer/Autoload/ClassMapGenerator.php

		-
			message: "#^Cannot call method getPathname\\(\\) on SplFileInfo\\|string\\.$#"
			count: 1
			path: ../src/Composer/Autoload/ClassMapGenerator.php

		-
			message: "#^Construct empty\\(\\) is not allowed\\. Use more strict comparison\\.$#"
			count: 2
			path: ../src/Composer/Autoload/ClassMapGenerator.php

		-
			message: "#^Method Composer\\\\Autoload\\\\ClassMapGenerator\\:\\:findClasses\\(\\) should return array\\<int, class\\-string\\> but returns array\\<int, string\\>\\.$#"
			count: 1
			path: ../src/Composer/Autoload/ClassMapGenerator.php

		-
			message: "#^Only booleans are allowed in &&, Composer\\\\IO\\\\IOInterface\\|null given on the left side\\.$#"
			count: 1
			path: ../src/Composer/Autoload/ClassMapGenerator.php

		-
			message: "#^Only booleans are allowed in &&, string\\|null given on the left side\\.$#"
			count: 2
			path: ../src/Composer/Autoload/ClassMapGenerator.php

		-
			message: "#^Only booleans are allowed in a negated boolean, string given\\.$#"
			count: 1
			path: ../src/Composer/Autoload/ClassMapGenerator.php

		-
			message: "#^Only booleans are allowed in an if condition, Composer\\\\IO\\\\IOInterface\\|null given\\.$#"
			count: 1
			path: ../src/Composer/Autoload/ClassMapGenerator.php

		-
			message: "#^Only booleans are allowed in an if condition, array\\<int, class\\-string\\> given\\.$#"
			count: 1
			path: ../src/Composer/Autoload/ClassMapGenerator.php

		-
			message: "#^Parameter \\#1 \\$str of function strtr expects string, string\\|false given\\.$#"
			count: 1
			path: ../src/Composer/Autoload/ClassMapGenerator.php

		-
			message: "#^Parameter \\#3 \\$baseNamespace of static method Composer\\\\Autoload\\\\ClassMapGenerator\\:\\:filterByNamespace\\(\\) expects string, string\\|null given\\.$#"
			count: 1
			path: ../src/Composer/Autoload/ClassMapGenerator.php

		-
			message: "#^Parameter \\#5 \\$basePath of static method Composer\\\\Autoload\\\\ClassMapGenerator\\:\\:filterByNamespace\\(\\) expects string, array\\<string\\>\\|string\\|Traversable\\<mixed, SplFileInfo\\> given\\.$#"
			count: 1
			path: ../src/Composer/Autoload/ClassMapGenerator.php

		-
			message: "#^Casting to bool something that's already bool\\.$#"
			count: 2
			path: ../src/Composer/Cache.php

		-
			message: "#^Only booleans are allowed in a negated boolean, int\\<0, 50\\> given\\.$#"
			count: 1
			path: ../src/Composer/Cache.php

		-
			message: "#^Only booleans are allowed in a negated boolean, mixed given\\.$#"
			count: 1
			path: ../src/Composer/Cache.php

		-
			message: "#^Only booleans are allowed in an if condition, bool\\|null given\\.$#"
			count: 1
			path: ../src/Composer/Cache.php

		-
			message: "#^Only booleans are allowed in an if condition, string\\|false given\\.$#"
			count: 1
			path: ../src/Composer/Cache.php

		-
			message: "#^Short ternary operator is not allowed\\. Use null coalesce operator if applicable or consider using long ternary\\.$#"
			count: 1
			path: ../src/Composer/Cache.php

		-
			message: "#^Only booleans are allowed in &&, Composer\\\\Composer\\|null given on the right side\\.$#"
			count: 1
			path: ../src/Composer/Command/ArchiveCommand.php

		-
			message: "#^Only booleans are allowed in a negated boolean, \\(Composer\\\\Package\\\\BasePackage&Composer\\\\Package\\\\CompletePackageInterface\\)\\|false given\\.$#"
			count: 1
			path: ../src/Composer/Command/ArchiveCommand.php

		-
			message: "#^Only booleans are allowed in a negated boolean, Composer\\\\Config\\|null given\\.$#"
			count: 1
			path: ../src/Composer/Command/ArchiveCommand.php

		-
			message: "#^Only booleans are allowed in an elseif condition, array\\<Composer\\\\Package\\\\BasePackage\\> given\\.$#"
			count: 1
			path: ../src/Composer/Command/ArchiveCommand.php

		-
			message: "#^Only booleans are allowed in an if condition, Composer\\\\Composer\\|null given\\.$#"
			count: 3
			path: ../src/Composer/Command/ArchiveCommand.php

		-
			message: "#^Only booleans are allowed in an if condition, string\\|null given\\.$#"
			count: 1
			path: ../src/Composer/Command/ArchiveCommand.php

		-
			message: "#^Only booleans are allowed in an if condition, Composer\\\\Composer\\|null given\\.$#"
			count: 1
			path: ../src/Composer/Command/BaseCommand.php

		-
			message: "#^Parameter \\#3 \\$command of class Composer\\\\Plugin\\\\PreCommandRunEvent constructor expects string, string\\|null given\\.$#"
			count: 1
			path: ../src/Composer/Command/BaseCommand.php

		-
			message: "#^Construct empty\\(\\) is not allowed\\. Use more strict comparison\\.$#"
			count: 3
			path: ../src/Composer/Command/BaseDependencyCommand.php

		-
			message: "#^Offset int does not exist on array\\<string\\>\\|null\\.$#"
			count: 2
			path: ../src/Composer/Command/BaseDependencyCommand.php

		-
			message: "#^Only booleans are allowed in a negated boolean, Composer\\\\Package\\\\BasePackage\\|null given\\.$#"
			count: 1
			path: ../src/Composer/Command/BaseDependencyCommand.php

		-
			message: "#^Only booleans are allowed in an if condition, Composer\\\\Package\\\\BasePackage\\|null given\\.$#"
			count: 1
			path: ../src/Composer/Command/BaseDependencyCommand.php

		-
			message: "#^Only booleans are allowed in an if condition, array\\|bool given\\.$#"
			count: 1
			path: ../src/Composer/Command/BaseDependencyCommand.php

		-
			message: "#^Only booleans are allowed in an if condition, mixed given\\.$#"
			count: 1
			path: ../src/Composer/Command/BaseDependencyCommand.php

		-
			message: "#^Parameter \\#1 \\$results of method Composer\\\\Command\\\\BaseDependencyCommand\\:\\:printTree\\(\\) expects array\\<array\\{Composer\\\\Package\\\\PackageInterface, Composer\\\\Package\\\\Link, array\\|bool\\}\\>, non\\-empty\\-array\\|true given\\.$#"
			count: 1
			path: ../src/Composer/Command/BaseDependencyCommand.php

		-
			message: "#^Parameter \\#1 \\$var of function count expects array\\|Countable, array\\<string\\>\\|null given\\.$#"
			count: 2
			path: ../src/Composer/Command/BaseDependencyCommand.php

		-
			message: "#^Parameter \\#2 \\$commandName of class Composer\\\\Plugin\\\\CommandEvent constructor expects string, string\\|null given\\.$#"
			count: 1
			path: ../src/Composer/Command/BaseDependencyCommand.php

		-
			message: "#^Short ternary operator is not allowed\\. Use null coalesce operator if applicable or consider using long ternary\\.$#"
			count: 1
			path: ../src/Composer/Command/BaseDependencyCommand.php

		-
			message: "#^Cannot access an offset on array\\<int, array\\<int, array\\<int, array\\<int, Composer\\\\Package\\\\Link\\>\\|Composer\\\\Package\\\\Link\\>\\|Composer\\\\Package\\\\Link\\>\\|Composer\\\\Package\\\\Link\\>\\|Composer\\\\Package\\\\Link\\.$#"
			count: 1
			path: ../src/Composer/Command/CheckPlatformReqsCommand.php

		-
			message: "#^Only booleans are allowed in a negated boolean, Composer\\\\Semver\\\\Constraint\\\\ConstraintInterface\\|null given\\.$#"
			count: 1
			path: ../src/Composer/Command/CheckPlatformReqsCommand.php

		-
			message: "#^Only booleans are allowed in a negated boolean, array\\<Composer\\\\Package\\\\BasePackage\\> given\\.$#"
			count: 1
			path: ../src/Composer/Command/CheckPlatformReqsCommand.php

		-
			message: "#^Only booleans are allowed in a ternary operator condition, Composer\\\\Package\\\\Link\\|null given\\.$#"
			count: 1
			path: ../src/Composer/Command/CheckPlatformReqsCommand.php

		-
			message: "#^Only booleans are allowed in an if condition, array\\<Composer\\\\Package\\\\BasePackage\\> given\\.$#"
			count: 1
			path: ../src/Composer/Command/CheckPlatformReqsCommand.php

		-
			message: "#^Only booleans are allowed in a negated boolean, string\\|false given\\.$#"
			count: 1
			path: ../src/Composer/Command/ClearCacheCommand.php

		-
			message: "#^Call to function in_array\\(\\) requires parameter \\#3 to be set\\.$#"
			count: 3
			path: ../src/Composer/Command/ConfigCommand.php

		-
			message: "#^Only booleans are allowed in &&, mixed given on the right side\\.$#"
			count: 2
			path: ../src/Composer/Command/ConfigCommand.php

		-
			message: "#^Only booleans are allowed in a negated boolean, mixed given\\.$#"
			count: 1
			path: ../src/Composer/Command/ConfigCommand.php

		-
			message: "#^Only booleans are allowed in a negated boolean, string given\\.$#"
			count: 1
			path: ../src/Composer/Command/ConfigCommand.php

		-
			message: "#^Only booleans are allowed in an elseif condition, int\\<0, max\\>\\|false given\\.$#"
			count: 1
			path: ../src/Composer/Command/ConfigCommand.php

		-
			message: "#^Only booleans are allowed in an if condition, string given\\.$#"
			count: 1
			path: ../src/Composer/Command/ConfigCommand.php

		-
			message: "#^Parameter \\#1 \\$command of function escapeshellcmd expects string, string\\|false given\\.$#"
			count: 1
			path: ../src/Composer/Command/ConfigCommand.php

		-
			message: "#^Parameter \\#1 \\$function of function call_user_func expects callable\\(\\)\\: mixed, array\\{Composer\\\\Config\\\\JsonConfigSource, string\\} given\\.$#"
			count: 2
			path: ../src/Composer/Command/ConfigCommand.php

		-
<<<<<<< HEAD
=======
			message: "#^Parameter \\#1 \\$path of function realpath expects string, string\\|false given\\.$#"
			count: 1
			path: ../src/Composer/Command/ConfigCommand.php

		-
>>>>>>> 2ba8758b
			message: "#^Parameter \\#2 \\$rawContents of method Composer\\\\Command\\\\ConfigCommand\\:\\:listConfiguration\\(\\) expects array\\<array\\|string\\>, array\\|string\\|null given\\.$#"
			count: 1
			path: ../src/Composer/Command/ConfigCommand.php

		-
			message: "#^Short ternary operator is not allowed\\. Use null coalesce operator if applicable or consider using long ternary\\.$#"
			count: 1
			path: ../src/Composer/Command/ConfigCommand.php

		-
			message: "#^Only booleans are allowed in &&, Composer\\\\Package\\\\PackageInterface\\|false given on the right side\\.$#"
			count: 1
			path: ../src/Composer/Command/CreateProjectCommand.php

		-
			message: "#^Only booleans are allowed in a negated boolean, Composer\\\\Package\\\\PackageInterface\\|false given\\.$#"
			count: 1
			path: ../src/Composer/Command/CreateProjectCommand.php

		-
			message: "#^Only booleans are allowed in a negated boolean, string\\|null given\\.$#"
			count: 1
			path: ../src/Composer/Command/CreateProjectCommand.php

		-
			message: "#^Only booleans are allowed in a ternary operator condition, string\\|null given\\.$#"
			count: 1
			path: ../src/Composer/Command/CreateProjectCommand.php

		-
			message: "#^Only booleans are allowed in an if condition, string\\|false given\\.$#"
			count: 2
			path: ../src/Composer/Command/CreateProjectCommand.php

		-
			message: "#^Parameter \\#3 \\$existingRepos of static method Composer\\\\Repository\\\\RepositoryFactory\\:\\:generateRepositoryName\\(\\) expects array\\<string, mixed\\>, array\\<int\\|string, mixed\\> given\\.$#"
			count: 1
			path: ../src/Composer/Command/CreateProjectCommand.php

		-
			message: "#^Short ternary operator is not allowed\\. Use null coalesce operator if applicable or consider using long ternary\\.$#"
			count: 3
			path: ../src/Composer/Command/CreateProjectCommand.php

		-
			message: "#^Variable method call on Composer\\\\Package\\\\RootPackageInterface\\.$#"
			count: 1
			path: ../src/Composer/Command/CreateProjectCommand.php

		-
			message: "#^Cannot access offset 'libz_version' on array\\|false\\.$#"
			count: 1
			path: ../src/Composer/Command/DiagnoseCommand.php

		-
			message: "#^Cannot access offset 'ssl_version' on array\\|false\\.$#"
			count: 1
			path: ../src/Composer/Command/DiagnoseCommand.php

		-
			message: "#^Cannot access offset 'version' on array\\|false\\.$#"
			count: 1
			path: ../src/Composer/Command/DiagnoseCommand.php

		-
			message: "#^Cannot call method getPrettyVersion\\(\\) on Composer\\\\Package\\\\BasePackage\\|null\\.$#"
			count: 1
			path: ../src/Composer/Command/DiagnoseCommand.php

		-
			message: "#^Construct empty\\(\\) is not allowed\\. Use more strict comparison\\.$#"
			count: 4
			path: ../src/Composer/Command/DiagnoseCommand.php

		-
			message: "#^Only booleans are allowed in a negated boolean, array\\<string, bool\\|string\\> given\\.$#"
			count: 1
			path: ../src/Composer/Command/DiagnoseCommand.php

		-
			message: "#^Only booleans are allowed in a negated boolean, array\\<string, mixed\\> given\\.$#"
			count: 1
			path: ../src/Composer/Command/DiagnoseCommand.php

		-
			message: "#^Only booleans are allowed in a negated boolean, array\\<string\\>\\|string\\|false given\\.$#"
			count: 1
			path: ../src/Composer/Command/DiagnoseCommand.php

		-
			message: "#^Only booleans are allowed in a negated boolean, string\\|false given\\.$#"
			count: 1
			path: ../src/Composer/Command/DiagnoseCommand.php

		-
			message: "#^Only booleans are allowed in an if condition, Composer\\\\Composer\\|null given\\.$#"
			count: 2
			path: ../src/Composer/Command/DiagnoseCommand.php

		-
			message: "#^Only booleans are allowed in an if condition, array\\<int, string\\> given\\.$#"
			count: 1
			path: ../src/Composer/Command/DiagnoseCommand.php

		-
			message: "#^Only booleans are allowed in an if condition, array\\<string\\>\\|string\\|false given\\.$#"
			count: 1
			path: ../src/Composer/Command/DiagnoseCommand.php

		-
			message: "#^Only booleans are allowed in an if condition, mixed given\\.$#"
			count: 1
			path: ../src/Composer/Command/DiagnoseCommand.php

		-
			message: "#^Only booleans are allowed in an if condition, string\\|null given\\.$#"
			count: 1
			path: ../src/Composer/Command/DiagnoseCommand.php

		-
			message: "#^Only booleans are allowed in \\|\\|, array\\<int, string\\> given on the left side\\.$#"
			count: 1
			path: ../src/Composer/Command/DiagnoseCommand.php

		-
			message: "#^Only booleans are allowed in \\|\\|, array\\<int, string\\> given on the right side\\.$#"
			count: 1
			path: ../src/Composer/Command/DiagnoseCommand.php

		-
			message: "#^Parameter \\#1 \\$haystack of function strpos expects string, string\\|null given\\.$#"
			count: 1
			path: ../src/Composer/Command/DiagnoseCommand.php

		-
			message: "#^Parameter \\#1 \\$str of function trim expects string, string\\|false given\\.$#"
			count: 1
			path: ../src/Composer/Command/DiagnoseCommand.php

		-
			message: "#^Parameter \\#2 \\$data of function hash expects string, string\\|null given\\.$#"
			count: 1
			path: ../src/Composer/Command/DiagnoseCommand.php

		-
			message: "#^Parameter \\#2 \\$subject of static method Composer\\\\Pcre\\\\Preg\\:\\:isMatch\\(\\) expects string, string\\|false given\\.$#"
			count: 1
			path: ../src/Composer/Command/DiagnoseCommand.php

		-
			message: "#^Short ternary operator is not allowed\\. Use null coalesce operator if applicable or consider using long ternary\\.$#"
			count: 3
			path: ../src/Composer/Command/DiagnoseCommand.php

		-
			message: "#^Only booleans are allowed in \\|\\|, mixed given on the right side\\.$#"
			count: 3
			path: ../src/Composer/Command/DumpAutoloadCommand.php

		-
			message: "#^Only booleans are allowed in a negated boolean, array\\<mixed, mixed\\> given\\.$#"
			count: 1
			path: ../src/Composer/Command/ExecCommand.php

		-
			message: "#^Parameter \\#1 \\$arr1 of function array_merge expects array, array\\<int, string\\>\\|false given\\.$#"
			count: 1
			path: ../src/Composer/Command/ExecCommand.php

		-
			message: "#^Call to function in_array\\(\\) requires parameter \\#3 to be set\\.$#"
			count: 1
			path: ../src/Composer/Command/FundCommand.php

		-
			message: "#^Construct empty\\(\\) is not allowed\\. Use more strict comparison\\.$#"
			count: 2
			path: ../src/Composer/Command/FundCommand.php

		-
			message: "#^Only booleans are allowed in &&, array given on the left side\\.$#"
			count: 1
			path: ../src/Composer/Command/FundCommand.php

		-
			message: "#^Only booleans are allowed in &&, array\\<array\\<string, string\\>\\> given on the right side\\.$#"
			count: 2
			path: ../src/Composer/Command/FundCommand.php

		-
			message: "#^Only booleans are allowed in &&, string given on the left side\\.$#"
			count: 1
			path: ../src/Composer/Command/GlobalCommand.php

		-
			message: "#^Only booleans are allowed in an if condition, string\\|false given\\.$#"
			count: 1
			path: ../src/Composer/Command/GlobalCommand.php

		-
			message: "#^Only booleans are allowed in a negated boolean, string\\|false given\\.$#"
			count: 1
			path: ../src/Composer/Command/HomeCommand.php

		-
			message: "#^Only booleans are allowed in a negated boolean, string\\|null given\\.$#"
			count: 2
			path: ../src/Composer/Command/HomeCommand.php

		-
			message: "#^Only booleans are allowed in an if condition, Composer\\\\Composer\\|null given\\.$#"
			count: 1
			path: ../src/Composer/Command/HomeCommand.php

		-
			message: "#^Argument of an invalid type array\\<int, string\\>\\|false supplied for foreach, only iterables are supported\\.$#"
			count: 1
			path: ../src/Composer/Command/InitCommand.php

		-
			message: "#^Binary operation \"\\.\" between 'The package name ' and non\\-empty\\-array\\|float\\|int\\<min, \\-1\\>\\|int\\<1, max\\>\\|non\\-empty\\-string\\|true results in an error\\.$#"
			count: 1
			path: ../src/Composer/Command/InitCommand.php

		-
			message: "#^Cannot call method get\\(\\) on Symfony\\\\Component\\\\Console\\\\Helper\\\\HelperSet\\|null\\.$#"
			count: 1
			path: ../src/Composer/Command/InitCommand.php

		-
			message: "#^Cannot call method getRepoName\\(\\) on Composer\\\\Repository\\\\RepositoryInterface\\|null\\.$#"
			count: 4
			path: ../src/Composer/Command/InitCommand.php

		-
			message: "#^Construct empty\\(\\) is not allowed\\. Use more strict comparison\\.$#"
			count: 8
			path: ../src/Composer/Command/InitCommand.php

		-
			message: "#^Instanceof between Composer\\\\Repository\\\\CompositeRepository and Composer\\\\Repository\\\\CompositeRepository will always evaluate to true\\.$#"
			count: 1
			path: ../src/Composer/Command/InitCommand.php

		-
			message: "#^Method Composer\\\\Command\\\\InitCommand\\:\\:getGitConfig\\(\\) should return array\\<string, string\\> but returns array\\<int\\|string, mixed\\>\\.$#"
			count: 1
			path: ../src/Composer/Command/InitCommand.php

		-
			message: "#^Only booleans are allowed in a negated boolean, string given\\.$#"
			count: 1
			path: ../src/Composer/Command/InitCommand.php

		-
<<<<<<< HEAD
=======
			message: "#^Only booleans are allowed in a ternary operator condition, Composer\\\\Composer\\|null given\\.$#"
			count: 1
			path: ../src/Composer/Command/InitCommand.php

		-
			message: "#^Only booleans are allowed in a ternary operator condition, bool\\|null given\\.$#"
			count: 1
			path: ../src/Composer/Command/InitCommand.php

		-
			message: "#^Only booleans are allowed in a ternary operator condition, string\\|null given\\.$#"
			count: 1
			path: ../src/Composer/Command/InitCommand.php

		-
>>>>>>> 2ba8758b
			message: "#^Only booleans are allowed in an elseif condition, string given\\.$#"
			count: 1
			path: ../src/Composer/Command/InitCommand.php

		-
			message: "#^Parameter \\#1 \\$author of method Composer\\\\Command\\\\InitCommand\\:\\:formatAuthors\\(\\) expects string, array\\|float\\|int\\<min, \\-1\\>\\|int\\<1, max\\>\\|string\\|true given\\.$#"
			count: 1
			path: ../src/Composer/Command/InitCommand.php

		-
			message: "#^Parameter \\#1 \\$haystack of function strpos expects string, string\\|false given\\.$#"
			count: 1
			path: ../src/Composer/Command/InitCommand.php

		-
			message: "#^Parameter \\#1 \\$path of function basename expects string, string\\|false given\\.$#"
			count: 1
			path: ../src/Composer/Command/InitCommand.php

		-
			message: "#^Parameter \\#2 \\$subject of static method Composer\\\\Pcre\\\\Preg\\:\\:isMatch\\(\\) expects string, array\\|float\\|int\\<min, \\-1\\>\\|int\\<1, max\\>\\|string\\|true given\\.$#"
			count: 1
			path: ../src/Composer/Command/InitCommand.php

		-
			message: "#^Property Composer\\\\Command\\\\InitCommand\\:\\:\\$gitConfig \\(array\\<string, string\\>\\) does not accept array\\<int\\|string, mixed\\>\\.$#"
			count: 1
			path: ../src/Composer/Command/InitCommand.php

		-
			message: "#^Short ternary operator is not allowed\\. Use null coalesce operator if applicable or consider using long ternary\\.$#"
			count: 8
			path: ../src/Composer/Command/InitCommand.php

		-
			message: "#^Only booleans are allowed in \\|\\|, mixed given on the right side\\.$#"
			count: 3
			path: ../src/Composer/Command/InstallCommand.php

		-
			message: "#^Call to function in_array\\(\\) requires parameter \\#3 to be set\\.$#"
			count: 2
			path: ../src/Composer/Command/LicensesCommand.php

		-
			message: "#^Foreach overwrites \\$package with its value variable\\.$#"
			count: 1
			path: ../src/Composer/Command/LicensesCommand.php

		-
			message: "#^Short ternary operator is not allowed\\. Use null coalesce operator if applicable or consider using long ternary\\.$#"
			count: 2
			path: ../src/Composer/Command/LicensesCommand.php

		-
			message: "#^Only booleans are allowed in a negated boolean, array\\<int, Composer\\\\Package\\\\PackageInterface\\> given\\.$#"
			count: 1
			path: ../src/Composer/Command/ReinstallCommand.php

		-
			message: "#^Only booleans are allowed in \\|\\|, mixed given on the right side\\.$#"
			count: 3
			path: ../src/Composer/Command/ReinstallCommand.php

		-
			message: "#^Foreach overwrites \\$type with its key variable\\.$#"
			count: 1
			path: ../src/Composer/Command/RemoveCommand.php

		-
			message: "#^Offset 'require'\\|'require\\-dev' does not exist on array\\{require\\?\\: array\\<string, string\\>, require\\-dev\\?\\: array\\<string, string\\>\\}\\.$#"
			count: 8
			path: ../src/Composer/Command/RemoveCommand.php

		-
			message: "#^Only booleans are allowed in an if condition, Composer\\\\Composer\\|null given\\.$#"
			count: 1
			path: ../src/Composer/Command/RemoveCommand.php

		-
			message: "#^Only booleans are allowed in an if condition, array\\<Composer\\\\Package\\\\BasePackage\\> given\\.$#"
			count: 1
			path: ../src/Composer/Command/RemoveCommand.php

		-
			message: "#^Only booleans are allowed in \\|\\|, mixed given on the right side\\.$#"
			count: 3
			path: ../src/Composer/Command/RemoveCommand.php

		-
			message: "#^Cannot call method getRepoName\\(\\) on Composer\\\\Repository\\\\RepositoryInterface\\|null\\.$#"
			count: 4
			path: ../src/Composer/Command/RequireCommand.php

		-
			message: "#^Construct empty\\(\\) is not allowed\\. Use more strict comparison\\.$#"
			count: 3
			path: ../src/Composer/Command/RequireCommand.php

		-
			message: "#^Method Composer\\\\Command\\\\RequireCommand\\:\\:getPackagesByRequireKey\\(\\) should return array\\<string, string\\> but returns array\\<int\\|string, string\\>\\.$#"
			count: 1
			path: ../src/Composer/Command/RequireCommand.php

		-
			message: "#^Only booleans are allowed in a negated boolean, int\\<0, max\\>\\|false given\\.$#"
			count: 1
			path: ../src/Composer/Command/RequireCommand.php

		-
			message: "#^Only booleans are allowed in a negated boolean, mixed given\\.$#"
			count: 1
			path: ../src/Composer/Command/RequireCommand.php

		-
			message: "#^Only booleans are allowed in an if condition, string\\|null given\\.$#"
			count: 2
			path: ../src/Composer/Command/RequireCommand.php

		-
			message: "#^Only booleans are allowed in \\|\\|, mixed given on the right side\\.$#"
			count: 4
			path: ../src/Composer/Command/RequireCommand.php

		-
			message: "#^Parameter \\#1 \\$contents of class Composer\\\\Json\\\\JsonManipulator constructor expects string, string\\|false given\\.$#"
			count: 1
			path: ../src/Composer/Command/RequireCommand.php

		-
			message: "#^Property Composer\\\\Command\\\\RequireCommand\\:\\:\\$composerBackup \\(string\\) does not accept string\\|false\\.$#"
			count: 1
			path: ../src/Composer/Command/RequireCommand.php

		-
			message: "#^Property Composer\\\\Command\\\\RequireCommand\\:\\:\\$lockBackup \\(string\\|null\\) does not accept string\\|false\\|null\\.$#"
			count: 1
			path: ../src/Composer/Command/RequireCommand.php

		-
			message: "#^Short ternary operator is not allowed\\. Use null coalesce operator if applicable or consider using long ternary\\.$#"
			count: 1
			path: ../src/Composer/Command/RequireCommand.php

		-
			message: "#^Call to function in_array\\(\\) requires parameter \\#3 to be set\\.$#"
			count: 1
			path: ../src/Composer/Command/RunScriptCommand.php

		-
			message: "#^Only booleans are allowed in a negated boolean, int\\<0, max\\> given\\.$#"
			count: 1
			path: ../src/Composer/Command/RunScriptCommand.php

		-
			message: "#^Only booleans are allowed in a negated boolean, mixed given\\.$#"
			count: 1
			path: ../src/Composer/Command/ScriptAliasCommand.php

		-
			message: "#^Only booleans are allowed in \\|\\|, mixed given on the left side\\.$#"
			count: 1
			path: ../src/Composer/Command/ScriptAliasCommand.php

		-
			message: "#^Parameter \\#3 \\$additionalArgs of method Composer\\\\EventDispatcher\\\\EventDispatcher\\:\\:dispatchScript\\(\\) expects array\\<int, mixed\\>, array\\|bool\\|float\\|int\\|string\\|null given\\.$#"
			count: 1
			path: ../src/Composer/Command/ScriptAliasCommand.php

		-
			message: "#^Call to function in_array\\(\\) requires parameter \\#3 to be set\\.$#"
			count: 1
			path: ../src/Composer/Command/SearchCommand.php

		-
			message: "#^Construct empty\\(\\) is not allowed\\. Use more strict comparison\\.$#"
			count: 1
			path: ../src/Composer/Command/SearchCommand.php

		-
			message: "#^Only booleans are allowed in &&, array\\<int, array\\<string, string\\|true\\|null\\>\\> given on the left side\\.$#"
			count: 1
			path: ../src/Composer/Command/SearchCommand.php

		-
			message: "#^Only booleans are allowed in a negated boolean, Composer\\\\Composer\\|null given\\.$#"
			count: 1
			path: ../src/Composer/Command/SearchCommand.php

		-
			message: "#^Only booleans are allowed in &&, mixed given on the right side\\.$#"
			count: 1
			path: ../src/Composer/Command/SelfUpdateCommand.php

		-
<<<<<<< HEAD
=======
			message: "#^Only booleans are allowed in &&, string\\|null given on the left side\\.$#"
			count: 1
			path: ../src/Composer/Command/SelfUpdateCommand.php

		-
			message: "#^Only booleans are allowed in a negated boolean, mixed given\\.$#"
			count: 1
			path: ../src/Composer/Command/SelfUpdateCommand.php

		-
			message: "#^Only booleans are allowed in a negated boolean, string\\|false given\\.$#"
			count: 1
			path: ../src/Composer/Command/SelfUpdateCommand.php

		-
			message: "#^Only booleans are allowed in a negated boolean, string\\|null given\\.$#"
			count: 1
			path: ../src/Composer/Command/SelfUpdateCommand.php

		-
			message: "#^Only booleans are allowed in a ternary operator condition, string\\|null given\\.$#"
			count: 2
			path: ../src/Composer/Command/SelfUpdateCommand.php

		-
			message: "#^Only booleans are allowed in an if condition, int\\<0, max\\> given\\.$#"
			count: 1
			path: ../src/Composer/Command/SelfUpdateCommand.php

		-
>>>>>>> 2ba8758b
			message: "#^Only booleans are allowed in an if condition, mixed given\\.$#"
			count: 1
			path: ../src/Composer/Command/SelfUpdateCommand.php

		-
			message: "#^Variable \\$match might not be defined\\.$#"
			count: 2
			path: ../src/Composer/Command/SelfUpdateCommand.php

		-
			message: "#^Argument of an invalid type array\\<int, array\\<string, array\\|string\\>\\>\\|string supplied for foreach, only iterables are supported\\.$#"
			count: 1
			path: ../src/Composer/Command/ShowCommand.php

		-
			message: "#^Argument of an invalid type array\\|string supplied for foreach, only iterables are supported\\.$#"
			count: 1
			path: ../src/Composer/Command/ShowCommand.php

		-
			message: "#^Binary operation \"\\.\" between ' ' and array\\|string results in an error\\.$#"
			count: 1
			path: ../src/Composer/Command/ShowCommand.php

		-
			message: "#^Binary operation \"\\.\" between ' in ' and array\\|bool\\|float\\|int\\|string results in an error\\.$#"
			count: 1
			path: ../src/Composer/Command/ShowCommand.php

		-
			message: "#^Binary operation \"\\.\" between '\\<info\\>latest\\</info\\>…' and array\\<string\\>\\|string results in an error\\.$#"
			count: 1
			path: ../src/Composer/Command/ShowCommand.php

		-
			message: "#^Binary operation \"\\.\" between non\\-empty\\-string and array\\<string\\>\\|string results in an error\\.$#"
			count: 1
			path: ../src/Composer/Command/ShowCommand.php

		-
			message: "#^Call to function array_search\\(\\) requires parameter \\#3 to be set\\.$#"
			count: 1
			path: ../src/Composer/Command/ShowCommand.php

		-
			message: "#^Call to function in_array\\(\\) requires parameter \\#3 to be set\\.$#"
			count: 1
			path: ../src/Composer/Command/ShowCommand.php

		-
			message: "#^Cannot call method getId\\(\\) on Composer\\\\Package\\\\BasePackage\\|int\\.$#"
			count: 1
			path: ../src/Composer/Command/ShowCommand.php

		-
			message: "#^Cannot call method getInstallationManager\\(\\) on Composer\\\\Composer\\|null\\.$#"
			count: 2
			path: ../src/Composer/Command/ShowCommand.php

		-
			message: "#^Cannot call method getPrettyVersion\\(\\) on Composer\\\\Package\\\\BasePackage\\|int\\.$#"
			count: 1
			path: ../src/Composer/Command/ShowCommand.php

		-
			message: "#^Cannot call method getVersion\\(\\) on Composer\\\\Package\\\\BasePackage\\|int\\.$#"
			count: 1
			path: ../src/Composer/Command/ShowCommand.php

		-
			message: "#^Foreach overwrites \\$packages with its value variable\\.$#"
			count: 1
			path: ../src/Composer/Command/ShowCommand.php

		-
			message: "#^Method Composer\\\\Command\\\\ShowCommand\\:\\:addTree\\(\\) should return array\\<int, array\\<string, array\\<int, array\\<string, string\\>\\>\\|string\\>\\> but returns array\\<int, array\\<string, array\\<int, array\\<string, array\\<int, array\\<string, string\\>\\>\\|string\\>\\>\\|string\\>\\>\\.$#"
			count: 1
			path: ../src/Composer/Command/ShowCommand.php

		-
			message: "#^Method Composer\\\\Command\\\\ShowCommand\\:\\:appendAutoload\\(\\) should return array\\<string, array\\<string\\>\\|string\\|null\\> but returns array\\<string, array\\<array\\<int\\|string, array\\<string\\>\\|string\\>\\|string\\>\\|string\\|null\\>\\.$#"
			count: 1
			path: ../src/Composer/Command/ShowCommand.php

		-
			message: "#^Method Composer\\\\Command\\\\ShowCommand\\:\\:appendLicenses\\(\\) should return array\\<string, array\\<string\\>\\|string\\|null\\> but returns array\\<string, array\\<array\\<string, string\\>\\|string\\>\\|string\\|null\\>\\.$#"
			count: 1
			path: ../src/Composer/Command/ShowCommand.php

		-
			message: "#^Method Composer\\\\Command\\\\ShowCommand\\:\\:getPackage\\(\\) should return array\\{Composer\\\\Package\\\\CompletePackageInterface\\|null, array\\<string, string\\>\\} but returns array\\{Composer\\\\Package\\\\BasePackage\\|int\\|null, array\\<string, string\\>\\}\\.$#"
			count: 1
			path: ../src/Composer/Command/ShowCommand.php

		-
			message: "#^Only booleans are allowed in &&, Composer\\\\Composer\\|null given on the right side\\.$#"
			count: 1
			path: ../src/Composer/Command/ShowCommand.php

		-
			message: "#^Only booleans are allowed in &&, Composer\\\\Package\\\\PackageInterface\\|null given on the left side\\.$#"
			count: 1
			path: ../src/Composer/Command/ShowCommand.php

		-
			message: "#^Only booleans are allowed in &&, Composer\\\\Package\\\\PackageInterface\\|null given on the right side\\.$#"
			count: 1
			path: ../src/Composer/Command/ShowCommand.php

		-
			message: "#^Only booleans are allowed in &&, array\\<Composer\\\\Package\\\\BasePackage\\|int\\> given on the right side\\.$#"
			count: 1
			path: ../src/Composer/Command/ShowCommand.php

		-
			message: "#^Only booleans are allowed in &&, array\\<int\\> given on the right side\\.$#"
			count: 1
			path: ../src/Composer/Command/ShowCommand.php

		-
			message: "#^Only booleans are allowed in &&, array\\<string, array\\<int, array\\<string, bool\\|string\\|null\\>\\>\\> given on the right side\\.$#"
			count: 1
			path: ../src/Composer/Command/ShowCommand.php

		-
			message: "#^Only booleans are allowed in &&, string given on the left side\\.$#"
			count: 1
			path: ../src/Composer/Command/ShowCommand.php

		-
			message: "#^Only booleans are allowed in a negated boolean, Composer\\\\Composer\\|null given\\.$#"
			count: 2
			path: ../src/Composer/Command/ShowCommand.php

		-
			message: "#^Only booleans are allowed in a negated boolean, Composer\\\\Package\\\\BasePackage\\|int\\|null given\\.$#"
			count: 1
			path: ../src/Composer/Command/ShowCommand.php

		-
			message: "#^Only booleans are allowed in a negated boolean, Composer\\\\Repository\\\\RepositorySet\\|null given\\.$#"
			count: 1
			path: ../src/Composer/Command/ShowCommand.php

		-
			message: "#^Only booleans are allowed in a negated boolean, array\\<Composer\\\\Package\\\\BasePackage\\> given\\.$#"
			count: 1
			path: ../src/Composer/Command/ShowCommand.php

		-
			message: "#^Only booleans are allowed in a negated boolean, array\\<int, bool\\|string\\>\\|null given\\.$#"
			count: 2
			path: ../src/Composer/Command/ShowCommand.php

		-
			message: "#^Only booleans are allowed in a negated boolean, array\\<string\\> given\\.$#"
			count: 1
			path: ../src/Composer/Command/ShowCommand.php

		-
			message: "#^Only booleans are allowed in a negated boolean, array\\<string\\>\\|string given\\.$#"
			count: 1
			path: ../src/Composer/Command/ShowCommand.php

		-
			message: "#^Only booleans are allowed in a negated boolean, string\\|null given\\.$#"
			count: 1
			path: ../src/Composer/Command/ShowCommand.php

		-
			message: "#^Only booleans are allowed in an if condition, Composer\\\\Composer\\|null given\\.$#"
			count: 3
			path: ../src/Composer/Command/ShowCommand.php

		-
			message: "#^Only booleans are allowed in an if condition, Composer\\\\Package\\\\PackageInterface\\|null given\\.$#"
			count: 2
			path: ../src/Composer/Command/ShowCommand.php

		-
			message: "#^Only booleans are allowed in an if condition, array\\<Composer\\\\Package\\\\BasePackage\\> given\\.$#"
			count: 1
			path: ../src/Composer/Command/ShowCommand.php

		-
			message: "#^Only booleans are allowed in an if condition, array\\<int, array\\<string, array\\<int, array\\<string, array\\<int, array\\<string, string\\>\\>\\|string\\>\\>\\|string\\>\\> given\\.$#"
			count: 1
			path: ../src/Composer/Command/ShowCommand.php

		-
			message: "#^Only booleans are allowed in an if condition, array\\<int, array\\<string, array\\<int, array\\<string, string\\>\\>\\|string\\>\\> given\\.$#"
			count: 2
			path: ../src/Composer/Command/ShowCommand.php

		-
			message: "#^Only booleans are allowed in an if condition, array\\<string, array\\<int\\|string, array\\<string\\>\\|string\\>\\> given\\.$#"
			count: 2
			path: ../src/Composer/Command/ShowCommand.php

		-
			message: "#^Only booleans are allowed in an if condition, array\\<string, string\\> given\\.$#"
			count: 4
			path: ../src/Composer/Command/ShowCommand.php

		-
			message: "#^Only booleans are allowed in an if condition, array\\<string\\> given\\.$#"
			count: 3
			path: ../src/Composer/Command/ShowCommand.php

		-
			message: "#^Only booleans are allowed in an if condition, string\\|null given\\.$#"
			count: 1
			path: ../src/Composer/Command/ShowCommand.php

		-
			message: "#^Only booleans are allowed in \\|\\|, array\\<string, Composer\\\\Package\\\\Link\\> given on the left side\\.$#"
			count: 1
			path: ../src/Composer/Command/ShowCommand.php

		-
			message: "#^Only booleans are allowed in \\|\\|, array\\<string, Composer\\\\Package\\\\Link\\> given on the right side\\.$#"
			count: 1
			path: ../src/Composer/Command/ShowCommand.php

		-
			message: "#^Parameter \\#1 \\$arrayTree of method Composer\\\\Command\\\\ShowCommand\\:\\:displayPackageTree\\(\\) expects array\\<int, array\\<string, array\\|string\\>\\>, array\\<int, array\\<string, array\\<int, array\\<string, array\\|string\\>\\>\\|string\\|null\\>\\> given\\.$#"
			count: 2
			path: ../src/Composer/Command/ShowCommand.php

		-
			message: "#^Parameter \\#1 \\$json of method Composer\\\\Command\\\\ShowCommand\\:\\:appendAutoload\\(\\) expects array\\<string, array\\<string\\>\\|string\\|null\\>, array\\<string, array\\<string\\|null\\>\\|string\\|false\\|null\\> given\\.$#"
			count: 1
			path: ../src/Composer/Command/ShowCommand.php

		-
			message: "#^Parameter \\#1 \\$package of method Composer\\\\Repository\\\\CompositeRepository\\:\\:hasPackage\\(\\) expects Composer\\\\Package\\\\PackageInterface, Composer\\\\Package\\\\BasePackage\\|int given\\.$#"
			count: 1
			path: ../src/Composer/Command/ShowCommand.php

		-
			message: "#^Parameter \\#1 \\$str of function strtok expects string, array\\|string given\\.$#"
			count: 1
			path: ../src/Composer/Command/ShowCommand.php

		-
			message: "#^Parameter \\#1 \\$str of function strtok expects string, string\\|false given\\.$#"
			count: 2
			path: ../src/Composer/Command/ShowCommand.php

		-
			message: "#^Parameter \\#1 \\$string of function strlen expects string, string\\|false given\\.$#"
			count: 1
			path: ../src/Composer/Command/ShowCommand.php

		-
			message: "#^Parameter \\#1 \\$string of function substr expects string, string\\|false given\\.$#"
			count: 1
			path: ../src/Composer/Command/ShowCommand.php

		-
			message: "#^Parameter \\#1 \\$var of function count expects array\\|Countable, array\\<int, array\\<string, array\\|string\\>\\>\\|string given\\.$#"
			count: 1
			path: ../src/Composer/Command/ShowCommand.php

		-
			message: "#^Parameter \\#1 \\$var of function count expects array\\|Countable, array\\|string given\\.$#"
			count: 1
			path: ../src/Composer/Command/ShowCommand.php

		-
			message: "#^Parameter \\#2 \\$composer of method Composer\\\\Command\\\\ShowCommand\\:\\:findLatestPackage\\(\\) expects Composer\\\\Composer, Composer\\\\Composer\\|null given\\.$#"
			count: 2
			path: ../src/Composer/Command/ShowCommand.php

		-
			message: "#^Parameter \\#2 \\$literals of method Composer\\\\DependencyResolver\\\\DefaultPolicy\\:\\:selectPreferredPackages\\(\\) expects array\\<int\\>, array\\<Composer\\\\Package\\\\BasePackage\\|int\\> given\\.$#"
			count: 1
			path: ../src/Composer/Command/ShowCommand.php

		-
			message: "#^Parameter \\#2 \\.\\.\\.\\$values of function sprintf expects bool\\|float\\|int\\|string\\|null, array\\|string given\\.$#"
			count: 1
			path: ../src/Composer/Command/ShowCommand.php

		-
			message: "#^Parameter \\#3 \\$preferredStability of method Composer\\\\Package\\\\Version\\\\VersionSelector\\:\\:findBestCandidate\\(\\) expects string, string\\|false given\\.$#"
			count: 1
			path: ../src/Composer/Command/ShowCommand.php

		-
			message: "#^Short ternary operator is not allowed\\. Use null coalesce operator if applicable or consider using long ternary\\.$#"
			count: 10
			path: ../src/Composer/Command/ShowCommand.php

		-
			message: "#^Variable method call on Composer\\\\Package\\\\CompletePackageInterface\\.$#"
			count: 2
			path: ../src/Composer/Command/ShowCommand.php

		-
			message: "#^Only booleans are allowed in &&, array\\<string, string\\|null\\>\\|null given on the right side\\.$#"
			count: 1
			path: ../src/Composer/Command/StatusCommand.php

		-
			message: "#^Only booleans are allowed in &&, string\\|null given on the left side\\.$#"
			count: 1
			path: ../src/Composer/Command/StatusCommand.php

		-
			message: "#^Only booleans are allowed in a negated boolean, array\\<string, array\\<string, array\\<string, string\\|null\\>\\>\\> given\\.$#"
			count: 1
			path: ../src/Composer/Command/StatusCommand.php

		-
			message: "#^Only booleans are allowed in a negated boolean, array\\<string, string\\> given\\.$#"
			count: 2
			path: ../src/Composer/Command/StatusCommand.php

		-
			message: "#^Only booleans are allowed in a ternary operator condition, array\\<string, array\\<string, array\\<string, string\\|null\\>\\>\\> given\\.$#"
			count: 1
			path: ../src/Composer/Command/StatusCommand.php

		-
			message: "#^Only booleans are allowed in a ternary operator condition, array\\<string, string\\> given\\.$#"
			count: 2
			path: ../src/Composer/Command/StatusCommand.php

		-
			message: "#^Only booleans are allowed in an if condition, array\\<string, array\\<string, array\\<string, string\\|null\\>\\>\\> given\\.$#"
			count: 1
			path: ../src/Composer/Command/StatusCommand.php

		-
			message: "#^Only booleans are allowed in an if condition, array\\<string, string\\> given\\.$#"
			count: 2
			path: ../src/Composer/Command/StatusCommand.php

		-
			message: "#^Only booleans are allowed in an if condition, string\\|null given\\.$#"
			count: 2
			path: ../src/Composer/Command/StatusCommand.php

		-
			message: "#^Only booleans are allowed in \\|\\|, array\\<string, array\\<string, array\\<string, string\\|null\\>\\>\\> given on the right side\\.$#"
			count: 1
			path: ../src/Composer/Command/StatusCommand.php

		-
			message: "#^Only booleans are allowed in \\|\\|, array\\<string, string\\> given on the left side\\.$#"
			count: 1
			path: ../src/Composer/Command/StatusCommand.php

		-
			message: "#^Only booleans are allowed in \\|\\|, array\\<string, string\\> given on the right side\\.$#"
			count: 1
			path: ../src/Composer/Command/StatusCommand.php

		-
			message: "#^Short ternary operator is not allowed\\. Use null coalesce operator if applicable or consider using long ternary\\.$#"
			count: 2
			path: ../src/Composer/Command/StatusCommand.php

		-
			message: "#^Call to function in_array\\(\\) requires parameter \\#3 to be set\\.$#"
			count: 1
			path: ../src/Composer/Command/SuggestsCommand.php

		-
			message: "#^Construct empty\\(\\) is not allowed\\. Use more strict comparison\\.$#"
			count: 2
			path: ../src/Composer/Command/SuggestsCommand.php

		-
			message: "#^Short ternary operator is not allowed\\. Use null coalesce operator if applicable or consider using long ternary\\.$#"
			count: 1
			path: ../src/Composer/Command/SuggestsCommand.php

		-
			message: "#^Call to function array_search\\(\\) requires parameter \\#3 to be set\\.$#"
			count: 1
			path: ../src/Composer/Command/UpdateCommand.php

		-
			message: "#^Call to function in_array\\(\\) requires parameter \\#3 to be set\\.$#"
			count: 1
			path: ../src/Composer/Command/UpdateCommand.php

		-
			message: "#^Construct empty\\(\\) is not allowed\\. Use more strict comparison\\.$#"
			count: 3
			path: ../src/Composer/Command/UpdateCommand.php

		-
			message: "#^Only booleans are allowed in a negated boolean, array\\<string\\> given\\.$#"
			count: 1
			path: ../src/Composer/Command/UpdateCommand.php

		-
			message: "#^Only booleans are allowed in \\|\\|, mixed given on the right side\\.$#"
			count: 3
			path: ../src/Composer/Command/UpdateCommand.php

		-
<<<<<<< HEAD
=======
			message: "#^Cannot call method getLockedRepository\\(\\) on Composer\\\\Package\\\\Locker\\|null\\.$#"
			count: 2
			path: ../src/Composer/Command/ValidateCommand.php

		-
			message: "#^Cannot call method isFresh\\(\\) on Composer\\\\Package\\\\Locker\\|null\\.$#"
			count: 1
			path: ../src/Composer/Command/ValidateCommand.php

		-
			message: "#^Cannot call method isLocked\\(\\) on Composer\\\\Package\\\\Locker\\|null\\.$#"
			count: 2
			path: ../src/Composer/Command/ValidateCommand.php

		-
			message: "#^Only booleans are allowed in &&, mixed given on the left side\\.$#"
			count: 2
			path: ../src/Composer/Command/ValidateCommand.php

		-
			message: "#^Only booleans are allowed in &&, mixed given on the right side\\.$#"
			count: 1
			path: ../src/Composer/Command/ValidateCommand.php

		-
>>>>>>> 2ba8758b
			message: "#^Only booleans are allowed in a negated boolean, array\\<Composer\\\\Package\\\\BasePackage\\> given\\.$#"
			count: 1
			path: ../src/Composer/Command/ValidateCommand.php

		-
			message: "#^Only booleans are allowed in an elseif condition, array\\<string\\> given\\.$#"
			count: 3
			path: ../src/Composer/Command/ValidateCommand.php

		-
			message: "#^Only booleans are allowed in an if condition, array\\<Composer\\\\Package\\\\BasePackage\\> given\\.$#"
			count: 1
			path: ../src/Composer/Command/ValidateCommand.php

		-
			message: "#^Only booleans are allowed in an if condition, array\\<string\\> given\\.$#"
			count: 5
			path: ../src/Composer/Command/ValidateCommand.php

		-
<<<<<<< HEAD
=======
			message: "#^Only booleans are allowed in an if condition, mixed given\\.$#"
			count: 1
			path: ../src/Composer/Command/ValidateCommand.php

		-
			message: "#^Only booleans are allowed in \\|\\|, mixed given on the right side\\.$#"
			count: 1
			path: ../src/Composer/Command/ValidateCommand.php

		-
>>>>>>> 2ba8758b
			message: "#^Parameter \\#1 \\$function of function call_user_func expects callable\\(\\)\\: mixed, array\\{Composer\\\\Package\\\\RootPackageInterface, 'getDevRequires'\\|'getRequires'\\} given\\.$#"
			count: 1
			path: ../src/Composer/Command/ValidateCommand.php

		-
			message: "#^Short ternary operator is not allowed\\. Use null coalesce operator if applicable or consider using long ternary\\.$#"
			count: 1
			path: ../src/Composer/Command/ValidateCommand.php

		-
			message: "#^Call to function in_array\\(\\) requires parameter \\#3 to be set\\.$#"
			count: 1
			path: ../src/Composer/Compiler.php

		-
<<<<<<< HEAD
=======
			message: "#^Call to function method_exists\\(\\) with 'Symfony\\\\\\\\Component…' and 'fromShellCommandline' will always evaluate to true\\.$#"
			count: 3
			path: ../src/Composer/Compiler.php

		-
			message: "#^Only booleans are allowed in an if condition, array\\<int, bool\\|string\\> given\\.$#"
			count: 1
			path: ../src/Composer/Compiler.php

		-
			message: "#^Only booleans are allowed in an if condition, array\\<int, string\\> given\\.$#"
			count: 1
			path: ../src/Composer/Compiler.php

		-
>>>>>>> 2ba8758b
			message: "#^Parameter \\#1 \\$source of method Composer\\\\Compiler\\:\\:stripWhitespace\\(\\) expects string, string\\|false given\\.$#"
			count: 1
			path: ../src/Composer/Compiler.php

		-
			message: "#^Parameter \\#1 \\$str of function strtr expects string, string\\|false given\\.$#"
			count: 1
			path: ../src/Composer/Compiler.php

		-
			message: "#^Parameter \\#2 \\$contents of method Phar\\:\\:addFromString\\(\\) expects string, string\\|false given\\.$#"
			count: 1
			path: ../src/Composer/Compiler.php

		-
			message: "#^Parameter \\#3 \\$subject of static method Composer\\\\Pcre\\\\Preg\\:\\:replace\\(\\) expects string, string\\|false given\\.$#"
			count: 1
			path: ../src/Composer/Compiler.php

		-
			message: "#^Call to function array_search\\(\\) requires parameter \\#3 to be set\\.$#"
			count: 1
			path: ../src/Composer/Config.php

		-
			message: "#^Call to function in_array\\(\\) requires parameter \\#3 to be set\\.$#"
			count: 2
			path: ../src/Composer/Config.php

		-
			message: "#^Casting to bool something that's already bool\\.$#"
			count: 1
			path: ../src/Composer/Config.php

		-
			message: "#^Construct empty\\(\\) is not allowed\\. Use more strict comparison\\.$#"
			count: 2
			path: ../src/Composer/Config.php

		-
			message: "#^Only booleans are allowed in &&, mixed given on the left side\\.$#"
			count: 1
			path: ../src/Composer/Config.php

		-
			message: "#^Only booleans are allowed in a ternary operator condition, string\\|null given\\.$#"
			count: 1
			path: ../src/Composer/Config.php

		-
			message: "#^Only booleans are allowed in an if condition, Composer\\\\IO\\\\IOInterface\\|null given\\.$#"
			count: 1
			path: ../src/Composer/Config.php

		-
			message: "#^Only booleans are allowed in an if condition, bool\\|string given\\.$#"
			count: 1
			path: ../src/Composer/Config.php

		-
			message: "#^Only booleans are allowed in an if condition, mixed given\\.$#"
			count: 1
			path: ../src/Composer/Config.php

		-
			message: "#^Short ternary operator is not allowed\\. Use null coalesce operator if applicable or consider using long ternary\\.$#"
			count: 1
			path: ../src/Composer/Config.php

		-
			message: "#^Only booleans are allowed in an if condition, mixed given\\.$#"
			count: 1
			path: ../src/Composer/Config/JsonConfigSource.php

		-
			message: "#^Parameter \\#1 \\$contents of class Composer\\\\Json\\\\JsonManipulator constructor expects string, string\\|false given\\.$#"
			count: 1
			path: ../src/Composer/Config/JsonConfigSource.php

		-
			message: "#^Parameter \\#1 \\$function of function call_user_func_array expects callable\\(\\)\\: mixed, array\\{Composer\\\\Json\\\\JsonManipulator, string\\} given\\.$#"
			count: 1
			path: ../src/Composer/Config/JsonConfigSource.php

		-
			message: "#^Call to function is_array\\(\\) with array\\<Composer\\\\Command\\\\BaseCommand\\> will always evaluate to true\\.$#"
			count: 1
			path: ../src/Composer/Console/Application.php

		-
			message: "#^Instanceof between Composer\\\\Command\\\\BaseCommand and Composer\\\\Command\\\\BaseCommand will always evaluate to true\\.$#"
			count: 1
			path: ../src/Composer/Console/Application.php

		-
			message: "#^Only booleans are allowed in &&, array\\<string, array\\<int\\|string\\>\\|int\\|string\\> given on the left side\\.$#"
			count: 1
			path: ../src/Composer/Console/Application.php

		-
			message: "#^Only booleans are allowed in &&, array\\<string, int\\|string\\>\\|null given on the left side\\.$#"
			count: 1
			path: ../src/Composer/Console/Application.php

		-
			message: "#^Only booleans are allowed in &&, int\\<0, max\\>\\|false given on the left side\\.$#"
			count: 1
			path: ../src/Composer/Console/Application.php

		-
			message: "#^Only booleans are allowed in &&, string given on the left side\\.$#"
			count: 1
			path: ../src/Composer/Console/Application.php

		-
			message: "#^Only booleans are allowed in &&, string given on the right side\\.$#"
			count: 1
			path: ../src/Composer/Console/Application.php

		-
			message: "#^Only booleans are allowed in a negated boolean, string\\|false given\\.$#"
			count: 2
			path: ../src/Composer/Console/Application.php

		-
			message: "#^Only booleans are allowed in an if condition, Composer\\\\Composer\\|null given\\.$#"
			count: 1
			path: ../src/Composer/Console/Application.php

		-
			message: "#^Only booleans are allowed in an if condition, int given\\.$#"
			count: 1
			path: ../src/Composer/Console/Application.php

		-
			message: "#^Only booleans are allowed in an if condition, string\\|null given\\.$#"
			count: 2
			path: ../src/Composer/Console/Application.php

		-
			message: "#^Only booleans are allowed in \\|\\|, string\\|false given on the left side\\.$#"
			count: 2
			path: ../src/Composer/Console/Application.php

		-
			message: "#^Parameter \\#1 \\$json of function json_decode expects string, string\\|false given\\.$#"
			count: 1
			path: ../src/Composer/Console/Application.php

		-
			message: "#^Parameter \\#1 \\$name of method Symfony\\\\Component\\\\Console\\\\Application\\:\\:has\\(\\) expects string, string\\|null given\\.$#"
			count: 1
			path: ../src/Composer/Console/Application.php

		-
			message: "#^Parameter \\#2 \\$file of method Composer\\\\Console\\\\GithubActionError\\:\\:emit\\(\\) expects string\\|null, string\\|false given\\.$#"
			count: 1
			path: ../src/Composer/Console/Application.php

		-
			message: "#^Short ternary operator is not allowed\\. Use null coalesce operator if applicable or consider using long ternary\\.$#"
			count: 2
			path: ../src/Composer/Console/Application.php

		-
			message: "#^Only booleans are allowed in &&, int\\|null given on the right side\\.$#"
			count: 1
			path: ../src/Composer/Console/GithubActionError.php

		-
			message: "#^Only booleans are allowed in &&, string\\|false given on the left side\\.$#"
			count: 1
			path: ../src/Composer/Console/GithubActionError.php

		-
			message: "#^Only booleans are allowed in &&, string\\|null given on the left side\\.$#"
			count: 1
			path: ../src/Composer/Console/GithubActionError.php

		-
			message: "#^Only booleans are allowed in a negated boolean, string\\|false given\\.$#"
			count: 1
			path: ../src/Composer/Console/GithubActionError.php

		-
			message: "#^Only booleans are allowed in an elseif condition, string\\|null given\\.$#"
			count: 1
			path: ../src/Composer/Console/GithubActionError.php

		-
			message: "#^Construct empty\\(\\) is not allowed\\. Use more strict comparison\\.$#"
			count: 2
			path: ../src/Composer/DependencyResolver/Decisions.php

		-
			message: "#^Method Composer\\\\DependencyResolver\\\\Decisions\\:\\:key\\(\\) should return int\\|null but returns int\\|string\\|null\\.$#"
			count: 1
			path: ../src/Composer/DependencyResolver/Decisions.php

		-
			message: "#^Offset 0 does not exist on array\\{int, Composer\\\\DependencyResolver\\\\Rule\\}\\|null\\.$#"
			count: 1
			path: ../src/Composer/DependencyResolver/Decisions.php

		-
			message: "#^Only booleans are allowed in a ternary operator condition, Composer\\\\DependencyResolver\\\\Pool\\|null given\\.$#"
			count: 1
			path: ../src/Composer/DependencyResolver/Decisions.php

		-
			message: "#^Return type \\(array\\{int, Composer\\\\DependencyResolver\\\\Rule\\}\\|false\\) of method Composer\\\\DependencyResolver\\\\Decisions\\:\\:current\\(\\) should be covariant with return type \\(array\\{int, Composer\\\\DependencyResolver\\\\Rule\\}\\) of method Iterator\\<mixed,array\\<int, Composer\\\\DependencyResolver\\\\Rule\\|int\\>\\>\\:\\:current\\(\\)$#"
			count: 1
			path: ../src/Composer/DependencyResolver/Decisions.php

		-
			message: "#^Only booleans are allowed in &&, string\\|null given on the left side\\.$#"
			count: 1
			path: ../src/Composer/DependencyResolver/DefaultPolicy.php

		-
			message: "#^Cannot access offset 'hash' on array\\|false\\.$#"
			count: 1
			path: ../src/Composer/DependencyResolver/GenericRule.php

		-
			message: "#^Only booleans are allowed in &&, string\\|null given on the left side\\.$#"
			count: 1
			path: ../src/Composer/DependencyResolver/LockTransaction.php

		-
			message: "#^Cannot access offset 'hash' on array\\|false\\.$#"
			count: 1
			path: ../src/Composer/DependencyResolver/MultiConflictRule.php

		-
			message: "#^Only booleans are allowed in \\|\\|, mixed given on the right side\\.$#"
			count: 1
			path: ../src/Composer/DependencyResolver/Pool.php

		-
			message: "#^Cannot call method getPackages\\(\\) on Composer\\\\Repository\\\\LockArrayRepository\\|null\\.$#"
			count: 2
			path: ../src/Composer/DependencyResolver/PoolBuilder.php

		-
			message: "#^Construct empty\\(\\) is not allowed\\. Use more strict comparison\\.$#"
			count: 2
			path: ../src/Composer/DependencyResolver/PoolBuilder.php

		-
			message: "#^Only booleans are allowed in a negated boolean, array\\<string\\> given\\.$#"
			count: 2
			path: ../src/Composer/DependencyResolver/PoolBuilder.php

		-
			message: "#^Only booleans are allowed in an if condition, Composer\\\\EventDispatcher\\\\EventDispatcher\\|null given\\.$#"
			count: 1
			path: ../src/Composer/DependencyResolver/PoolBuilder.php

		-
			message: "#^Only booleans are allowed in an if condition, array\\<string\\> given\\.$#"
			count: 1
			path: ../src/Composer/DependencyResolver/PoolBuilder.php

		-
			message: "#^Only booleans are allowed in an if condition, mixed given\\.$#"
			count: 1
			path: ../src/Composer/DependencyResolver/PoolBuilder.php

		-
			message: "#^Parameter \\#4 \\$index of method Composer\\\\DependencyResolver\\\\PoolBuilder\\:\\:removeLoadedPackage\\(\\) expects int, int\\|string given\\.$#"
			count: 1
			path: ../src/Composer/DependencyResolver/PoolBuilder.php

		-
			message: "#^Only booleans are allowed in a negated boolean, array\\<int, string\\> given\\.$#"
			count: 1
			path: ../src/Composer/DependencyResolver/PoolOptimizer.php

		-
			message: "#^Only booleans are allowed in an if condition, array\\<Composer\\\\Package\\\\Link\\> given\\.$#"
			count: 1
			path: ../src/Composer/DependencyResolver/PoolOptimizer.php

		-
			message: "#^Only booleans are allowed in an if condition, mixed given\\.$#"
			count: 4
			path: ../src/Composer/DependencyResolver/PoolOptimizer.php

		-
			message: "#^Cannot call method getRepoName\\(\\) on Composer\\\\Repository\\\\RepositoryInterface\\|null\\.$#"
			count: 3
			path: ../src/Composer/DependencyResolver/Problem.php

		-
			message: "#^Cannot call method getRepository\\(\\) on Composer\\\\Package\\\\PackageInterface\\|false\\.$#"
			count: 1
			path: ../src/Composer/DependencyResolver/Problem.php

		-
			message: "#^Construct empty\\(\\) is not allowed\\. Use more strict comparison\\.$#"
			count: 1
			path: ../src/Composer/DependencyResolver/Problem.php

		-
			message: "#^Only booleans are allowed in &&, Composer\\\\DependencyResolver\\\\Pool\\|null given on the left side\\.$#"
			count: 2
			path: ../src/Composer/DependencyResolver/Problem.php

		-
			message: "#^Only booleans are allowed in &&, Composer\\\\Semver\\\\Constraint\\\\ConstraintInterface\\|null given on the right side\\.$#"
			count: 1
			path: ../src/Composer/DependencyResolver/Problem.php

		-
			message: "#^Only booleans are allowed in a negated boolean, array\\<Composer\\\\Package\\\\BasePackage\\> given\\.$#"
			count: 1
			path: ../src/Composer/DependencyResolver/Problem.php

		-
			message: "#^Only booleans are allowed in a ternary operator condition, Composer\\\\Semver\\\\Constraint\\\\ConstraintInterface\\|null given\\.$#"
			count: 1
			path: ../src/Composer/DependencyResolver/Problem.php

		-
			message: "#^Only booleans are allowed in a ternary operator condition, string given\\.$#"
			count: 1
			path: ../src/Composer/DependencyResolver/Problem.php

		-
			message: "#^Only booleans are allowed in an if condition, Composer\\\\Package\\\\BasePackage\\|null given\\.$#"
			count: 1
			path: ../src/Composer/DependencyResolver/Problem.php

		-
			message: "#^Only booleans are allowed in an if condition, array\\<Composer\\\\Package\\\\BasePackage\\> given\\.$#"
			count: 5
			path: ../src/Composer/DependencyResolver/Problem.php

		-
			message: "#^Only booleans are allowed in an if condition, array\\<Composer\\\\Package\\\\PackageInterface\\> given\\.$#"
			count: 1
			path: ../src/Composer/DependencyResolver/Problem.php

		-
			message: "#^Only booleans are allowed in an if condition, array\\<string, array\\<string, string\\>\\> given\\.$#"
			count: 1
			path: ../src/Composer/DependencyResolver/Problem.php

		-
			message: "#^Only booleans are allowed in an if condition, int\\<0, max\\> given\\.$#"
			count: 1
			path: ../src/Composer/DependencyResolver/Problem.php

		-
			message: "#^Parameter \\#3 \\$subject of function str_replace expects array\\|string, string\\|null given\\.$#"
			count: 1
			path: ../src/Composer/DependencyResolver/Problem.php

		-
			message: "#^Short ternary operator is not allowed\\. Use null coalesce operator if applicable or consider using long ternary\\.$#"
			count: 1
			path: ../src/Composer/DependencyResolver/Problem.php

		-
			message: "#^Only booleans are allowed in an if condition, Composer\\\\Repository\\\\LockArrayRepository\\|null given\\.$#"
			count: 1
			path: ../src/Composer/DependencyResolver/Request.php

		-
			message: "#^Cannot access offset 'constraint' on array\\{package\\: Composer\\\\Package\\\\BasePackage\\}\\|array\\{packageName\\: string, constraint\\: Composer\\\\Semver\\\\Constraint\\\\ConstraintInterface\\}\\|Composer\\\\Package\\\\BasePackage\\|Composer\\\\Package\\\\Link\\|int\\|string\\.$#"
			count: 2
			path: ../src/Composer/DependencyResolver/Rule.php

		-
			message: "#^Cannot access offset 'package' on array\\{package\\: Composer\\\\Package\\\\BasePackage\\}\\|array\\{packageName\\: string, constraint\\: Composer\\\\Semver\\\\Constraint\\\\ConstraintInterface\\}\\|Composer\\\\Package\\\\BasePackage\\|Composer\\\\Package\\\\Link\\|int\\|string\\.$#"
			count: 2
			path: ../src/Composer/DependencyResolver/Rule.php

		-
			message: "#^Cannot access offset 'packageName' on array\\{package\\: Composer\\\\Package\\\\BasePackage\\}\\|array\\{packageName\\: string, constraint\\: Composer\\\\Semver\\\\Constraint\\\\ConstraintInterface\\}\\|Composer\\\\Package\\\\BasePackage\\|Composer\\\\Package\\\\Link\\|int\\|string\\.$#"
			count: 4
			path: ../src/Composer/DependencyResolver/Rule.php

		-
			message: "#^Cannot call method getConstraint\\(\\) on array\\<string, Composer\\\\Package\\\\BasePackage\\|Composer\\\\Semver\\\\Constraint\\\\ConstraintInterface\\|string\\>\\|Composer\\\\Package\\\\BasePackage\\|Composer\\\\Package\\\\Link\\|int\\|string\\.$#"
			count: 3
			path: ../src/Composer/DependencyResolver/Rule.php

		-
			message: "#^Cannot call method getSource\\(\\) on array\\<string, Composer\\\\Package\\\\BasePackage\\|Composer\\\\Semver\\\\Constraint\\\\ConstraintInterface\\|string\\>\\|Composer\\\\Package\\\\BasePackage\\|Composer\\\\Package\\\\Link\\|int\\<min, \\-1\\>\\|int\\<1, max\\>\\|string\\.$#"
			count: 1
			path: ../src/Composer/DependencyResolver/Rule.php

		-
			message: "#^Cannot call method getTarget\\(\\) on array\\<string, Composer\\\\Package\\\\BasePackage\\|Composer\\\\Semver\\\\Constraint\\\\ConstraintInterface\\|string\\>\\|Composer\\\\Package\\\\BasePackage\\|Composer\\\\Package\\\\Link\\|int\\|string\\.$#"
			count: 3
			path: ../src/Composer/DependencyResolver/Rule.php

		-
			message: "#^Foreach overwrites \\$literal with its value variable\\.$#"
			count: 1
			path: ../src/Composer/DependencyResolver/Rule.php

		-
			message: "#^Only booleans are allowed in &&, array\\<int, Composer\\\\Package\\\\BasePackage\\> given on the left side\\.$#"
			count: 1
			path: ../src/Composer/DependencyResolver/Rule.php

		-
			message: "#^Only booleans are allowed in &&, array\\<int, Composer\\\\Package\\\\BasePackage\\> given on the right side\\.$#"
			count: 1
			path: ../src/Composer/DependencyResolver/Rule.php

		-
			message: "#^Only booleans are allowed in a negated boolean, array\\<Composer\\\\Package\\\\BasePackage\\> given\\.$#"
			count: 1
			path: ../src/Composer/DependencyResolver/Rule.php

		-
			message: "#^Only booleans are allowed in a negated boolean, int given\\.$#"
			count: 1
			path: ../src/Composer/DependencyResolver/Rule.php

		-
			message: "#^Only booleans are allowed in an if condition, Composer\\\\Repository\\\\LockArrayRepository\\|null given\\.$#"
			count: 2
			path: ../src/Composer/DependencyResolver/Rule.php

		-
			message: "#^Only booleans are allowed in an if condition, array\\<int, Composer\\\\Package\\\\BasePackage\\> given\\.$#"
			count: 1
			path: ../src/Composer/DependencyResolver/Rule.php

		-
			message: "#^Only booleans are allowed in an if condition, array\\<string, Composer\\\\Package\\\\BasePackage\\|Composer\\\\Semver\\\\Constraint\\\\ConstraintInterface\\|string\\>\\|Composer\\\\Package\\\\BasePackage\\|Composer\\\\Package\\\\Link\\|int\\|string given\\.$#"
			count: 2
			path: ../src/Composer/DependencyResolver/Rule.php

		-
			message: "#^Parameter \\#1 \\$literal of method Composer\\\\DependencyResolver\\\\Pool\\:\\:literalToPackage\\(\\) expects int, int\\|null given\\.$#"
			count: 2
			path: ../src/Composer/DependencyResolver/Rule.php

		-
			message: "#^Parameter \\#1 \\$packages of static method Composer\\\\DependencyResolver\\\\Problem\\:\\:getPackageList\\(\\) expects array\\<Composer\\\\Package\\\\PackageInterface\\>, array\\<Composer\\\\Package\\\\BasePackage\\|int\\> given\\.$#"
			count: 1
			path: ../src/Composer/DependencyResolver/Rule.php

		-
			message: "#^Method Composer\\\\DependencyResolver\\\\RuleSet\\:\\:getTypes\\(\\) should return array\\{0, 1, 4\\} but returns array\\<int, 0\\|1\\|4\\>\\.$#"
			count: 1
			path: ../src/Composer/DependencyResolver/RuleSet.php

		-
			message: "#^Only booleans are allowed in &&, Composer\\\\DependencyResolver\\\\Pool\\|null given on the right side\\.$#"
			count: 1
			path: ../src/Composer/DependencyResolver/RuleSet.php

		-
			message: "#^Only booleans are allowed in &&, Composer\\\\DependencyResolver\\\\Request\\|null given on the right side\\.$#"
			count: 1
			path: ../src/Composer/DependencyResolver/RuleSet.php

		-
			message: "#^Only booleans are allowed in &&, Composer\\\\Repository\\\\RepositorySet\\|null given on the left side\\.$#"
			count: 1
			path: ../src/Composer/DependencyResolver/RuleSet.php

		-
			message: "#^Only booleans are allowed in a negated boolean, Composer\\\\DependencyResolver\\\\Rule\\|null given\\.$#"
			count: 1
			path: ../src/Composer/DependencyResolver/RuleSetGenerator.php

		-
			message: "#^Only booleans are allowed in an if condition, array\\<Composer\\\\Package\\\\BasePackage\\> given\\.$#"
			count: 1
			path: ../src/Composer/DependencyResolver/RuleSetGenerator.php

		-
			message: "#^Parameter \\#3 \\$reasonData of class Composer\\\\DependencyResolver\\\\GenericRule constructor expects array\\{package\\: Composer\\\\Package\\\\BasePackage\\}\\|array\\{packageName\\: string, constraint\\: Composer\\\\Semver\\\\Constraint\\\\ConstraintInterface\\}\\|Composer\\\\Package\\\\BasePackage\\|Composer\\\\Package\\\\Link\\|int\\|string, array\\{package\\: Composer\\\\Package\\\\BasePackage\\}\\|array\\{packageName\\: string, constraint\\: Composer\\\\Semver\\\\Constraint\\\\ConstraintInterface\\}\\|Composer\\\\Package\\\\BasePackage\\|Composer\\\\Package\\\\Link\\|int\\|string\\|null given\\.$#"
			count: 1
			path: ../src/Composer/DependencyResolver/RuleSetGenerator.php

		-
			message: "#^Parameter \\#4 \\$reasonData of class Composer\\\\DependencyResolver\\\\Rule2Literals constructor expects array\\{package\\: Composer\\\\Package\\\\BasePackage\\}\\|array\\{packageName\\: string, constraint\\: Composer\\\\Semver\\\\Constraint\\\\ConstraintInterface\\}\\|Composer\\\\Package\\\\BasePackage\\|Composer\\\\Package\\\\Link\\|int\\|string, array\\{package\\: Composer\\\\Package\\\\BasePackage\\}\\|array\\{packageName\\: string, constraint\\: Composer\\\\Semver\\\\Constraint\\\\ConstraintInterface\\}\\|Composer\\\\Package\\\\BasePackage\\|Composer\\\\Package\\\\Link\\|int\\|string\\|null given\\.$#"
			count: 1
			path: ../src/Composer/DependencyResolver/RuleSetGenerator.php

		-
			message: "#^Short ternary operator is not allowed\\. Use null coalesce operator if applicable or consider using long ternary\\.$#"
			count: 1
			path: ../src/Composer/DependencyResolver/RuleSetGenerator.php

		-
			message: "#^Only booleans are allowed in a negated boolean, int\\<0, max\\> given\\.$#"
			count: 2
			path: ../src/Composer/DependencyResolver/RuleSetIterator.php

		-
			message: "#^Return type \\(\\-1\\|0\\|1\\|4\\) of method Composer\\\\DependencyResolver\\\\RuleSetIterator\\:\\:key\\(\\) should be covariant with return type \\(0\\|1\\|4\\) of method Iterator\\<int,Composer\\\\DependencyResolver\\\\Rule\\>\\:\\:key\\(\\)$#"
			count: 1
			path: ../src/Composer/DependencyResolver/RuleSetIterator.php

		-
			message: "#^Only booleans are allowed in an if condition, array\\<int\\> given\\.$#"
			count: 1
			path: ../src/Composer/DependencyResolver/RuleWatchGraph.php

		-
			message: "#^Construct empty\\(\\) is not allowed\\. Use more strict comparison\\.$#"
			count: 2
			path: ../src/Composer/DependencyResolver/Solver.php

		-
			message: "#^Foreach overwrites \\$literal with its value variable\\.$#"
			count: 2
			path: ../src/Composer/DependencyResolver/Solver.php

		-
			message: "#^Only booleans are allowed in &&, Composer\\\\DependencyResolver\\\\Rule\\|null given on the left side\\.$#"
			count: 1
			path: ../src/Composer/DependencyResolver/Solver.php

		-
			message: "#^Only booleans are allowed in &&, int\\<0, max\\> given on the right side\\.$#"
			count: 2
			path: ../src/Composer/DependencyResolver/Solver.php

		-
			message: "#^Only booleans are allowed in &&, mixed given on the left side\\.$#"
			count: 1
			path: ../src/Composer/DependencyResolver/Solver.php

		-
			message: "#^Only booleans are allowed in a negated boolean, Composer\\\\DependencyResolver\\\\Rule\\|null given\\.$#"
			count: 1
			path: ../src/Composer/DependencyResolver/Solver.php

		-
			message: "#^Only booleans are allowed in a negated boolean, array\\<Composer\\\\Package\\\\BasePackage\\> given\\.$#"
			count: 1
			path: ../src/Composer/DependencyResolver/Solver.php

		-
			message: "#^Only booleans are allowed in a negated boolean, int given\\.$#"
			count: 1
			path: ../src/Composer/DependencyResolver/Solver.php

		-
			message: "#^Only booleans are allowed in a negated boolean, int\\|null given\\.$#"
			count: 1
			path: ../src/Composer/DependencyResolver/Solver.php

		-
			message: "#^Only booleans are allowed in an if condition, Composer\\\\DependencyResolver\\\\Rule\\|null given\\.$#"
			count: 1
			path: ../src/Composer/DependencyResolver/Solver.php

		-
			message: "#^Only booleans are allowed in an if condition, array\\<Composer\\\\DependencyResolver\\\\Problem\\> given\\.$#"
			count: 1
			path: ../src/Composer/DependencyResolver/Solver.php

		-
			message: "#^Only booleans are allowed in an if condition, int given\\.$#"
			count: 1
			path: ../src/Composer/DependencyResolver/Solver.php

		-
			message: "#^Only booleans are allowed in an if condition, int\\<0, max\\> given\\.$#"
			count: 2
			path: ../src/Composer/DependencyResolver/Solver.php

		-
			message: "#^Only booleans are allowed in an if condition, mixed given\\.$#"
			count: 1
			path: ../src/Composer/DependencyResolver/Solver.php

		-
			message: "#^Parameter \\#1 \\$literal of method Composer\\\\DependencyResolver\\\\Decisions\\:\\:decide\\(\\) expects int, int\\|string given\\.$#"
			count: 1
			path: ../src/Composer/DependencyResolver/Solver.php

		-
			message: "#^Parameter \\#1 \\$literals of class Composer\\\\DependencyResolver\\\\GenericRule constructor expects array\\<int\\>, array\\<int, int\\|null\\> given\\.$#"
			count: 1
			path: ../src/Composer/DependencyResolver/Solver.php

		-
			message: "#^Parameter \\#1 \\$number of function abs expects int, int\\|null given\\.$#"
			count: 1
			path: ../src/Composer/DependencyResolver/Solver.php

		-
			message: "#^Parameter \\#1 \\$rule of method Composer\\\\DependencyResolver\\\\Problem\\:\\:addRule\\(\\) expects Composer\\\\DependencyResolver\\\\Rule, Composer\\\\DependencyResolver\\\\Rule\\|null given\\.$#"
			count: 1
			path: ../src/Composer/DependencyResolver/Solver.php

		-
			message: "#^Parameter \\#2 \\$literal of method Composer\\\\DependencyResolver\\\\Solver\\:\\:setPropagateLearn\\(\\) expects int\\|string, int\\|null given\\.$#"
			count: 1
			path: ../src/Composer/DependencyResolver/Solver.php

		-
			message: "#^Parameter \\#2 \\$presentMap of class Composer\\\\DependencyResolver\\\\LockTransaction constructor expects array\\<string, Composer\\\\Package\\\\BasePackage\\>, array\\<int\\|string, Composer\\\\Package\\\\BasePackage\\> given\\.$#"
			count: 1
			path: ../src/Composer/DependencyResolver/Solver.php

		-
			message: "#^Short ternary operator is not allowed\\. Use null coalesce operator if applicable or consider using long ternary\\.$#"
			count: 1
			path: ../src/Composer/DependencyResolver/Solver.php

		-
			message: "#^Construct empty\\(\\) is not allowed\\. Use more strict comparison\\.$#"
			count: 2
			path: ../src/Composer/DependencyResolver/SolverProblemsException.php

		-
			message: "#^Only booleans are allowed in &&, int\\<0, max\\>\\|false given on the left side\\.$#"
			count: 1
			path: ../src/Composer/DependencyResolver/SolverProblemsException.php

		-
			message: "#^Only booleans are allowed in &&, int\\<0, max\\>\\|false given on the right side\\.$#"
			count: 1
			path: ../src/Composer/DependencyResolver/SolverProblemsException.php

		-
			message: "#^Only booleans are allowed in an if condition, array\\<int, string\\> given\\.$#"
			count: 1
			path: ../src/Composer/DependencyResolver/SolverProblemsException.php

		-
			message: "#^Only booleans are allowed in an if condition, int\\<0, max\\>\\|false given\\.$#"
			count: 1
			path: ../src/Composer/DependencyResolver/SolverProblemsException.php

		-
			message: "#^Only booleans are allowed in \\|\\|, int\\<0, max\\>\\|false given on the left side\\.$#"
			count: 1
			path: ../src/Composer/DependencyResolver/SolverProblemsException.php

		-
			message: "#^Only booleans are allowed in \\|\\|, int\\<0, max\\>\\|false given on the right side\\.$#"
			count: 1
			path: ../src/Composer/DependencyResolver/SolverProblemsException.php

		-
			message: "#^Construct empty\\(\\) is not allowed\\. Use more strict comparison\\.$#"
			count: 1
			path: ../src/Composer/DependencyResolver/Transaction.php

		-
			message: "#^Only booleans are allowed in &&, array given on the right side\\.$#"
			count: 1
			path: ../src/Composer/DependencyResolver/Transaction.php

		-
			message: "#^Only booleans are allowed in a negated boolean, int\\<0, max\\> given\\.$#"
			count: 2
			path: ../src/Composer/DependencyResolver/Transaction.php

		-
			message: "#^Only booleans are allowed in \\|\\|, int\\<0, max\\> given on the right side\\.$#"
			count: 2
			path: ../src/Composer/DependencyResolver/Transaction.php

		-
			message: "#^Parameter \\#2 \\$path of method Composer\\\\Downloader\\\\FileDownloader\\:\\:removeCleanupPath\\(\\) expects string, string\\|false given\\.$#"
			count: 1
			path: ../src/Composer/Downloader/ArchiveDownloader.php

		-
			message: "#^Call to function array_search\\(\\) requires parameter \\#3 to be set\\.$#"
			count: 1
			path: ../src/Composer/Downloader/DownloadManager.php

		-
			message: "#^Cannot call method remove\\(\\) on Composer\\\\Downloader\\\\DownloaderInterface\\|null\\.$#"
			count: 1
			path: ../src/Composer/Downloader/DownloadManager.php

		-
			message: "#^Construct empty\\(\\) is not allowed\\. Use more strict comparison\\.$#"
			count: 1
			path: ../src/Composer/Downloader/DownloadManager.php

		-
			message: "#^Method Composer\\\\Downloader\\\\DownloadManager\\:\\:getDownloaderType\\(\\) should return string but returns string\\|false\\.$#"
			count: 1
			path: ../src/Composer/Downloader/DownloadManager.php

		-
			message: "#^Only booleans are allowed in &&, Composer\\\\Package\\\\PackageInterface\\|null given on the left side\\.$#"
			count: 1
			path: ../src/Composer/Downloader/DownloadManager.php

		-
			message: "#^Only booleans are allowed in a negated boolean, Composer\\\\Downloader\\\\DownloaderInterface\\|null given\\.$#"
			count: 4
			path: ../src/Composer/Downloader/DownloadManager.php

		-
			message: "#^Only booleans are allowed in a negated boolean, array\\<string\\> given\\.$#"
			count: 1
			path: ../src/Composer/Downloader/DownloadManager.php

		-
			message: "#^Only booleans are allowed in an if condition, Composer\\\\Downloader\\\\DownloaderInterface\\|null given\\.$#"
			count: 4
			path: ../src/Composer/Downloader/DownloadManager.php

		-
			message: "#^Only booleans are allowed in an if condition, string\\|null given\\.$#"
			count: 2
			path: ../src/Composer/Downloader/DownloadManager.php

		-
			message: "#^Parameter \\#1 \\$downloader of method Composer\\\\Downloader\\\\DownloadManager\\:\\:getDownloaderType\\(\\) expects Composer\\\\Downloader\\\\DownloaderInterface, Composer\\\\Downloader\\\\DownloaderInterface\\|null given\\.$#"
			count: 1
			path: ../src/Composer/Downloader/DownloadManager.php

		-
			message: "#^Parameter \\#1 \\$type of method Composer\\\\Downloader\\\\DownloadManager\\:\\:getDownloader\\(\\) expects string, string\\|null given\\.$#"
			count: 2
			path: ../src/Composer/Downloader/DownloadManager.php

		-
			message: "#^Short ternary operator is not allowed\\. Use null coalesce operator if applicable or consider using long ternary\\.$#"
			count: 1
			path: ../src/Composer/Downloader/DownloadManager.php

		-
			message: "#^Call to function array_search\\(\\) requires parameter \\#3 to be set\\.$#"
			count: 1
			path: ../src/Composer/Downloader/FileDownloader.php

		-
			message: "#^Call to function in_array\\(\\) requires parameter \\#3 to be set\\.$#"
			count: 1
			path: ../src/Composer/Downloader/FileDownloader.php

		-
			message: "#^Cannot access offset 'cacheKey' on array\\{base\\: string, processed\\: string, cacheKey\\: string\\}\\|false\\.$#"
			count: 1
			path: ../src/Composer/Downloader/FileDownloader.php

		-
			message: "#^Foreach overwrites \\$path with its value variable\\.$#"
			count: 1
			path: ../src/Composer/Downloader/FileDownloader.php

		-
			message: "#^Only booleans are allowed in &&, Composer\\\\Cache\\|null given on the left side\\.$#"
			count: 4
			path: ../src/Composer/Downloader/FileDownloader.php

		-
			message: "#^Only booleans are allowed in &&, string\\|null given on the left side\\.$#"
			count: 1
			path: ../src/Composer/Downloader/FileDownloader.php

		-
			message: "#^Only booleans are allowed in a negated boolean, int given\\.$#"
			count: 1
			path: ../src/Composer/Downloader/FileDownloader.php

		-
			message: "#^Only booleans are allowed in a negated boolean, string\\|null given\\.$#"
			count: 2
			path: ../src/Composer/Downloader/FileDownloader.php

		-
			message: "#^Only booleans are allowed in an if condition, Composer\\\\EventDispatcher\\\\EventDispatcher\\|null given\\.$#"
			count: 2
			path: ../src/Composer/Downloader/FileDownloader.php

		-
			message: "#^Only booleans are allowed in an if condition, Exception\\|null given\\.$#"
			count: 1
			path: ../src/Composer/Downloader/FileDownloader.php

		-
			message: "#^Only booleans are allowed in an if condition, array\\<array\\<string, string\\>\\> given\\.$#"
			count: 1
			path: ../src/Composer/Downloader/FileDownloader.php

		-
			message: "#^Only booleans are allowed in an if condition, array\\<string\\> given\\.$#"
			count: 1
			path: ../src/Composer/Downloader/FileDownloader.php

		-
			message: "#^Only booleans are allowed in an if condition, int given\\.$#"
			count: 1
			path: ../src/Composer/Downloader/FileDownloader.php

		-
			message: "#^Only booleans are allowed in an if condition, string\\|null given\\.$#"
			count: 1
			path: ../src/Composer/Downloader/FileDownloader.php

		-
			message: "#^Parameter \\#1 \\$path of function pathinfo expects string, string\\|false\\|null given\\.$#"
			count: 2
			path: ../src/Composer/Downloader/FileDownloader.php

		-
			message: "#^Short ternary operator is not allowed\\. Use null coalesce operator if applicable or consider using long ternary\\.$#"
			count: 3
			path: ../src/Composer/Downloader/FileDownloader.php

		-
			message: "#^Parameter \\#3 \\$cwd of method Composer\\\\Util\\\\ProcessExecutor\\:\\:execute\\(\\) expects string\\|null, string\\|false given\\.$#"
			count: 5
			path: ../src/Composer/Downloader/FossilDownloader.php

		-
			message: "#^Construct empty\\(\\) is not allowed\\. Use more strict comparison\\.$#"
			count: 5
			path: ../src/Composer/Downloader/GitDownloader.php

		-
			message: "#^Foreach overwrites \\$match with its value variable\\.$#"
			count: 1
			path: ../src/Composer/Downloader/GitDownloader.php

		-
			message: "#^Only booleans are allowed in &&, mixed given on the right side\\.$#"
			count: 1
			path: ../src/Composer/Downloader/GitDownloader.php

		-
			message: "#^Only booleans are allowed in &&, string given on the left side\\.$#"
			count: 1
			path: ../src/Composer/Downloader/GitDownloader.php

		-
			message: "#^Only booleans are allowed in &&, string\\|null given on the left side\\.$#"
			count: 2
			path: ../src/Composer/Downloader/GitDownloader.php

		-
			message: "#^Only booleans are allowed in a negated boolean, array\\<int, mixed\\> given\\.$#"
			count: 1
			path: ../src/Composer/Downloader/GitDownloader.php

		-
			message: "#^Only booleans are allowed in a negated boolean, string given\\.$#"
			count: 1
			path: ../src/Composer/Downloader/GitDownloader.php

		-
			message: "#^Only booleans are allowed in an if condition, string\\|false given\\.$#"
			count: 2
			path: ../src/Composer/Downloader/GitDownloader.php

		-
			message: "#^Only booleans are allowed in an if condition, string\\|null given\\.$#"
			count: 2
			path: ../src/Composer/Downloader/GitDownloader.php

		-
			message: "#^Parameter \\#1 \\$reference of method Composer\\\\Downloader\\\\GitDownloader\\:\\:getShortHash\\(\\) expects string, string\\|null given\\.$#"
			count: 4
			path: ../src/Composer/Downloader/GitDownloader.php

		-
			message: "#^Parameter \\#3 \\$ref of method Composer\\\\Util\\\\Git\\:\\:fetchRefOrSyncMirror\\(\\) expects string, string\\|null given\\.$#"
			count: 1
			path: ../src/Composer/Downloader/GitDownloader.php

		-
			message: "#^Parameter \\#1 \\$fp of function fclose expects resource, resource\\|false given\\.$#"
			count: 1
			path: ../src/Composer/Downloader/GzipDownloader.php

		-
			message: "#^Parameter \\#1 \\$fp of function fwrite expects resource, resource\\|false given\\.$#"
			count: 1
			path: ../src/Composer/Downloader/GzipDownloader.php

		-
			message: "#^Parameter \\#1 \\$path of function pathinfo expects string, string\\|false\\|null given\\.$#"
			count: 1
			path: ../src/Composer/Downloader/GzipDownloader.php

		-
			message: "#^Parameter \\#1 \\$zp of function gzclose expects resource, resource\\|false given\\.$#"
			count: 1
			path: ../src/Composer/Downloader/GzipDownloader.php

		-
			message: "#^Parameter \\#1 \\$zp of function gzread expects resource, resource\\|false given\\.$#"
			count: 1
			path: ../src/Composer/Downloader/GzipDownloader.php

		-
			message: "#^Parameter \\#3 \\$length of function fwrite expects int\\<0, max\\>, int given\\.$#"
			count: 1
			path: ../src/Composer/Downloader/GzipDownloader.php

		-
			message: "#^Parameter \\#3 \\$cwd of method Composer\\\\Util\\\\ProcessExecutor\\:\\:execute\\(\\) expects string\\|null, string\\|false given\\.$#"
			count: 3
			path: ../src/Composer/Downloader/HgDownloader.php

		-
			message: "#^Call to function in_array\\(\\) with arguments 20, array\\{0\\: 10\\|20, 1\\?\\: 20\\} and true will always evaluate to true\\.$#"
			count: 1
			path: ../src/Composer/Downloader/PathDownloader.php

		-
			message: "#^Only booleans are allowed in an if condition, array\\<string, string\\|null\\>\\|null given\\.$#"
			count: 1
			path: ../src/Composer/Downloader/PathDownloader.php

		-
			message: "#^Only booleans are allowed in an if condition, mixed given\\.$#"
			count: 1
			path: ../src/Composer/Downloader/PathDownloader.php

		-
			message: "#^Only booleans are allowed in an if condition, string\\|false given\\.$#"
			count: 1
			path: ../src/Composer/Downloader/PathDownloader.php

		-
			message: "#^Parameter \\#1 \\$path of function realpath expects string, string\\|null given\\.$#"
			count: 3
			path: ../src/Composer/Downloader/PathDownloader.php

		-
			message: "#^Parameter \\#1 \\$path of method Composer\\\\Util\\\\Filesystem\\:\\:isAbsolutePath\\(\\) expects string, string\\|null given\\.$#"
			count: 1
			path: ../src/Composer/Downloader/PathDownloader.php

		-
			message: "#^Parameter \\#1 \\$path of method Composer\\\\Util\\\\Filesystem\\:\\:normalizePath\\(\\) expects string, string\\|false given\\.$#"
			count: 1
			path: ../src/Composer/Downloader/PathDownloader.php

		-
			message: "#^Parameter \\#1 \\$path of method Composer\\\\Util\\\\Filesystem\\:\\:normalizePath\\(\\) expects string, string\\|null given\\.$#"
			count: 1
			path: ../src/Composer/Downloader/PathDownloader.php

		-
			message: "#^Parameter \\#1 \\$target of method Composer\\\\Util\\\\Filesystem\\:\\:junction\\(\\) expects string, string\\|false given\\.$#"
			count: 1
			path: ../src/Composer/Downloader/PathDownloader.php

		-
			message: "#^Parameter \\#2 \\$to of method Composer\\\\Util\\\\Filesystem\\:\\:findShortestPath\\(\\) expects string, string\\|false given\\.$#"
			count: 1
			path: ../src/Composer/Downloader/PathDownloader.php

		-
			message: "#^Cannot call method cleanupClientSpec\\(\\) on Composer\\\\Util\\\\Perforce\\|null\\.$#"
			count: 1
			path: ../src/Composer/Downloader/PerforceDownloader.php

		-
			message: "#^Cannot call method connectClient\\(\\) on Composer\\\\Util\\\\Perforce\\|null\\.$#"
			count: 1
			path: ../src/Composer/Downloader/PerforceDownloader.php

		-
			message: "#^Cannot call method getCommitLogs\\(\\) on Composer\\\\Util\\\\Perforce\\|null\\.$#"
			count: 1
			path: ../src/Composer/Downloader/PerforceDownloader.php

		-
			message: "#^Cannot call method p4Login\\(\\) on Composer\\\\Util\\\\Perforce\\|null\\.$#"
			count: 1
			path: ../src/Composer/Downloader/PerforceDownloader.php

		-
			message: "#^Cannot call method setStream\\(\\) on Composer\\\\Util\\\\Perforce\\|null\\.$#"
			count: 1
			path: ../src/Composer/Downloader/PerforceDownloader.php

		-
			message: "#^Cannot call method syncCodeBase\\(\\) on Composer\\\\Util\\\\Perforce\\|null\\.$#"
			count: 1
			path: ../src/Composer/Downloader/PerforceDownloader.php

		-
			message: "#^Cannot call method writeP4ClientSpec\\(\\) on Composer\\\\Util\\\\Perforce\\|null\\.$#"
			count: 1
			path: ../src/Composer/Downloader/PerforceDownloader.php

		-
			message: "#^Construct empty\\(\\) is not allowed\\. Use more strict comparison\\.$#"
			count: 1
			path: ../src/Composer/Downloader/PerforceDownloader.php

		-
			message: "#^Parameter \\#1 \\$repoConfig of static method Composer\\\\Util\\\\Perforce\\:\\:create\\(\\) expects array\\{unique_perforce_client_name\\?\\: string, depot\\?\\: string, branch\\?\\: string, p4user\\?\\: string, p4password\\?\\: string\\}, array\\<string, mixed\\>\\|null given\\.$#"
			count: 1
			path: ../src/Composer/Downloader/PerforceDownloader.php

		-
			message: "#^Parameter \\#1 \\$version1 of function version_compare expects string, string\\|null given\\.$#"
			count: 1
			path: ../src/Composer/Downloader/SvnDownloader.php

		-
			message: "#^Cannot call method getUniqueName\\(\\) on Composer\\\\Package\\\\PackageInterface\\|null\\.$#"
			count: 3
			path: ../src/Composer/Downloader/VcsDownloader.php

		-
			message: "#^Method Composer\\\\Downloader\\\\VcsDownloader\\:\\:prepareUrls\\(\\) should return array\\<string\\> but returns array\\<string\\|false\\>\\.$#"
			count: 1
			path: ../src/Composer/Downloader/VcsDownloader.php

		-
			message: "#^Only booleans are allowed in &&, Exception\\|null given on the right side\\.$#"
			count: 1
			path: ../src/Composer/Downloader/VcsDownloader.php

		-
			message: "#^Only booleans are allowed in a negated boolean, Exception\\|null given\\.$#"
			count: 1
			path: ../src/Composer/Downloader/VcsDownloader.php

		-
			message: "#^Only booleans are allowed in a negated boolean, array\\<string\\> given\\.$#"
			count: 1
			path: ../src/Composer/Downloader/VcsDownloader.php

		-
			message: "#^Only booleans are allowed in a negated boolean, int\\<0, max\\> given\\.$#"
			count: 2
			path: ../src/Composer/Downloader/VcsDownloader.php

		-
			message: "#^Only booleans are allowed in a negated boolean, string\\|null given\\.$#"
			count: 3
			path: ../src/Composer/Downloader/VcsDownloader.php

		-
			message: "#^Only booleans are allowed in an elseif condition, int\\<0, max\\> given\\.$#"
			count: 3
			path: ../src/Composer/Downloader/VcsDownloader.php

		-
			message: "#^Only booleans are allowed in an if condition, array\\<string, string\\|null\\>\\|null given\\.$#"
			count: 1
			path: ../src/Composer/Downloader/VcsDownloader.php

		-
			message: "#^Parameter \\#1 \\$fromReference of method Composer\\\\Downloader\\\\VcsDownloader\\:\\:getCommitLogs\\(\\) expects string, string\\|null given\\.$#"
			count: 1
			path: ../src/Composer/Downloader/VcsDownloader.php

		-
			message: "#^Parameter \\#1 \\$haystack of function strpos expects string, string\\|false given\\.$#"
			count: 2
			path: ../src/Composer/Downloader/VcsDownloader.php

		-
			message: "#^Parameter \\#1 \\$package of method Composer\\\\Downloader\\\\VcsDownloader\\:\\:cleanChanges\\(\\) expects Composer\\\\Package\\\\PackageInterface, Composer\\\\Package\\\\PackageInterface\\|null given\\.$#"
			count: 1
			path: ../src/Composer/Downloader/VcsDownloader.php

		-
			message: "#^Parameter \\#1 \\$path of function realpath expects string, string\\|false given\\.$#"
			count: 1
			path: ../src/Composer/Downloader/VcsDownloader.php

		-
			message: "#^Parameter \\#1 \\$path of static method Composer\\\\Util\\\\Filesystem\\:\\:isLocalPath\\(\\) expects string, string\\|false given\\.$#"
			count: 1
			path: ../src/Composer/Downloader/VcsDownloader.php

		-
			message: "#^Parameter \\#1 \\$str of function rawurldecode expects string, string\\|false given\\.$#"
			count: 1
			path: ../src/Composer/Downloader/VcsDownloader.php

		-
			message: "#^Parameter \\#1 \\$string of function substr expects string, string\\|false given\\.$#"
			count: 1
			path: ../src/Composer/Downloader/VcsDownloader.php

		-
			message: "#^Parameter \\#2 \\$toReference of method Composer\\\\Downloader\\\\VcsDownloader\\:\\:getCommitLogs\\(\\) expects string, string\\|null given\\.$#"
			count: 1
			path: ../src/Composer/Downloader/VcsDownloader.php

		-
			message: "#^Only booleans are allowed in &&, string\\|null given on the right side\\.$#"
			count: 3
			path: ../src/Composer/Downloader/ZipDownloader.php

		-
			message: "#^Only booleans are allowed in a negated boolean, array\\<int, array\\<int, string\\>\\> given\\.$#"
			count: 3
			path: ../src/Composer/Downloader/ZipDownloader.php

		-
			message: "#^Only booleans are allowed in an if condition, string\\|null given\\.$#"
			count: 1
			path: ../src/Composer/Downloader/ZipDownloader.php

		-
			message: "#^Short ternary operator is not allowed\\. Use null coalesce operator if applicable or consider using long ternary\\.$#"
			count: 1
			path: ../src/Composer/Downloader/ZipDownloader.php

		-
			message: "#^Call to function in_array\\(\\) requires parameter \\#3 to be set\\.$#"
			count: 1
			path: ../src/Composer/EventDispatcher/EventDispatcher.php

		-
			message: "#^Call to function is_callable\\(\\) with callable\\(\\)\\: mixed will always evaluate to true\\.$#"
			count: 1
			path: ../src/Composer/EventDispatcher/EventDispatcher.php

		-
			message: "#^Cannot access offset 0 on array\\{0\\: string, 1\\?\\: int\\}\\|int\\|string\\.$#"
			count: 1
			path: ../src/Composer/EventDispatcher/EventDispatcher.php

		-
			message: "#^Cannot access offset 1 on array\\{0\\: string, 1\\?\\: int\\}\\|int\\|string\\.$#"
			count: 1
			path: ../src/Composer/EventDispatcher/EventDispatcher.php

		-
			message: "#^Casting to bool something that's already bool\\.$#"
			count: 1
			path: ../src/Composer/EventDispatcher/EventDispatcher.php

		-
			message: "#^Construct empty\\(\\) is not allowed\\. Use more strict comparison\\.$#"
			count: 1
			path: ../src/Composer/EventDispatcher/EventDispatcher.php

		-
			message: "#^Dynamic call to static method Composer\\\\EventDispatcher\\\\EventSubscriberInterface\\:\\:getSubscribedEvents\\(\\)\\.$#"
			count: 1
			path: ../src/Composer/EventDispatcher/EventDispatcher.php

		-
			message: "#^Only booleans are allowed in a negated boolean, array\\<\\(callable\\)\\|string\\> given\\.$#"
			count: 1
			path: ../src/Composer/EventDispatcher/EventDispatcher.php

		-
			message: "#^Only booleans are allowed in a negated boolean, string\\|false given\\.$#"
			count: 1
			path: ../src/Composer/EventDispatcher/EventDispatcher.php

		-
			message: "#^Only booleans are allowed in a ternary operator condition, array given\\.$#"
			count: 1
			path: ../src/Composer/EventDispatcher/EventDispatcher.php

		-
			message: "#^Only booleans are allowed in a ternary operator condition, string\\|null given\\.$#"
			count: 1
			path: ../src/Composer/EventDispatcher/EventDispatcher.php

		-
			message: "#^Only booleans are allowed in an if condition, Composer\\\\Autoload\\\\ClassLoader\\|null given\\.$#"
			count: 1
			path: ../src/Composer/EventDispatcher/EventDispatcher.php

		-
			message: "#^Only booleans are allowed in an if condition, array\\<string\\> given\\.$#"
			count: 1
			path: ../src/Composer/EventDispatcher/EventDispatcher.php

		-
			message: "#^Only booleans are allowed in an if condition, string\\|false given\\.$#"
			count: 2
			path: ../src/Composer/EventDispatcher/EventDispatcher.php

		-
			message: "#^Only booleans are allowed in an if condition, string\\|null given\\.$#"
			count: 1
			path: ../src/Composer/EventDispatcher/EventDispatcher.php

		-
			message: "#^Only numeric types are allowed in \\+, int\\<0, max\\>\\|false given on the left side\\.$#"
			count: 1
			path: ../src/Composer/EventDispatcher/EventDispatcher.php

		-
			message: "#^Parameter \\#1 \\$str of function preg_quote expects string, string\\|false given\\.$#"
			count: 1
			path: ../src/Composer/EventDispatcher/EventDispatcher.php

		-
			message: "#^Parameter \\#2 \\$listener of method Composer\\\\EventDispatcher\\\\EventDispatcher\\:\\:addListener\\(\\) expects \\(callable\\(\\)\\: mixed\\)\\|string, array\\{Composer\\\\EventDispatcher\\\\EventSubscriberInterface, string\\} given\\.$#"
			count: 3
			path: ../src/Composer/EventDispatcher/EventDispatcher.php

		-
			message: "#^Parameter \\#3 \\$length of function substr expects int, int\\<0, max\\>\\|false given\\.$#"
			count: 1
			path: ../src/Composer/EventDispatcher/EventDispatcher.php

		-
			message: "#^Parameter \\#3 \\$priority of method Composer\\\\EventDispatcher\\\\EventDispatcher\\:\\:addListener\\(\\) expects int, array\\<int, int\\|string\\>\\|int\\|string given\\.$#"
			count: 1
			path: ../src/Composer/EventDispatcher/EventDispatcher.php

		-
			message: "#^Parameter \\#3 \\$priority of method Composer\\\\EventDispatcher\\\\EventDispatcher\\:\\:addListener\\(\\) expects int, int\\|string given\\.$#"
			count: 1
			path: ../src/Composer/EventDispatcher/EventDispatcher.php

		-
			message: "#^Variable static method call on string\\.$#"
			count: 1
			path: ../src/Composer/EventDispatcher/EventDispatcher.php

		-
			message: "#^Call to function in_array\\(\\) requires parameter \\#3 to be set\\.$#"
			count: 3
			path: ../src/Composer/Factory.php

		-
<<<<<<< HEAD
=======
			message: "#^Only booleans are allowed in &&, Composer\\\\IO\\\\IOInterface\\|null given on the left side\\.$#"
			count: 3
			path: ../src/Composer/Factory.php

		-
			message: "#^Only booleans are allowed in a negated boolean, mixed given\\.$#"
			count: 1
			path: ../src/Composer/Factory.php

		-
>>>>>>> 2ba8758b
			message: "#^Only booleans are allowed in a negated boolean, string\\|false given\\.$#"
			count: 3
			path: ../src/Composer/Factory.php

		-
<<<<<<< HEAD
=======
			message: "#^Only booleans are allowed in a ternary operator condition, mixed given\\.$#"
			count: 1
			path: ../src/Composer/Factory.php

		-
			message: "#^Only booleans are allowed in an if condition, Composer\\\\IO\\\\IOInterface\\|null given\\.$#"
			count: 1
			path: ../src/Composer/Factory.php

		-
>>>>>>> 2ba8758b
			message: "#^Only booleans are allowed in an if condition, Composer\\\\Util\\\\ProcessExecutor\\|null given\\.$#"
			count: 1
			path: ../src/Composer/Factory.php

		-
			message: "#^Only booleans are allowed in an if condition, mixed given\\.$#"
			count: 4
			path: ../src/Composer/Factory.php

		-
			message: "#^Only booleans are allowed in an if condition, string\\|false given\\.$#"
			count: 6
			path: ../src/Composer/Factory.php

		-
			message: "#^Parameter \\#1 \\$path of class Composer\\\\Json\\\\JsonFile constructor expects string, string\\|false given\\.$#"
			count: 1
			path: ../src/Composer/Factory.php

		-
			message: "#^Parameter \\#1 \\$path of function dirname expects string, string\\|false given\\.$#"
			count: 1
			path: ../src/Composer/Factory.php

		-
			message: "#^Parameter \\#4 \\$composerFileContents of class Composer\\\\Package\\\\Locker constructor expects string, string\\|false given\\.$#"
			count: 1
			path: ../src/Composer/Factory.php

		-
			message: "#^Short ternary operator is not allowed\\. Use null coalesce operator if applicable or consider using long ternary\\.$#"
			count: 3
			path: ../src/Composer/Factory.php

		-
			message: "#^Call to function in_array\\(\\) requires parameter \\#3 to be set\\.$#"
			count: 1
			path: ../src/Composer/IO/BaseIO.php

		-
			message: "#^Short ternary operator is not allowed\\. Use null coalesce operator if applicable or consider using long ternary\\.$#"
			count: 6
			path: ../src/Composer/IO/BaseIO.php

		-
			message: "#^Instanceof between Symfony\\\\Component\\\\Console\\\\Input\\\\StringInput and Symfony\\\\Component\\\\Console\\\\Input\\\\StreamableInputInterface will always evaluate to true\\.$#"
			count: 1
			path: ../src/Composer/IO/BufferIO.php

		-
			message: "#^Only booleans are allowed in a ternary operator condition, Symfony\\\\Component\\\\Console\\\\Formatter\\\\OutputFormatterInterface\\|null given\\.$#"
			count: 1
			path: ../src/Composer/IO/BufferIO.php

		-
			message: "#^PHPDoc type Symfony\\\\Component\\\\Console\\\\Input\\\\StringInput of property Composer\\\\IO\\\\BufferIO\\:\\:\\$input is not the same as PHPDoc type Symfony\\\\Component\\\\Console\\\\Input\\\\InputInterface of overridden property Composer\\\\IO\\\\ConsoleIO\\:\\:\\$input\\.$#"
			count: 1
			path: ../src/Composer/IO/BufferIO.php

		-
			message: "#^PHPDoc type Symfony\\\\Component\\\\Console\\\\Output\\\\StreamOutput of property Composer\\\\IO\\\\BufferIO\\:\\:\\$output is not the same as PHPDoc type Symfony\\\\Component\\\\Console\\\\Output\\\\OutputInterface of overridden property Composer\\\\IO\\\\ConsoleIO\\:\\:\\$output\\.$#"
			count: 1
			path: ../src/Composer/IO/BufferIO.php

		-
			message: "#^Parameter \\#1 \\$fp of function fwrite expects resource, resource\\|false given\\.$#"
			count: 1
			path: ../src/Composer/IO/BufferIO.php

		-
			message: "#^Parameter \\#1 \\$fp of function rewind expects resource, resource\\|false given\\.$#"
			count: 1
			path: ../src/Composer/IO/BufferIO.php

		-
			message: "#^Parameter \\#1 \\$stream of class Symfony\\\\Component\\\\Console\\\\Output\\\\StreamOutput constructor expects resource, resource\\|false given\\.$#"
			count: 1
			path: ../src/Composer/IO/BufferIO.php

		-
			message: "#^Parameter \\#1 \\$stream of method Symfony\\\\Component\\\\Console\\\\Input\\\\Input\\:\\:setStream\\(\\) expects resource, resource\\|false given\\.$#"
			count: 1
			path: ../src/Composer/IO/BufferIO.php

		-
			message: "#^Parameter \\#3 \\$subject of static method Composer\\\\Pcre\\\\Preg\\:\\:replaceCallback\\(\\) expects string, string\\|false given\\.$#"
			count: 1
			path: ../src/Composer/IO/BufferIO.php

		-
			message: "#^Parameter \\#1 \\$attempts of method Symfony\\\\Component\\\\Console\\\\Question\\\\Question\\:\\:setMaxAttempts\\(\\) expects int\\|null, int\\<min, \\-1\\>\\|int\\<1, max\\>\\|true\\|null given\\.$#"
			count: 1
			path: ../src/Composer/IO/ConsoleIO.php

		-
			message: "#^Short ternary operator is not allowed\\. Use null coalesce operator if applicable or consider using long ternary\\.$#"
			count: 1
			path: ../src/Composer/IO/ConsoleIO.php

		-
			message: "#^Call to function method_exists\\(\\) with 'Composer\\\\\\\\Autoload…' and 'getRegisteredLoaders' will always evaluate to true\\.$#"
			count: 1
			path: ../src/Composer/InstalledVersions.php

		-
			message: "#^Construct empty\\(\\) is not allowed\\. Use more strict comparison\\.$#"
			count: 1
			path: ../src/Composer/InstalledVersions.php

		-
			message: "#^Parameter \\#1 \\$constraints of method Composer\\\\Semver\\\\VersionParser\\:\\:parseConstraints\\(\\) expects string, string\\|null given\\.$#"
			count: 1
			path: ../src/Composer/InstalledVersions.php

		-
			message: "#^Cannot call method getPackages\\(\\) on Composer\\\\Repository\\\\LockArrayRepository\\|null\\.$#"
			count: 1
			path: ../src/Composer/Installer.php

		-
			message: "#^Cannot call method getPackages\\(\\) on Composer\\\\Repository\\\\RepositoryInterface\\|null\\.$#"
			count: 1
			path: ../src/Composer/Installer.php

		-
			message: "#^Casting to bool something that's already bool\\.$#"
			count: 15
			path: ../src/Composer/Installer.php

		-
			message: "#^Only booleans are allowed in &&, array\\<array\\<string, string\\>\\> given on the right side\\.$#"
			count: 1
			path: ../src/Composer/Installer.php

		-
			message: "#^Only booleans are allowed in &&, array\\<string\\>\\|null given on the left side\\.$#"
			count: 1
			path: ../src/Composer/Installer.php

		-
			message: "#^Only booleans are allowed in &&, mixed given on the right side\\.$#"
			count: 2
			path: ../src/Composer/Installer.php

		-
			message: "#^Only booleans are allowed in a negated boolean, Composer\\\\Repository\\\\LockArrayRepository\\|null given\\.$#"
			count: 1
			path: ../src/Composer/Installer.php

		-
			message: "#^Only booleans are allowed in a negated boolean, array\\<Composer\\\\DependencyResolver\\\\Operation\\\\OperationInterface\\> given\\.$#"
			count: 2
			path: ../src/Composer/Installer.php

		-
			message: "#^Only booleans are allowed in a negated boolean, array\\<string, Composer\\\\Package\\\\Link\\> given\\.$#"
			count: 1
			path: ../src/Composer/Installer.php

		-
			message: "#^Only booleans are allowed in an if condition, Composer\\\\Repository\\\\LockArrayRepository\\|null given\\.$#"
			count: 1
			path: ../src/Composer/Installer.php

		-
			message: "#^Only booleans are allowed in an if condition, Composer\\\\Repository\\\\RepositoryInterface\\|null given\\.$#"
			count: 2
			path: ../src/Composer/Installer.php

		-
			message: "#^Only booleans are allowed in an if condition, array\\<Composer\\\\DependencyResolver\\\\Operation\\\\OperationInterface\\> given\\.$#"
			count: 2
			path: ../src/Composer/Installer.php

		-
			message: "#^Only booleans are allowed in an if condition, array\\<int, Composer\\\\DependencyResolver\\\\Operation\\\\UninstallOperation\\> given\\.$#"
			count: 1
			path: ../src/Composer/Installer.php

		-
			message: "#^Only booleans are allowed in an if condition, array\\<int, string\\> given\\.$#"
			count: 5
			path: ../src/Composer/Installer.php

		-
			message: "#^Only booleans are allowed in an if condition, array\\<string\\>\\|null given\\.$#"
			count: 1
			path: ../src/Composer/Installer.php

		-
			message: "#^Only booleans are allowed in \\|\\|, array\\<string\\>\\|null given on the left side\\.$#"
			count: 2
			path: ../src/Composer/Installer.php

		-
			message: "#^Parameter \\#2 \\$stabilityFlags of class Composer\\\\Repository\\\\RepositorySet constructor expects array\\<string, 0\\|5\\|10\\|15\\|20\\>, non\\-empty\\-array\\<string, 0\\|5\\|10\\|15\\|20\\|string\\> given\\.$#"
			count: 1
			path: ../src/Composer/Installer.php

		-
			message: "#^Short ternary operator is not allowed\\. Use null coalesce operator if applicable or consider using long ternary\\.$#"
			count: 2
			path: ../src/Composer/Installer.php

		-
			message: "#^Construct empty\\(\\) is not allowed\\. Use more strict comparison\\.$#"
			count: 1
			path: ../src/Composer/Installer/BinaryInstaller.php

		-
			message: "#^Only booleans are allowed in a negated boolean, array\\<string\\> given\\.$#"
			count: 2
			path: ../src/Composer/Installer/BinaryInstaller.php

		-
			message: "#^Only booleans are allowed in an if condition, string\\|null given\\.$#"
			count: 1
			path: ../src/Composer/Installer/BinaryInstaller.php

		-
			message: "#^Parameter \\#1 \\$binPath of method Composer\\\\Installer\\\\BinaryInstaller\\:\\:installFullBinaries\\(\\) expects string, string\\|false given\\.$#"
			count: 1
			path: ../src/Composer/Installer/BinaryInstaller.php

		-
			message: "#^Parameter \\#1 \\$binPath of method Composer\\\\Installer\\\\BinaryInstaller\\:\\:installUnixyProxyBinaries\\(\\) expects string, string\\|false given\\.$#"
			count: 1
			path: ../src/Composer/Installer/BinaryInstaller.php

		-
			message: "#^Parameter \\#1 \\$fp of function fclose expects resource, resource\\|false given\\.$#"
			count: 1
			path: ../src/Composer/Installer/BinaryInstaller.php

		-
			message: "#^Parameter \\#1 \\$fp of function fgets expects resource, resource\\|false given\\.$#"
			count: 1
			path: ../src/Composer/Installer/BinaryInstaller.php

		-
			message: "#^Parameter \\#1 \\$path of function realpath expects string, string\\|false given\\.$#"
			count: 1
			path: ../src/Composer/Installer/BinaryInstaller.php

		-
			message: "#^Parameter \\#2 \\$subject of static method Composer\\\\Pcre\\\\Preg\\:\\:isMatch\\(\\) expects string, string\\|false given\\.$#"
			count: 2
			path: ../src/Composer/Installer/BinaryInstaller.php

		-
			message: "#^Property Composer\\\\Installer\\\\BinaryInstaller\\:\\:\\$binDir \\(string\\) does not accept string\\|false\\.$#"
			count: 1
			path: ../src/Composer/Installer/BinaryInstaller.php

		-
			message: "#^Short ternary operator is not allowed\\. Use null coalesce operator if applicable or consider using long ternary\\.$#"
			count: 1
			path: ../src/Composer/Installer/BinaryInstaller.php

		-
			message: "#^Call to function in_array\\(\\) requires parameter \\#3 to be set\\.$#"
			count: 2
			path: ../src/Composer/Installer/InstallationManager.php

		-
			message: "#^Constant PHP_WINDOWS_EVENT_CTRL_C not found\\.$#"
			count: 1
			path: ../src/Composer/Installer/InstallationManager.php

		-
			message: "#^Construct empty\\(\\) is not allowed\\. Use more strict comparison\\.$#"
			count: 1
			path: ../src/Composer/Installer/InstallationManager.php

		-
			message: "#^Foreach overwrites \\$batch with its value variable\\.$#"
			count: 2
			path: ../src/Composer/Installer/InstallationManager.php

		-
			message: "#^Function sapi_windows_set_ctrl_handler not found\\.$#"
			count: 3
			path: ../src/Composer/Installer/InstallationManager.php

		-
			message: "#^Only booleans are allowed in &&, Composer\\\\EventDispatcher\\\\EventDispatcher\\|null given on the right side\\.$#"
			count: 2
			path: ../src/Composer/Installer/InstallationManager.php

		-
			message: "#^Only booleans are allowed in &&, array given on the right side\\.$#"
			count: 1
			path: ../src/Composer/Installer/InstallationManager.php

		-
			message: "#^Only booleans are allowed in a negated boolean, string\\|false given\\.$#"
			count: 1
			path: ../src/Composer/Installer/InstallationManager.php

		-
			message: "#^Only booleans are allowed in a negated boolean, string\\|null given\\.$#"
			count: 1
			path: ../src/Composer/Installer/InstallationManager.php

		-
			message: "#^Only booleans are allowed in an if condition, React\\\\Promise\\\\PromiseInterface\\|null given\\.$#"
			count: 1
			path: ../src/Composer/Installer/InstallationManager.php

		-
			message: "#^Only booleans are allowed in an if condition, Symfony\\\\Component\\\\Console\\\\Helper\\\\ProgressBar\\|null given\\.$#"
			count: 1
			path: ../src/Composer/Installer/InstallationManager.php

		-
			message: "#^Only booleans are allowed in an if condition, array\\<Composer\\\\DependencyResolver\\\\Operation\\\\OperationInterface\\> given\\.$#"
			count: 4
			path: ../src/Composer/Installer/InstallationManager.php

		-
			message: "#^Only booleans are allowed in an if condition, int\\<0, max\\> given\\.$#"
			count: 2
			path: ../src/Composer/Installer/InstallationManager.php

		-
			message: "#^Only booleans are allowed in an if condition, int\\<0, max\\>\\|false given\\.$#"
			count: 1
			path: ../src/Composer/Installer/InstallationManager.php

		-
			message: "#^Only booleans are allowed in an if condition, string\\|null given\\.$#"
			count: 1
			path: ../src/Composer/Installer/InstallationManager.php

		-
			message: "#^Parameter \\#1 \\$function of function call_user_func expects callable\\(\\)\\: mixed, int\\<min, \\-1\\>\\|int\\<2, max\\>\\|string given\\.$#"
			count: 1
			path: ../src/Composer/Installer/InstallationManager.php

		-
			message: "#^Parameter \\#1 \\$onFulfilled of method React\\\\Promise\\\\PromiseInterface\\:\\:then\\(\\) expects \\(callable\\(\\)\\: mixed\\)\\|null, React\\\\Promise\\\\PromiseInterface given\\.$#"
			count: 1
			path: ../src/Composer/Installer/InstallationManager.php

		-
			message: "#^Parameter \\#2 \\$handle of function pcntl_signal expects \\(callable\\(\\)\\: mixed\\)\\|int, int\\|string given\\.$#"
			count: 2
			path: ../src/Composer/Installer/InstallationManager.php

		-
			message: "#^Parameter \\#2 \\$offset of function array_splice expects int, int\\|string given\\.$#"
			count: 1
			path: ../src/Composer/Installer/InstallationManager.php

		-
			message: "#^Parameter \\#3 \\$cleanupPromises of method Composer\\\\Installer\\\\InstallationManager\\:\\:executeBatch\\(\\) expects array\\<React\\\\Promise\\\\PromiseInterface\\>, array\\<\\(Closure\\)\\|React\\\\Promise\\\\PromiseInterface\\> given\\.$#"
			count: 1
			path: ../src/Composer/Installer/InstallationManager.php

		-
			message: "#^Trying to invoke React\\\\Promise\\\\PromiseInterface but it might not be a callable\\.$#"
			count: 1
			path: ../src/Composer/Installer/InstallationManager.php

		-
			message: "#^Variable method call on \\$this\\(Composer\\\\Installer\\\\InstallationManager\\)\\.$#"
			count: 2
			path: ../src/Composer/Installer/InstallationManager.php

		-
			message: "#^Only booleans are allowed in a ternary operator condition, string given\\.$#"
			count: 1
			path: ../src/Composer/Installer/LibraryInstaller.php

		-
			message: "#^Only booleans are allowed in a ternary operator condition, string\\|null given\\.$#"
			count: 1
			path: ../src/Composer/Installer/LibraryInstaller.php

		-
			message: "#^Only booleans are allowed in an if condition, int\\<0, max\\>\\|false given\\.$#"
			count: 1
			path: ../src/Composer/Installer/LibraryInstaller.php

		-
			message: "#^Only booleans are allowed in an if condition, string\\|null given\\.$#"
			count: 1
			path: ../src/Composer/Installer/LibraryInstaller.php

		-
			message: "#^Property Composer\\\\Installer\\\\LibraryInstaller\\:\\:\\$type \\(string\\) does not accept string\\|null\\.$#"
			count: 1
			path: ../src/Composer/Installer/LibraryInstaller.php

		-
			message: "#^Property Composer\\\\Installer\\\\LibraryInstaller\\:\\:\\$vendorDir \\(string\\) does not accept string\\|false\\.$#"
			count: 1
			path: ../src/Composer/Installer/LibraryInstaller.php

		-
			message: "#^Short ternary operator is not allowed\\. Use null coalesce operator if applicable or consider using long ternary\\.$#"
			count: 2
			path: ../src/Composer/Installer/LibraryInstaller.php

		-
			message: "#^Only booleans are allowed in a ternary operator condition, string\\|null given\\.$#"
			count: 1
			path: ../src/Composer/Installer/NoopInstaller.php

		-
			message: "#^Construct empty\\(\\) is not allowed\\. Use more strict comparison\\.$#"
			count: 1
			path: ../src/Composer/Installer/PluginInstaller.php

		-
			message: "#^Call to function in_array\\(\\) requires parameter \\#3 to be set\\.$#"
			count: 2
			path: ../src/Composer/Installer/SuggestedPackagesReporter.php

		-
			message: "#^Construct empty\\(\\) is not allowed\\. Use more strict comparison\\.$#"
			count: 1
			path: ../src/Composer/Installer/SuggestedPackagesReporter.php

		-
			message: "#^Foreach overwrites \\$suggesters with its value variable\\.$#"
			count: 1
			path: ../src/Composer/Installer/SuggestedPackagesReporter.php

		-
			message: "#^Only booleans are allowed in &&, array\\<int\\|string, string\\> given on the left side\\.$#"
			count: 1
			path: ../src/Composer/Installer/SuggestedPackagesReporter.php

		-
			message: "#^Only booleans are allowed in a ternary operator condition, mixed given\\.$#"
			count: 2
			path: ../src/Composer/Installer/SuggestedPackagesReporter.php

		-
			message: "#^Only booleans are allowed in an if condition, Composer\\\\Package\\\\PackageInterface\\|null given\\.$#"
			count: 2
			path: ../src/Composer/Installer/SuggestedPackagesReporter.php

		-
			message: "#^Only booleans are allowed in an if condition, array given\\.$#"
			count: 1
			path: ../src/Composer/Installer/SuggestedPackagesReporter.php

		-
			message: "#^Only booleans are allowed in an if condition, int given\\.$#"
			count: 5
			path: ../src/Composer/Installer/SuggestedPackagesReporter.php

		-
			message: "#^Method Composer\\\\Json\\\\JsonFile\\:\\:encode\\(\\) should return string but returns string\\|false\\.$#"
			count: 1
			path: ../src/Composer/Json/JsonFile.php

		-
			message: "#^Only booleans are allowed in &&, Composer\\\\IO\\\\IOInterface\\|null given on the left side\\.$#"
			count: 1
			path: ../src/Composer/Json/JsonFile.php

		-
			message: "#^Only booleans are allowed in a negated boolean, string\\|false given\\.$#"
			count: 1
			path: ../src/Composer/Json/JsonFile.php

		-
			message: "#^Only booleans are allowed in a ternary operator condition, int given\\.$#"
			count: 1
			path: ../src/Composer/Json/JsonFile.php

		-
			message: "#^Only booleans are allowed in an if condition, Composer\\\\Util\\\\HttpDownloader\\|null given\\.$#"
			count: 1
			path: ../src/Composer/Json/JsonFile.php

		-
			message: "#^Parameter \\#1 \\$json of function json_decode expects string, string\\|false given\\.$#"
			count: 1
			path: ../src/Composer/Json/JsonFile.php

		-
			message: "#^Parameter \\#1 \\$json of static method Composer\\\\Json\\\\JsonFile\\:\\:parseJson\\(\\) expects string\\|null, string\\|false\\|null given\\.$#"
			count: 1
			path: ../src/Composer/Json/JsonFile.php

		-
			message: "#^Parameter \\#1 \\$json of static method Composer\\\\Json\\\\JsonFile\\:\\:validateSyntax\\(\\) expects string, string\\|false given\\.$#"
			count: 1
			path: ../src/Composer/Json/JsonFile.php

		-
			message: "#^Only booleans are allowed in an if condition, int\\<0, 1\\> given\\.$#"
			count: 1
			path: ../src/Composer/Json/JsonFormatter.php

		-
			message: "#^Call to function in_array\\(\\) requires parameter \\#3 to be set\\.$#"
			count: 2
			path: ../src/Composer/Json/JsonManipulator.php

		-
			message: "#^Construct empty\\(\\) is not allowed\\. Use more strict comparison\\.$#"
			count: 5
			path: ../src/Composer/Json/JsonManipulator.php

		-
			message: "#^Foreach overwrites \\$match with its value variable\\.$#"
			count: 1
			path: ../src/Composer/Json/JsonManipulator.php

		-
			message: "#^Only booleans are allowed in &&, string\\|null given on the left side\\.$#"
			count: 1
			path: ../src/Composer/Json/JsonManipulator.php

		-
			message: "#^Only booleans are allowed in a negated boolean, mixed given\\.$#"
			count: 4
			path: ../src/Composer/Json/JsonManipulator.php

		-
			message: "#^Casting to string something that's already string\\.$#"
			count: 1
			path: ../src/Composer/Json/JsonValidationException.php

		-
			message: "#^Variable method call on Composer\\\\Package\\\\BasePackage\\.$#"
			count: 1
			path: ../src/Composer/Package/AliasPackage.php

		-
			message: "#^Variable property access on \\$this\\(Composer\\\\Package\\\\AliasPackage\\)\\.$#"
			count: 1
			path: ../src/Composer/Package/AliasPackage.php

		-
			message: "#^Call to function method_exists\\(\\) with Closure\\(SplFileInfo\\)\\: bool and 'bindTo' will always evaluate to true\\.$#"
			count: 1
			path: ../src/Composer/Package/Archiver/ArchivableFilesFinder.php

		-
			message: "#^Parameter \\#1 \\$path of method Composer\\\\Util\\\\Filesystem\\:\\:normalizePath\\(\\) expects string, string\\|false given\\.$#"
			count: 1
			path: ../src/Composer/Package/Archiver/ArchivableFilesFinder.php

		-
			message: "#^Construct empty\\(\\) is not allowed\\. Use more strict comparison\\.$#"
			count: 4
			path: ../src/Composer/Package/Archiver/ArchiveManager.php

		-
			message: "#^Only booleans are allowed in an if condition, string\\|null given\\.$#"
			count: 2
			path: ../src/Composer/Package/Archiver/ArchiveManager.php

		-
			message: "#^Parameter \\#1 \\$directory of method Composer\\\\Util\\\\Filesystem\\:\\:removeDirectory\\(\\) expects string, string\\|false given\\.$#"
			count: 1
			path: ../src/Composer/Package/Archiver/ArchiveManager.php

		-
			message: "#^Parameter \\#1 \\$sources of method Composer\\\\Package\\\\Archiver\\\\ArchiverInterface\\:\\:archive\\(\\) expects string, string\\|false given\\.$#"
			count: 1
			path: ../src/Composer/Package/Archiver/ArchiveManager.php

		-
			message: "#^Only booleans are allowed in a negated boolean, string given\\.$#"
			count: 1
			path: ../src/Composer/Package/Archiver/BaseExcludeFilter.php

		-
			message: "#^Parameter \\#1 \\$lines of method Composer\\\\Package\\\\Archiver\\\\BaseExcludeFilter\\:\\:parseLines\\(\\) expects array\\<string\\>, array\\<int, string\\>\\|false given\\.$#"
			count: 1
			path: ../src/Composer/Package/Archiver/GitExcludeFilter.php

		-
			message: "#^Dynamic call to static method Phar\\:\\:canCompress\\(\\)\\.$#"
			count: 1
			path: ../src/Composer/Package/Archiver/PharArchiver.php

		-
			message: "#^Only numeric types are allowed in \\-, int\\<0, max\\>\\|false given on the left side\\.$#"
			count: 1
			path: ../src/Composer/Package/Archiver/PharArchiver.php

		-
			message: "#^Parameter \\#1 \\$sources of class Composer\\\\Package\\\\Archiver\\\\ArchivableFilesFinder constructor expects string, string\\|false given\\.$#"
			count: 1
			path: ../src/Composer/Package/Archiver/PharArchiver.php

		-
			message: "#^Parameter \\#2 \\$baseDirectory of method Phar\\:\\:buildFromIterator\\(\\) expects string, string\\|false given\\.$#"
			count: 1
			path: ../src/Composer/Package/Archiver/PharArchiver.php

		-
			message: "#^Parameter \\#2 \\$sources of method Composer\\\\Package\\\\Archiver\\\\ArchivableFilesFilter\\:\\:addEmptyDir\\(\\) expects string, string\\|false given\\.$#"
			count: 1
			path: ../src/Composer/Package/Archiver/PharArchiver.php

		-
			message: "#^Call to function method_exists\\(\\) with ZipArchive and 'setExternalAttribut…' will always evaluate to true\\.$#"
			count: 1
			path: ../src/Composer/Package/Archiver/ZipArchiver.php

		-
			message: "#^Call to function in_array\\(\\) requires parameter \\#3 to be set\\.$#"
			count: 1
			path: ../src/Composer/Package/BasePackage.php

		-
			message: "#^Only booleans are allowed in &&, Composer\\\\Repository\\\\RepositoryInterface\\|null given on the left side\\.$#"
			count: 1
			path: ../src/Composer/Package/BasePackage.php

		-
			message: "#^Only booleans are allowed in &&, int\\<0, max\\>\\|false given on the right side\\.$#"
			count: 1
			path: ../src/Composer/Package/Comparer/Comparer.php

		-
			message: "#^Only booleans are allowed in a negated boolean, array\\<string, array\\<string, string\\|false\\>\\>\\|false given\\.$#"
			count: 1
			path: ../src/Composer/Package/Comparer/Comparer.php

		-
			message: "#^Only booleans are allowed in a negated boolean, int\\<0, 3\\> given\\.$#"
			count: 1
			path: ../src/Composer/Package/Comparer/Comparer.php

		-
			message: "#^Only booleans are allowed in a negated boolean, int\\<0, max\\> given\\.$#"
			count: 1
			path: ../src/Composer/Package/Comparer/Comparer.php

		-
			message: "#^Only booleans are allowed in an if condition, resource\\|false given\\.$#"
			count: 1
			path: ../src/Composer/Package/Comparer/Comparer.php

		-
			message: "#^PHPDoc type Composer\\\\Package\\\\CompletePackage of property Composer\\\\Package\\\\CompleteAliasPackage\\:\\:\\$aliasOf is not the same as PHPDoc type Composer\\\\Package\\\\BasePackage of overridden property Composer\\\\Package\\\\AliasPackage\\:\\:\\$aliasOf\\.$#"
			count: 1
			path: ../src/Composer/Package/CompleteAliasPackage.php

		-
			message: "#^Only booleans are allowed in an if condition, array\\<int, array\\<string, bool\\|string\\>\\>\\|null given\\.$#"
			count: 2
			path: ../src/Composer/Package/Dumper/ArrayDumper.php

		-
			message: "#^Only booleans are allowed in an if condition, array\\<string, string\\> given\\.$#"
			count: 1
			path: ../src/Composer/Package/Dumper/ArrayDumper.php

		-
			message: "#^Only booleans are allowed in an if condition, array\\<string\\> given\\.$#"
			count: 1
			path: ../src/Composer/Package/Dumper/ArrayDumper.php

		-
			message: "#^Only booleans are allowed in an if condition, string given\\.$#"
			count: 1
			path: ../src/Composer/Package/Dumper/ArrayDumper.php

		-
			message: "#^Only booleans are allowed in an if condition, string\\|null given\\.$#"
			count: 4
			path: ../src/Composer/Package/Dumper/ArrayDumper.php

		-
			message: "#^Parameter \\#1 \\$array_arg of function ksort expects array, array\\<int\\|string, mixed\\>\\|string given\\.$#"
			count: 1
			path: ../src/Composer/Package/Dumper/ArrayDumper.php

		-
			message: "#^Short ternary operator is not allowed\\. Use null coalesce operator if applicable or consider using long ternary\\.$#"
			count: 1
			path: ../src/Composer/Package/Dumper/ArrayDumper.php

		-
			message: "#^Variable method call on Composer\\\\Package\\\\PackageInterface\\.$#"
			count: 2
			path: ../src/Composer/Package/Dumper/ArrayDumper.php

		-
			message: "#^Call to function is_string\\(\\) with string will always evaluate to true\\.$#"
			count: 1
			path: ../src/Composer/Package/Loader/ArrayLoader.php

		-
			message: "#^Construct empty\\(\\) is not allowed\\. Use more strict comparison\\.$#"
			count: 10
			path: ../src/Composer/Package/Loader/ArrayLoader.php

		-
			message: "#^Instanceof between Composer\\\\Package\\\\CompletePackage and Composer\\\\Package\\\\CompletePackageInterface will always evaluate to true\\.$#"
			count: 1
			path: ../src/Composer/Package/Loader/ArrayLoader.php

		-
			message: "#^Only booleans are allowed in &&, string\\|false given on the left side\\.$#"
			count: 1
			path: ../src/Composer/Package/Loader/ArrayLoader.php

		-
			message: "#^Only booleans are allowed in &&, string\\|false given on the right side\\.$#"
			count: 1
			path: ../src/Composer/Package/Loader/ArrayLoader.php

		-
			message: "#^Only booleans are allowed in a negated boolean, Composer\\\\Package\\\\Version\\\\VersionParser\\|null given\\.$#"
			count: 1
			path: ../src/Composer/Package/Loader/ArrayLoader.php

		-
			message: "#^Only booleans are allowed in an if condition, string\\|null given\\.$#"
			count: 1
			path: ../src/Composer/Package/Loader/ArrayLoader.php

		-
			message: "#^Variable method call on Composer\\\\Package\\\\CompletePackage\\.$#"
			count: 1
			path: ../src/Composer/Package/Loader/ArrayLoader.php

		-
			message: "#^Variable method call on Composer\\\\Package\\\\PackageInterface\\.$#"
			count: 1
			path: ../src/Composer/Package/Loader/ArrayLoader.php

		-
			message: "#^Parameter \\#1 \\$json of static method Composer\\\\Json\\\\JsonFile\\:\\:parseJson\\(\\) expects string\\|null, string\\|false given\\.$#"
			count: 1
			path: ../src/Composer/Package/Loader/JsonLoader.php

		-
			message: "#^Instanceof between Composer\\\\Package\\\\RootPackage and Composer\\\\Package\\\\RootPackage will always evaluate to true\\.$#"
			count: 1
			path: ../src/Composer/Package/Loader/RootPackageLoader.php

		-
			message: "#^Only booleans are allowed in an elseif condition, string\\|null given\\.$#"
			count: 1
			path: ../src/Composer/Package/Loader/RootPackageLoader.php

		-
			message: "#^Only booleans are allowed in an if condition, array\\<string, string\\|null\\>\\|null given\\.$#"
			count: 1
			path: ../src/Composer/Package/Loader/RootPackageLoader.php

		-
			message: "#^Only booleans are allowed in an if condition, string\\|false given\\.$#"
			count: 1
			path: ../src/Composer/Package/Loader/RootPackageLoader.php

		-
			message: "#^Only booleans are allowed in an if condition, string\\|null given\\.$#"
			count: 2
			path: ../src/Composer/Package/Loader/RootPackageLoader.php

		-
			message: "#^Parameter \\#1 \\$requires of method Composer\\\\Package\\\\Loader\\\\RootPackageLoader\\:\\:extractAliases\\(\\) expects array\\<string, string\\>, array\\<int\\|string, mixed\\> given\\.$#"
			count: 1
			path: ../src/Composer/Package/Loader/RootPackageLoader.php

		-
			message: "#^Parameter \\#1 \\$requires of static method Composer\\\\Package\\\\Loader\\\\RootPackageLoader\\:\\:extractReferences\\(\\) expects array\\<string, string\\>, array\\<int\\|string, mixed\\> given\\.$#"
			count: 1
			path: ../src/Composer/Package/Loader/RootPackageLoader.php

		-
			message: "#^Parameter \\#1 \\$requires of static method Composer\\\\Package\\\\Loader\\\\RootPackageLoader\\:\\:extractStabilityFlags\\(\\) expects array\\<string, string\\>, array\\<int\\|string, mixed\\> given\\.$#"
			count: 1
			path: ../src/Composer/Package/Loader/RootPackageLoader.php

		-
			message: "#^Parameter \\#2 \\$class \\(class\\-string\\<Composer\\\\Package\\\\RootPackage\\>\\) of method Composer\\\\Package\\\\Loader\\\\RootPackageLoader\\:\\:load\\(\\) should be contravariant with parameter \\$class \\(class\\-string\\<Composer\\\\Package\\\\CompletePackage\\>\\) of method Composer\\\\Package\\\\Loader\\\\ArrayLoader\\:\\:load\\(\\)$#"
			count: 1
			path: ../src/Composer/Package/Loader/RootPackageLoader.php

		-
			message: "#^Parameter \\#2 \\$class \\(class\\-string\\<Composer\\\\Package\\\\RootPackage\\>\\) of method Composer\\\\Package\\\\Loader\\\\RootPackageLoader\\:\\:load\\(\\) should be contravariant with parameter \\$class \\(class\\-string\\<Composer\\\\Package\\\\CompletePackage\\>\\) of method Composer\\\\Package\\\\Loader\\\\LoaderInterface\\:\\:load\\(\\)$#"
			count: 1
			path: ../src/Composer/Package/Loader/RootPackageLoader.php

		-
			message: "#^Short ternary operator is not allowed\\. Use null coalesce operator if applicable or consider using long ternary\\.$#"
			count: 1
			path: ../src/Composer/Package/Loader/RootPackageLoader.php

		-
			message: "#^Variable method call on Composer\\\\Package\\\\RootPackage\\.$#"
			count: 1
			path: ../src/Composer/Package/Loader/RootPackageLoader.php

		-
			message: "#^Call to function in_array\\(\\) requires parameter \\#3 to be set\\.$#"
			count: 1
			path: ../src/Composer/Package/Loader/ValidatingArrayLoader.php

		-
			message: "#^Cannot access offset 'scheme' on array\\{scheme\\?\\: string, host\\?\\: string, port\\?\\: int, user\\?\\: string, pass\\?\\: string, path\\?\\: string, query\\?\\: string, fragment\\?\\: string\\}\\|false\\.$#"
			count: 1
			path: ../src/Composer/Package/Loader/ValidatingArrayLoader.php

		-
			message: "#^Construct empty\\(\\) is not allowed\\. Use more strict comparison\\.$#"
			count: 19
			path: ../src/Composer/Package/Loader/ValidatingArrayLoader.php

		-
			message: "#^Only booleans are allowed in &&, array given on the right side\\.$#"
			count: 1
			path: ../src/Composer/Package/Loader/ValidatingArrayLoader.php

		-
			message: "#^Only booleans are allowed in &&, int given on the left side\\.$#"
			count: 2
			path: ../src/Composer/Package/Loader/ValidatingArrayLoader.php

		-
			message: "#^Only booleans are allowed in &&, string\\|false given on the left side\\.$#"
			count: 1
			path: ../src/Composer/Package/Loader/ValidatingArrayLoader.php

		-
			message: "#^Only booleans are allowed in &&, string\\|false given on the right side\\.$#"
			count: 1
			path: ../src/Composer/Package/Loader/ValidatingArrayLoader.php

		-
			message: "#^Only booleans are allowed in &&, string\\|null given on the left side\\.$#"
			count: 1
			path: ../src/Composer/Package/Loader/ValidatingArrayLoader.php

		-
			message: "#^Only booleans are allowed in a negated boolean, DateTime\\|null given\\.$#"
			count: 1
			path: ../src/Composer/Package/Loader/ValidatingArrayLoader.php

		-
			message: "#^Only booleans are allowed in a negated boolean, int\\<0, max\\> given\\.$#"
			count: 1
			path: ../src/Composer/Package/Loader/ValidatingArrayLoader.php

		-
			message: "#^Only booleans are allowed in a negated boolean, string\\|false given\\.$#"
			count: 2
			path: ../src/Composer/Package/Loader/ValidatingArrayLoader.php

		-
			message: "#^Only booleans are allowed in an if condition, array\\<int, string\\> given\\.$#"
			count: 1
			path: ../src/Composer/Package/Loader/ValidatingArrayLoader.php

		-
			message: "#^Only booleans are allowed in an if condition, string\\|null given\\.$#"
			count: 2
			path: ../src/Composer/Package/Loader/ValidatingArrayLoader.php

		-
			message: "#^Parameter \\#2 \\$subject of static method Composer\\\\Pcre\\\\Preg\\:\\:isMatch\\(\\) expects string, float\\|int\\|string given\\.$#"
			count: 1
			path: ../src/Composer/Package/Loader/ValidatingArrayLoader.php

		-
			message: "#^Short ternary operator is not allowed\\. Use null coalesce operator if applicable or consider using long ternary\\.$#"
			count: 1
			path: ../src/Composer/Package/Loader/ValidatingArrayLoader.php

		-
			message: "#^Call to function in_array\\(\\) requires parameter \\#3 to be set\\.$#"
			count: 1
			path: ../src/Composer/Package/Locker.php

		-
			message: "#^Construct empty\\(\\) is not allowed\\. Use more strict comparison\\.$#"
			count: 5
			path: ../src/Composer/Package/Locker.php

		-
			message: "#^Only booleans are allowed in &&, string\\|false given on the left side\\.$#"
			count: 1
			path: ../src/Composer/Package/Locker.php

		-
			message: "#^Only booleans are allowed in a negated boolean, string given\\.$#"
			count: 2
			path: ../src/Composer/Package/Locker.php

		-
			message: "#^Only booleans are allowed in a ternary operator condition, DateTime\\|null given\\.$#"
			count: 1
			path: ../src/Composer/Package/Locker.php

		-
			message: "#^Only booleans are allowed in an if condition, array\\<string, string\\> given\\.$#"
			count: 1
			path: ../src/Composer/Package/Locker.php

		-
			message: "#^Parameter \\#1 \\$aliasOf of class Composer\\\\Package\\\\CompleteAliasPackage constructor expects Composer\\\\Package\\\\CompletePackage, Composer\\\\Package\\\\CompleteAliasPackage\\|Composer\\\\Package\\\\CompletePackage given\\.$#"
			count: 1
			path: ../src/Composer/Package/Locker.php

		-
			message: "#^Short ternary operator is not allowed\\. Use null coalesce operator if applicable or consider using long ternary\\.$#"
			count: 2
			path: ../src/Composer/Package/Locker.php

		-
			message: "#^Call to function in_array\\(\\) requires parameter \\#3 to be set\\.$#"
			count: 1
			path: ../src/Composer/Package/Package.php

		-
			message: "#^Only booleans are allowed in a negated boolean, string\\|null given\\.$#"
			count: 1
			path: ../src/Composer/Package/Package.php

		-
			message: "#^Only booleans are allowed in an elseif condition, string\\|null given\\.$#"
			count: 1
			path: ../src/Composer/Package/Package.php

		-
			message: "#^Only booleans are allowed in an if condition, array\\<int, array\\<string, bool\\|string\\>\\>\\|null given\\.$#"
			count: 1
			path: ../src/Composer/Package/Package.php

		-
			message: "#^Parameter \\#3 \\$subject of static method Composer\\\\Pcre\\\\Preg\\:\\:replace\\(\\) expects string, string\\|null given\\.$#"
			count: 1
			path: ../src/Composer/Package/Package.php

		-
			message: "#^Short ternary operator is not allowed\\. Use null coalesce operator if applicable or consider using long ternary\\.$#"
			count: 1
			path: ../src/Composer/Package/Package.php

		-
			message: "#^PHPDoc type Composer\\\\Package\\\\RootPackage of property Composer\\\\Package\\\\RootAliasPackage\\:\\:\\$aliasOf is not the same as PHPDoc type Composer\\\\Package\\\\CompletePackage of overridden property Composer\\\\Package\\\\CompleteAliasPackage\\:\\:\\$aliasOf\\.$#"
			count: 1
			path: ../src/Composer/Package/RootAliasPackage.php

		-
			message: "#^Construct empty\\(\\) is not allowed\\. Use more strict comparison\\.$#"
			count: 3
			path: ../src/Composer/Package/Version/VersionGuesser.php

		-
			message: "#^Offset 'feature_pretty…' does not exist on array\\{version\\: non\\-empty\\-string, commit\\: string\\|null, pretty_version\\: string\\|null, feature_version\\: non\\-empty\\-string, feature_pretty_version\\?\\: string\\|null\\}\\.$#"
			count: 1
			path: ../src/Composer/Package/Version/VersionGuesser.php

		-
			message: "#^Only booleans are allowed in &&, string given on the left side\\.$#"
			count: 2
			path: ../src/Composer/Package/Version/VersionGuesser.php

		-
			message: "#^Only booleans are allowed in a negated boolean, string\\|null given\\.$#"
			count: 1
			path: ../src/Composer/Package/Version/VersionGuesser.php

		-
			message: "#^Only booleans are allowed in an if condition, array\\<string, string\\>\\|null given\\.$#"
			count: 1
			path: ../src/Composer/Package/Version/VersionGuesser.php

		-
			message: "#^Only booleans are allowed in an if condition, string\\|null given\\.$#"
			count: 1
			path: ../src/Composer/Package/Version/VersionGuesser.php

		-
			message: "#^Only booleans are allowed in \\|\\|, int\\<0, max\\>\\|false given on the right side\\.$#"
			count: 1
			path: ../src/Composer/Package/Version/VersionGuesser.php

		-
			message: "#^Parameter \\#1 \\$haystack of function strpos expects string, string\\|false given\\.$#"
			count: 1
			path: ../src/Composer/Package/Version/VersionGuesser.php

		-
			message: "#^Parameter \\#2 \\$subject of static method Composer\\\\Pcre\\\\Preg\\:\\:isMatch\\(\\) expects string, string\\|null given\\.$#"
			count: 1
			path: ../src/Composer/Package/Version/VersionGuesser.php

		-
			message: "#^Parameter \\#3 \\$subject of static method Composer\\\\Pcre\\\\Preg\\:\\:replace\\(\\) expects string, string\\|null given\\.$#"
			count: 1
			path: ../src/Composer/Package/Version/VersionGuesser.php

		-
			message: "#^Short ternary operator is not allowed\\. Use null coalesce operator if applicable or consider using long ternary\\.$#"
			count: 1
			path: ../src/Composer/Package/Version/VersionGuesser.php

		-
			message: "#^Strict comparison using \\!\\=\\= between null and array\\{version\\: string\\|null, commit\\: '', pretty_version\\: string\\|null\\} will always evaluate to true\\.$#"
			count: 1
			path: ../src/Composer/Package/Version/VersionGuesser.php

		-
			message: "#^Strict comparison using \\!\\=\\= between null and array\\{version\\: string\\|null, commit\\: string\\|null, pretty_version\\: string\\|null, feature_version\\?\\: string\\|null, feature_pretty_version\\?\\: string\\|null\\} will always evaluate to true\\.$#"
			count: 1
			path: ../src/Composer/Package/Version/VersionGuesser.php

		-
			message: "#^Strict comparison using \\!\\=\\= between null and string will always evaluate to true\\.$#"
			count: 1
			path: ../src/Composer/Package/Version/VersionGuesser.php

		-
			message: "#^Only booleans are allowed in an if condition, int\\<0, max\\>\\|false given\\.$#"
			count: 1
			path: ../src/Composer/Package/Version/VersionParser.php

		-
			message: "#^Only booleans are allowed in &&, array\\<string, array\\<Composer\\\\Semver\\\\Constraint\\\\ConstraintInterface\\>\\> given on the left side\\.$#"
			count: 1
			path: ../src/Composer/Package/Version/VersionSelector.php

		-
			message: "#^Only booleans are allowed in &&, string\\|null given on the left side\\.$#"
			count: 1
			path: ../src/Composer/Package/Version/VersionSelector.php

		-
			message: "#^Only booleans are allowed in a negated boolean, array\\<Composer\\\\Package\\\\BasePackage\\> given\\.$#"
			count: 1
			path: ../src/Composer/Package/Version/VersionSelector.php

		-
			message: "#^Only booleans are allowed in a ternary operator condition, string\\|null given\\.$#"
			count: 1
			path: ../src/Composer/Package/Version/VersionSelector.php

		-
			message: "#^Only booleans are allowed in an if condition, Composer\\\\Repository\\\\PlatformRepository\\|null given\\.$#"
			count: 1
			path: ../src/Composer/Package/Version/VersionSelector.php

		-
			message: "#^Short ternary operator is not allowed\\. Use null coalesce operator if applicable or consider using long ternary\\.$#"
			count: 3
			path: ../src/Composer/Platform/HhvmDetector.php

		-
			message: "#^Construct empty\\(\\) is not allowed\\. Use more strict comparison\\.$#"
			count: 1
			path: ../src/Composer/Platform/Runtime.php

		-
			message: "#^Method Composer\\\\Platform\\\\Runtime\\:\\:getExtensionInfo\\(\\) should return string but returns string\\|false\\.$#"
			count: 1
			path: ../src/Composer/Platform/Runtime.php

		-
			message: "#^Casting to array\\<string\\> something that's already array\\<string\\>\\.$#"
			count: 1
			path: ../src/Composer/Plugin/PluginManager.php

		-
			message: "#^Construct empty\\(\\) is not allowed\\. Use more strict comparison\\.$#"
			count: 3
			path: ../src/Composer/Plugin/PluginManager.php

		-
			message: "#^Only booleans are allowed in &&, Composer\\\\Repository\\\\InstalledRepositoryInterface\\|null given on the left side\\.$#"
			count: 1
			path: ../src/Composer/Plugin/PluginManager.php

		-
			message: "#^Only booleans are allowed in &&, string given on the right side\\.$#"
			count: 1
			path: ../src/Composer/Plugin/PluginManager.php

		-
			message: "#^Only booleans are allowed in a negated boolean, Composer\\\\Semver\\\\Constraint\\\\ConstraintInterface\\|null given\\.$#"
			count: 1
			path: ../src/Composer/Plugin/PluginManager.php

		-
			message: "#^Only booleans are allowed in a negated boolean, string given\\.$#"
			count: 1
			path: ../src/Composer/Plugin/PluginManager.php

		-
			message: "#^Only booleans are allowed in a ternary operator condition, array\\<int, string\\> given\\.$#"
			count: 1
			path: ../src/Composer/Plugin/PluginManager.php

		-
			message: "#^Only booleans are allowed in an if condition, CapabilityClass of Composer\\\\Plugin\\\\Capability\\\\Capability\\|null given\\.$#"
			count: 1
			path: ../src/Composer/Plugin/PluginManager.php

		-
			message: "#^Only booleans are allowed in an if condition, Composer\\\\Package\\\\PackageInterface\\|null given\\.$#"
			count: 1
			path: ../src/Composer/Plugin/PluginManager.php

		-
			message: "#^Only booleans are allowed in an if condition, Composer\\\\Repository\\\\InstalledRepositoryInterface\\|null given\\.$#"
			count: 2
			path: ../src/Composer/Plugin/PluginManager.php

		-
			message: "#^Only booleans are allowed in an if condition, int\\<0, max\\>\\|false given\\.$#"
			count: 1
			path: ../src/Composer/Plugin/PluginManager.php

		-
			message: "#^Only booleans are allowed in an if condition, string\\|null given\\.$#"
			count: 1
			path: ../src/Composer/Plugin/PluginManager.php

		-
			message: "#^Parameter \\#1 \\$filename of function file_get_contents expects string, string\\|false given\\.$#"
			count: 1
			path: ../src/Composer/Plugin/PluginManager.php

		-
			message: "#^Parameter \\#1 \\$path of function dirname expects string, string\\|false given\\.$#"
			count: 1
			path: ../src/Composer/Plugin/PluginManager.php

		-
			message: "#^Parameter \\#3 \\$subject of static method Composer\\\\Pcre\\\\Preg\\:\\:replace\\(\\) expects string, string\\|false given\\.$#"
			count: 1
			path: ../src/Composer/Plugin/PluginManager.php

		-
			message: "#^Property Composer\\\\Plugin\\\\PostFileDownloadEvent\\:\\:\\$fileName \\(string\\) does not accept string\\|null\\.$#"
			count: 1
			path: ../src/Composer/Plugin/PostFileDownloadEvent.php

		-
			message: "#^Casting to bool something that's already bool\\.$#"
			count: 1
			path: ../src/Composer/Question/StrictConfirmationQuestion.php

		-
			message: "#^Construct empty\\(\\) is not allowed\\. Use more strict comparison\\.$#"
			count: 2
			path: ../src/Composer/Question/StrictConfirmationQuestion.php

		-
			message: "#^Casting to array\\<string\\> something that's already array\\<string\\>\\.$#"
			count: 1
			path: ../src/Composer/Repository/ArrayRepository.php

		-
			message: "#^Method Composer\\\\Repository\\\\ArrayRepository\\:\\:getProviders\\(\\) should return array\\<string, array\\{name\\: string, description\\: string, type\\: string\\}\\> but returns array\\<string, array\\{name\\: string, description\\: string\\|null, type\\: string\\}\\>\\.$#"
			count: 1
			path: ../src/Composer/Repository/ArrayRepository.php

		-
			message: "#^Only booleans are allowed in a negated boolean, Composer\\\\Semver\\\\Constraint\\\\ConstraintInterface\\|null given\\.$#"
			count: 1
			path: ../src/Composer/Repository/ArrayRepository.php

		-
			message: "#^Parameter \\#1 \\$input of function array_splice expects array, array\\<Composer\\\\Package\\\\BasePackage\\>\\|null given\\.$#"
			count: 1
			path: ../src/Composer/Repository/ArrayRepository.php

		-
			message: "#^Parameter \\#1 \\$var of function count expects array\\|Countable, array\\<Composer\\\\Package\\\\BasePackage\\>\\|null given\\.$#"
			count: 1
			path: ../src/Composer/Repository/ArrayRepository.php

		-
			message: "#^Short ternary operator is not allowed\\. Use null coalesce operator if applicable or consider using long ternary\\.$#"
			count: 1
			path: ../src/Composer/Repository/ArrayRepository.php

		-
			message: "#^Only booleans are allowed in a negated boolean, Composer\\\\Package\\\\BasePackage\\|null given\\.$#"
			count: 1
			path: ../src/Composer/Repository/ArtifactRepository.php

		-
<<<<<<< HEAD
=======
			message: "#^Anonymous function uses \\$this assigned to variable \\$repo\\. Use \\$this directly in the function body\\.$#"
			count: 3
			path: ../src/Composer/Repository/ComposerRepository.php

		-
>>>>>>> 2ba8758b
			message: "#^Cannot access offset 'path' on array\\{scheme\\?\\: string, host\\?\\: string, port\\?\\: int, user\\?\\: string, pass\\?\\: string, path\\?\\: string, query\\?\\: string, fragment\\?\\: string\\}\\|false\\.$#"
			count: 1
			path: ../src/Composer/Repository/ComposerRepository.php

		-
			message: "#^Construct empty\\(\\) is not allowed\\. Use more strict comparison\\.$#"
			count: 24
			path: ../src/Composer/Repository/ComposerRepository.php

		-
			message: "#^Method Composer\\\\Repository\\\\ComposerRepository\\:\\:filterPackages\\(\\) should return array\\<Composer\\\\Package\\\\BasePackage\\>\\|Composer\\\\Package\\\\BasePackage\\|null but returns Composer\\\\Package\\\\BasePackage\\|false\\.$#"
			count: 1
			path: ../src/Composer/Repository/ComposerRepository.php

		-
			message: "#^Method Composer\\\\Repository\\\\ComposerRepository\\:\\:findPackage\\(\\) should return Composer\\\\Package\\\\BasePackage\\|null but returns array\\<Composer\\\\Package\\\\BasePackage\\>\\|Composer\\\\Package\\\\BasePackage\\|null\\.$#"
			count: 2
			path: ../src/Composer/Repository/ComposerRepository.php

		-
			message: "#^Method Composer\\\\Repository\\\\ComposerRepository\\:\\:findPackages\\(\\) should return array\\<Composer\\\\Package\\\\BasePackage\\> but returns array\\<Composer\\\\Package\\\\BasePackage\\>\\|Composer\\\\Package\\\\BasePackage\\|null\\.$#"
			count: 2
			path: ../src/Composer/Repository/ComposerRepository.php

		-
			message: "#^Method Composer\\\\Repository\\\\ComposerRepository\\:\\:getProviders\\(\\) should return array\\<string, array\\{name\\: string, description\\: string, type\\: string\\}\\> but returns array\\<int\\|string, array\\{name\\: mixed, description\\: mixed, type\\: mixed\\}\\>\\.$#"
			count: 1
			path: ../src/Composer/Repository/ComposerRepository.php

		-
			message: "#^Method Composer\\\\Repository\\\\ComposerRepository\\:\\:getProviders\\(\\) should return array\\<string, array\\{name\\: string, description\\: string, type\\: string\\}\\> but returns array\\<int\\|string, mixed\\>\\.$#"
			count: 1
			path: ../src/Composer/Repository/ComposerRepository.php

		-
			message: "#^Method Composer\\\\Repository\\\\ComposerRepository\\:\\:whatProvides\\(\\) should return array\\<string, Composer\\\\Package\\\\BasePackage\\> but returns array\\<int\\|string, Composer\\\\Package\\\\CompleteAliasPackage\\|Composer\\\\Package\\\\CompletePackage\\>\\.$#"
			count: 1
			path: ../src/Composer/Repository/ComposerRepository.php

		-
			message: "#^Only booleans are allowed in &&, Composer\\\\Semver\\\\Constraint\\\\ConstraintInterface\\|null given on the left side\\.$#"
			count: 1
			path: ../src/Composer/Repository/ComposerRepository.php

		-
			message: "#^Only booleans are allowed in &&, int\\<0, max\\> given on the right side\\.$#"
			count: 1
			path: ../src/Composer/Repository/ComposerRepository.php

		-
			message: "#^Only booleans are allowed in &&, int\\<0, max\\>\\|false given on the left side\\.$#"
			count: 1
			path: ../src/Composer/Repository/ComposerRepository.php

		-
			message: "#^Only booleans are allowed in &&, string given on the left side\\.$#"
			count: 2
			path: ../src/Composer/Repository/ComposerRepository.php

		-
			message: "#^Only booleans are allowed in &&, string given on the right side\\.$#"
			count: 1
			path: ../src/Composer/Repository/ComposerRepository.php

		-
			message: "#^Only booleans are allowed in &&, string\\|false given on the right side\\.$#"
			count: 1
			path: ../src/Composer/Repository/ComposerRepository.php

		-
			message: "#^Only booleans are allowed in &&, string\\|null given on the left side\\.$#"
			count: 6
			path: ../src/Composer/Repository/ComposerRepository.php

		-
			message: "#^Only booleans are allowed in &&, string\\|null given on the right side\\.$#"
			count: 1
			path: ../src/Composer/Repository/ComposerRepository.php

		-
			message: "#^Only booleans are allowed in a negated boolean, Composer\\\\Semver\\\\Constraint\\\\ConstraintInterface\\|null given\\.$#"
			count: 1
			path: ../src/Composer/Repository/ComposerRepository.php

		-
			message: "#^Only booleans are allowed in a negated boolean, array given\\.$#"
			count: 1
			path: ../src/Composer/Repository/ComposerRepository.php

		-
			message: "#^Only booleans are allowed in a negated boolean, array\\<string\\>\\|null given\\.$#"
			count: 1
			path: ../src/Composer/Repository/ComposerRepository.php

		-
			message: "#^Only booleans are allowed in a negated boolean, mixed given\\.$#"
			count: 2
			path: ../src/Composer/Repository/ComposerRepository.php

		-
			message: "#^Only booleans are allowed in a negated boolean, string\\|null given\\.$#"
			count: 2
			path: ../src/Composer/Repository/ComposerRepository.php

		-
			message: "#^Only booleans are allowed in a ternary operator condition, string\\|null given\\.$#"
			count: 1
			path: ../src/Composer/Repository/ComposerRepository.php

		-
			message: "#^Only booleans are allowed in an elseif condition, string\\|null given\\.$#"
			count: 1
			path: ../src/Composer/Repository/ComposerRepository.php

		-
			message: "#^Only booleans are allowed in an if condition, Composer\\\\EventDispatcher\\\\EventDispatcher\\|null given\\.$#"
			count: 6
			path: ../src/Composer/Repository/ComposerRepository.php

		-
			message: "#^Only booleans are allowed in an if condition, array\\<Composer\\\\Package\\\\BasePackage\\>\\|null given\\.$#"
			count: 1
			path: ../src/Composer/Repository/ComposerRepository.php

		-
			message: "#^Only booleans are allowed in an if condition, string\\|false given\\.$#"
			count: 3
			path: ../src/Composer/Repository/ComposerRepository.php

		-
			message: "#^Only booleans are allowed in an if condition, string\\|null given\\.$#"
			count: 12
			path: ../src/Composer/Repository/ComposerRepository.php

		-
			message: "#^Only booleans are allowed in \\|\\|, string\\|null given on the right side\\.$#"
			count: 1
			path: ../src/Composer/Repository/ComposerRepository.php

		-
			message: "#^Parameter \\#1 \\$json of function json_decode expects string, string\\|false given\\.$#"
			count: 3
			path: ../src/Composer/Repository/ComposerRepository.php

		-
			message: "#^Parameter \\#1 \\$var of function count expects array\\|Countable, array\\<string, int\\>\\|null given\\.$#"
			count: 1
			path: ../src/Composer/Repository/ComposerRepository.php

		-
			message: "#^Only booleans are allowed in a ternary operator condition, array\\<int, array\\<Composer\\\\Package\\\\BasePackage\\>\\> given\\.$#"
			count: 3
			path: ../src/Composer/Repository/CompositeRepository.php

		-
			message: "#^Only booleans are allowed in a ternary operator condition, array\\<int, array\\<int, array\\<string, string\\|true\\|null\\>\\>\\> given\\.$#"
			count: 1
			path: ../src/Composer/Repository/CompositeRepository.php

		-
			message: "#^Only booleans are allowed in a ternary operator condition, array\\<int, array\\<string, array\\<string, string\\>\\>\\> given\\.$#"
			count: 1
			path: ../src/Composer/Repository/CompositeRepository.php

		-
			message: "#^Only booleans are allowed in a ternary operator condition, array\\<int, array\\<string\\>\\> given\\.$#"
			count: 1
			path: ../src/Composer/Repository/CompositeRepository.php

		-
			message: "#^Cannot call method getDistReference\\(\\) on Composer\\\\Package\\\\BasePackage\\|Composer\\\\Package\\\\RootPackageInterface\\|null\\.$#"
			count: 2
			path: ../src/Composer/Repository/FilesystemRepository.php

		-
			message: "#^Cannot call method getInstallationSource\\(\\) on Composer\\\\Package\\\\BasePackage\\|Composer\\\\Package\\\\RootPackageInterface\\|null\\.$#"
			count: 2
			path: ../src/Composer/Repository/FilesystemRepository.php

		-
			message: "#^Cannot call method getName\\(\\) on Composer\\\\Package\\\\BasePackage\\|Composer\\\\Package\\\\RootPackageInterface\\|null\\.$#"
			count: 3
			path: ../src/Composer/Repository/FilesystemRepository.php

		-
			message: "#^Cannot call method getName\\(\\) on Composer\\\\Package\\\\BasePackage\\|null\\.$#"
			count: 1
			path: ../src/Composer/Repository/FilesystemRepository.php

		-
			message: "#^Cannot call method getPrettyVersion\\(\\) on Composer\\\\Package\\\\BasePackage\\|Composer\\\\Package\\\\RootPackageInterface\\|null\\.$#"
			count: 3
			path: ../src/Composer/Repository/FilesystemRepository.php

		-
			message: "#^Cannot call method getProvides\\(\\) on Composer\\\\Package\\\\BasePackage\\|Composer\\\\Package\\\\RootPackageInterface\\|null\\.$#"
			count: 1
			path: ../src/Composer/Repository/FilesystemRepository.php

		-
			message: "#^Cannot call method getReplaces\\(\\) on Composer\\\\Package\\\\BasePackage\\|Composer\\\\Package\\\\RootPackageInterface\\|null\\.$#"
			count: 1
			path: ../src/Composer/Repository/FilesystemRepository.php

		-
			message: "#^Cannot call method getSourceReference\\(\\) on Composer\\\\Package\\\\BasePackage\\|Composer\\\\Package\\\\RootPackageInterface\\|null\\.$#"
			count: 2
			path: ../src/Composer/Repository/FilesystemRepository.php

		-
			message: "#^Cannot call method getType\\(\\) on Composer\\\\Package\\\\BasePackage\\|Composer\\\\Package\\\\RootPackageInterface\\|null\\.$#"
			count: 1
			path: ../src/Composer/Repository/FilesystemRepository.php

		-
			message: "#^Cannot call method getVersion\\(\\) on Composer\\\\Package\\\\BasePackage\\|Composer\\\\Package\\\\RootPackageInterface\\|null\\.$#"
			count: 1
			path: ../src/Composer/Repository/FilesystemRepository.php

		-
			message: "#^Construct empty\\(\\) is not allowed\\. Use more strict comparison\\.$#"
			count: 1
			path: ../src/Composer/Repository/FilesystemRepository.php

		-
			message: "#^Only booleans are allowed in a negated boolean, Composer\\\\Package\\\\RootPackageInterface\\|null given\\.$#"
			count: 1
			path: ../src/Composer/Repository/FilesystemRepository.php

		-
			message: "#^Only booleans are allowed in an if condition, string\\|null given\\.$#"
			count: 1
			path: ../src/Composer/Repository/FilesystemRepository.php

		-
			message: "#^Parameter \\#1 \\$array of method Composer\\\\Repository\\\\FilesystemRepository\\:\\:dumpToPhpCode\\(\\) expects array, array\\|null given\\.$#"
			count: 1
			path: ../src/Composer/Repository/FilesystemRepository.php

		-
			message: "#^Parameter \\#1 \\$data of static method Composer\\\\InstalledVersions\\:\\:reload\\(\\) expects array\\{root\\: array\\{name\\: string, version\\: string, reference\\: string, pretty_version\\: string, aliases\\: array\\<string\\>, dev\\: bool, install_path\\: string, type\\: string\\}, versions\\: array\\<string, array\\{dev_requirement\\: bool, pretty_version\\?\\: string, version\\?\\: string, aliases\\?\\: array\\<string\\>, reference\\?\\: string, replaced\\?\\: array\\<string\\>, provided\\?\\: array\\<string\\>, install_path\\?\\: string, \\.\\.\\.\\}\\>\\}, array\\|null given\\.$#"
			count: 1
			path: ../src/Composer/Repository/FilesystemRepository.php

		-
			message: "#^Parameter \\#1 \\$path of method Composer\\\\Util\\\\Filesystem\\:\\:normalizePath\\(\\) expects string, string\\|false given\\.$#"
			count: 2
			path: ../src/Composer/Repository/FilesystemRepository.php

		-
			message: "#^Parameter \\#2 \\$content of method Composer\\\\Util\\\\Filesystem\\:\\:filePutContentsIfModified\\(\\) expects string, string\\|false given\\.$#"
			count: 1
			path: ../src/Composer/Repository/FilesystemRepository.php

		-
			message: "#^Parameter \\#2 \\$installPaths of method Composer\\\\Repository\\\\FilesystemRepository\\:\\:generateInstalledVersions\\(\\) expects array\\<string, string\\>, array\\<string, string\\|null\\> given\\.$#"
			count: 1
			path: ../src/Composer/Repository/FilesystemRepository.php

		-
			message: "#^Short ternary operator is not allowed\\. Use null coalesce operator if applicable or consider using long ternary\\.$#"
			count: 3
			path: ../src/Composer/Repository/FilesystemRepository.php

		-
			message: "#^Strict comparison using \\!\\=\\= between null and non\\-empty\\-string will always evaluate to true\\.$#"
			count: 1
			path: ../src/Composer/Repository/FilesystemRepository.php

		-
			message: "#^Only booleans are allowed in &&, string\\|null given on the left side\\.$#"
			count: 1
			path: ../src/Composer/Repository/FilterRepository.php

		-
			message: "#^Only booleans are allowed in &&, string\\|null given on the right side\\.$#"
			count: 1
			path: ../src/Composer/Repository/FilterRepository.php

		-
			message: "#^Only booleans are allowed in a negated boolean, array\\<string, Composer\\\\Semver\\\\Constraint\\\\ConstraintInterface\\|null\\> given\\.$#"
			count: 1
			path: ../src/Composer/Repository/FilterRepository.php

		-
			message: "#^Only booleans are allowed in a negated boolean, string\\|null given\\.$#"
			count: 2
			path: ../src/Composer/Repository/FilterRepository.php

		-
			message: "#^Only booleans are allowed in an if condition, string\\|null given\\.$#"
			count: 1
			path: ../src/Composer/Repository/FilterRepository.php

		-
			message: "#^Call to function in_array\\(\\) requires parameter \\#3 to be set\\.$#"
			count: 7
			path: ../src/Composer/Repository/InstalledRepository.php

		-
			message: "#^Foreach overwrites \\$needle with its value variable\\.$#"
			count: 2
			path: ../src/Composer/Repository/InstalledRepository.php

		-
			message: "#^Only booleans are allowed in &&, Composer\\\\Semver\\\\Constraint\\\\ConstraintInterface\\|null given on the right side\\.$#"
			count: 1
			path: ../src/Composer/Repository/InstalledRepository.php

		-
			message: "#^Only booleans are allowed in a ternary operator condition, Composer\\\\Package\\\\BasePackage\\|null given\\.$#"
			count: 1
			path: ../src/Composer/Repository/InstalledRepository.php

		-
			message: "#^Only booleans are allowed in an if condition, \\(Composer\\\\Package\\\\BasePackage&Composer\\\\Package\\\\RootPackageInterface\\)\\|null given\\.$#"
			count: 1
			path: ../src/Composer/Repository/InstalledRepository.php

		-
			message: "#^Only booleans are allowed in an if condition, Composer\\\\Package\\\\BasePackage\\|null given\\.$#"
			count: 1
			path: ../src/Composer/Repository/InstalledRepository.php

		-
			message: "#^Construct empty\\(\\) is not allowed\\. Use more strict comparison\\.$#"
			count: 2
			path: ../src/Composer/Repository/PathRepository.php

		-
			message: "#^Constructor of class Composer\\\\Repository\\\\PathRepository has an unused parameter \\$dispatcher\\.$#"
			count: 1
			path: ../src/Composer/Repository/PathRepository.php

		-
			message: "#^Constructor of class Composer\\\\Repository\\\\PathRepository has an unused parameter \\$httpDownloader\\.$#"
			count: 1
			path: ../src/Composer/Repository/PathRepository.php

		-
			message: "#^Only booleans are allowed in &&, string\\|false given on the right side\\.$#"
			count: 1
			path: ../src/Composer/Repository/PathRepository.php

		-
			message: "#^Only booleans are allowed in &&, string\\|null given on the right side\\.$#"
			count: 1
			path: ../src/Composer/Repository/PathRepository.php

		-
			message: "#^Parameter \\#1 \\$json of static method Composer\\\\Json\\\\JsonFile\\:\\:parseJson\\(\\) expects string\\|null, string\\|false given\\.$#"
			count: 1
			path: ../src/Composer/Repository/PathRepository.php

		-
			message: "#^Parameter \\#2 \\$array of function array_map expects array, array\\<int, string\\>\\|false given\\.$#"
			count: 1
			path: ../src/Composer/Repository/PathRepository.php

		-
			message: "#^Composer\\\\Repository\\\\PearRepository\\:\\:__construct\\(\\) does not call parent constructor from Composer\\\\Repository\\\\ArrayRepository\\.$#"
			count: 1
			path: ../src/Composer/Repository/PearRepository.php

		-
			message: "#^Call to an undefined method object\\:\\:getVersion\\(\\)\\.$#"
			count: 1
			path: ../src/Composer/Repository/PlatformRepository.php

		-
			message: "#^Call to function in_array\\(\\) requires parameter \\#3 to be set\\.$#"
			count: 1
			path: ../src/Composer/Repository/PlatformRepository.php

		-
			message: "#^Cannot call method getVersion\\(\\) on Composer\\\\Package\\\\BasePackage\\|null\\.$#"
			count: 1
			path: ../src/Composer/Repository/PlatformRepository.php

		-
			message: """
				#^Fetching deprecated class constant PLATFORM_PACKAGE_REGEX of class Composer\\\\Repository\\\\PlatformRepository\\:
				use PlatformRepository\\:\\:isPlatformPackage\\(string \\$name\\) instead$#
			"""
			count: 1
			path: ../src/Composer/Repository/PlatformRepository.php

		-
			message: "#^Only booleans are allowed in &&, mixed given on the right side\\.$#"
			count: 1
			path: ../src/Composer/Repository/PlatformRepository.php

		-
			message: "#^Only booleans are allowed in &&, string given on the right side\\.$#"
			count: 1
			path: ../src/Composer/Repository/PlatformRepository.php

		-
			message: "#^Only booleans are allowed in an if condition, mixed given\\.$#"
			count: 1
			path: ../src/Composer/Repository/PlatformRepository.php

		-
			message: "#^Only booleans are allowed in an if condition, string\\|null given\\.$#"
			count: 1
			path: ../src/Composer/Repository/PlatformRepository.php

		-
			message: "#^Parameter \\#1 \\$override of method Composer\\\\Repository\\\\PlatformRepository\\:\\:addOverriddenPackage\\(\\) expects array\\{version\\: string, name\\: string\\}, array\\{name\\: string, version\\: string\\|false\\} given\\.$#"
			count: 1
			path: ../src/Composer/Repository/PlatformRepository.php

		-
			message: "#^Short ternary operator is not allowed\\. Use null coalesce operator if applicable or consider using long ternary\\.$#"
			count: 3
			path: ../src/Composer/Repository/PlatformRepository.php

		-
			message: "#^Construct empty\\(\\) is not allowed\\. Use more strict comparison\\.$#"
			count: 3
			path: ../src/Composer/Repository/RepositoryFactory.php

		-
			message: "#^Method Composer\\\\Repository\\\\RepositoryFactory\\:\\:createRepo\\(\\) should return Composer\\\\Repository\\\\RepositoryInterface but returns Composer\\\\Repository\\\\RepositoryInterface\\|false\\.$#"
			count: 1
			path: ../src/Composer/Repository/RepositoryFactory.php

		-
			message: "#^Only booleans are allowed in a negated boolean, Composer\\\\Config\\|null given\\.$#"
			count: 1
			path: ../src/Composer/Repository/RepositoryFactory.php

		-
			message: "#^Only booleans are allowed in a negated boolean, Composer\\\\IO\\\\IOInterface\\|null given\\.$#"
			count: 1
			path: ../src/Composer/Repository/RepositoryFactory.php

		-
			message: "#^Only booleans are allowed in a negated boolean, Composer\\\\Repository\\\\RepositoryManager\\|null given\\.$#"
			count: 2
			path: ../src/Composer/Repository/RepositoryFactory.php

		-
			message: "#^Only booleans are allowed in an if condition, Composer\\\\IO\\\\IOInterface\\|null given\\.$#"
			count: 1
			path: ../src/Composer/Repository/RepositoryFactory.php

		-
			message: "#^Parameter \\#1 \\$str of function strtr expects string, string\\|false given\\.$#"
			count: 1
			path: ../src/Composer/Repository/RepositoryFactory.php

		-
			message: "#^Only booleans are allowed in an if condition, Composer\\\\Package\\\\BasePackage\\|null given\\.$#"
			count: 1
			path: ../src/Composer/Repository/RepositoryManager.php

		-
			message: "#^Foreach overwrites \\$repo with its value variable\\.$#"
			count: 1
			path: ../src/Composer/Repository/RepositorySet.php

		-
			message: "#^Only booleans are allowed in a ternary operator condition, array\\<int, array\\<Composer\\\\Package\\\\BasePackage\\>\\> given\\.$#"
			count: 1
			path: ../src/Composer/Repository/RepositorySet.php

		-
			message: "#^Only booleans are allowed in an if condition, array\\<string, array\\<string, string\\>\\> given\\.$#"
			count: 1
			path: ../src/Composer/Repository/RepositorySet.php

		-
			message: "#^Short ternary operator is not allowed\\. Use null coalesce operator if applicable or consider using long ternary\\.$#"
			count: 1
			path: ../src/Composer/Repository/RepositorySet.php

		-
			message: "#^Only booleans are allowed in a negated boolean, string given\\.$#"
			count: 1
			path: ../src/Composer/Repository/Vcs/FossilDriver.php

		-
			message: "#^Parameter \\#1 \\$file of method Composer\\\\Util\\\\Filesystem\\:\\:remove\\(\\) expects string, string\\|null given\\.$#"
			count: 1
			path: ../src/Composer/Repository/Vcs/FossilDriver.php

		-
			message: "#^Parameter \\#1 \\$filename of function is_file expects string, string\\|null given\\.$#"
			count: 1
			path: ../src/Composer/Repository/Vcs/FossilDriver.php

		-
			message: "#^Call to function array_search\\(\\) requires parameter \\#3 to be set\\.$#"
			count: 2
			path: ../src/Composer/Repository/Vcs/GitBitbucketDriver.php

		-
			message: "#^Cannot call method read\\(\\) on Composer\\\\Cache\\|null\\.$#"
			count: 1
			path: ../src/Composer/Repository/Vcs/GitBitbucketDriver.php

		-
			message: "#^Cannot call method write\\(\\) on Composer\\\\Cache\\|null\\.$#"
			count: 1
			path: ../src/Composer/Repository/Vcs/GitBitbucketDriver.php

		-
			message: "#^Construct empty\\(\\) is not allowed\\. Use more strict comparison\\.$#"
			count: 5
			path: ../src/Composer/Repository/Vcs/GitBitbucketDriver.php

		-
			message: "#^Method Composer\\\\Repository\\\\Vcs\\\\GitBitbucketDriver\\:\\:getSource\\(\\) should return array\\{type\\: string, url\\: string, reference\\: string\\} but returns array\\{type\\: string\\|null, url\\: string, reference\\: string\\}\\.$#"
			count: 1
			path: ../src/Composer/Repository/Vcs/GitBitbucketDriver.php

		-
			message: "#^Only booleans are allowed in &&, string\\|false given on the right side\\.$#"
			count: 1
			path: ../src/Composer/Repository/Vcs/GitBitbucketDriver.php

		-
			message: "#^Only booleans are allowed in a negated boolean, Composer\\\\Repository\\\\Vcs\\\\VcsDriver\\|null given\\.$#"
			count: 1
			path: ../src/Composer/Repository/Vcs/GitBitbucketDriver.php

		-
			message: "#^Only booleans are allowed in an if condition, Composer\\\\Repository\\\\Vcs\\\\VcsDriver\\|null given\\.$#"
			count: 10
			path: ../src/Composer/Repository/Vcs/GitBitbucketDriver.php

		-
			message: "#^Short ternary operator is not allowed\\. Use null coalesce operator if applicable or consider using long ternary\\.$#"
			count: 2
			path: ../src/Composer/Repository/Vcs/GitBitbucketDriver.php

		-
			message: "#^Call to function in_array\\(\\) requires parameter \\#3 to be set\\.$#"
			count: 1
			path: ../src/Composer/Repository/Vcs/GitDriver.php

		-
			message: "#^Only booleans are allowed in &&, string given on the left side\\.$#"
			count: 3
			path: ../src/Composer/Repository/Vcs/GitDriver.php

		-
			message: "#^Only booleans are allowed in a negated boolean, string given\\.$#"
			count: 1
			path: ../src/Composer/Repository/Vcs/GitDriver.php

		-
			message: "#^Parameter \\#1 \\$url of static method Composer\\\\Util\\\\Url\\:\\:sanitize\\(\\) expects string, string\\|false given\\.$#"
			count: 1
			path: ../src/Composer/Repository/Vcs/GitDriver.php

		-
			message: "#^Call to function array_search\\(\\) requires parameter \\#3 to be set\\.$#"
			count: 2
			path: ../src/Composer/Repository/Vcs/GitHubDriver.php

		-
			message: "#^Call to function base64_decode\\(\\) requires parameter \\#2 to be set\\.$#"
			count: 2
			path: ../src/Composer/Repository/Vcs/GitHubDriver.php

		-
			message: "#^Call to function in_array\\(\\) requires parameter \\#3 to be set\\.$#"
			count: 1
			path: ../src/Composer/Repository/Vcs/GitHubDriver.php

		-
			message: "#^Cannot call method read\\(\\) on Composer\\\\Cache\\|null\\.$#"
			count: 1
			path: ../src/Composer/Repository/Vcs/GitHubDriver.php

		-
			message: "#^Cannot call method write\\(\\) on Composer\\\\Cache\\|null\\.$#"
			count: 1
			path: ../src/Composer/Repository/Vcs/GitHubDriver.php

		-
			message: "#^Construct empty\\(\\) is not allowed\\. Use more strict comparison\\.$#"
			count: 8
			path: ../src/Composer/Repository/Vcs/GitHubDriver.php

		-
			message: "#^Foreach overwrites \\$key with its key variable\\.$#"
			count: 1
			path: ../src/Composer/Repository/Vcs/GitHubDriver.php

		-
			message: "#^Only booleans are allowed in &&, array\\<int, array\\<string, string\\>\\>\\|false given on the right side\\.$#"
			count: 1
			path: ../src/Composer/Repository/Vcs/GitHubDriver.php

		-
			message: "#^Only booleans are allowed in &&, mixed given on the right side\\.$#"
			count: 1
			path: ../src/Composer/Repository/Vcs/GitHubDriver.php

		-
			message: "#^Only booleans are allowed in &&, string\\|false given on the right side\\.$#"
			count: 1
			path: ../src/Composer/Repository/Vcs/GitHubDriver.php

		-
			message: "#^Only booleans are allowed in a negated boolean, array\\<string\\>\\|null given\\.$#"
			count: 1
			path: ../src/Composer/Repository/Vcs/GitHubDriver.php

		-
			message: "#^Only booleans are allowed in a negated boolean, int\\<0, max\\> given\\.$#"
			count: 1
			path: ../src/Composer/Repository/Vcs/GitHubDriver.php

		-
			message: "#^Only booleans are allowed in a negated boolean, string given\\.$#"
			count: 2
			path: ../src/Composer/Repository/Vcs/GitHubDriver.php

		-
			message: "#^Only booleans are allowed in a negated boolean, string\\|null given\\.$#"
			count: 1
			path: ../src/Composer/Repository/Vcs/GitHubDriver.php

		-
			message: "#^Only booleans are allowed in an if condition, Composer\\\\Repository\\\\Vcs\\\\GitDriver\\|null given\\.$#"
			count: 8
			path: ../src/Composer/Repository/Vcs/GitHubDriver.php

		-
			message: "#^Only booleans are allowed in an if condition, array given\\.$#"
			count: 1
			path: ../src/Composer/Repository/Vcs/GitHubDriver.php

		-
			message: "#^Only booleans are allowed in an if condition, array\\<string\\>\\|null given\\.$#"
			count: 1
			path: ../src/Composer/Repository/Vcs/GitHubDriver.php

		-
			message: "#^Only booleans are allowed in an if condition, string\\|null given\\.$#"
			count: 2
			path: ../src/Composer/Repository/Vcs/GitHubDriver.php

		-
			message: "#^Only booleans are allowed in \\|\\|, int\\<0, max\\> given on the right side\\.$#"
			count: 1
			path: ../src/Composer/Repository/Vcs/GitHubDriver.php

		-
			message: "#^Parameter \\#1 \\$headers of method Composer\\\\Util\\\\GitHub\\:\\:getRateLimit\\(\\) expects array\\<string\\>, array\\<string\\>\\|null given\\.$#"
			count: 1
			path: ../src/Composer/Repository/Vcs/GitHubDriver.php

		-
			message: "#^Short ternary operator is not allowed\\. Use null coalesce operator if applicable or consider using long ternary\\.$#"
			count: 2
			path: ../src/Composer/Repository/Vcs/GitHubDriver.php

		-
			message: "#^Call to function in_array\\(\\) requires parameter \\#3 to be set\\.$#"
			count: 5
			path: ../src/Composer/Repository/Vcs/GitLabDriver.php

		-
			message: "#^Cannot call method read\\(\\) on Composer\\\\Cache\\|null\\.$#"
			count: 1
			path: ../src/Composer/Repository/Vcs/GitLabDriver.php

		-
			message: "#^Cannot call method write\\(\\) on Composer\\\\Cache\\|null\\.$#"
			count: 1
			path: ../src/Composer/Repository/Vcs/GitLabDriver.php

		-
			message: "#^Construct empty\\(\\) is not allowed\\. Use more strict comparison\\.$#"
			count: 7
			path: ../src/Composer/Repository/Vcs/GitLabDriver.php

		-
			message: "#^Only booleans are allowed in &&, mixed given on the left side\\.$#"
			count: 1
			path: ../src/Composer/Repository/Vcs/GitLabDriver.php

		-
			message: "#^Only booleans are allowed in &&, string\\|false given on the right side\\.$#"
			count: 1
			path: ../src/Composer/Repository/Vcs/GitLabDriver.php

		-
			message: "#^Only booleans are allowed in an if condition, Composer\\\\Repository\\\\Vcs\\\\GitDriver\\|null given\\.$#"
			count: 8
			path: ../src/Composer/Repository/Vcs/GitLabDriver.php

		-
			message: "#^Only booleans are allowed in an if condition, mixed given\\.$#"
			count: 1
			path: ../src/Composer/Repository/Vcs/GitLabDriver.php

		-
			message: "#^Only booleans are allowed in an if condition, string given\\.$#"
			count: 1
			path: ../src/Composer/Repository/Vcs/GitLabDriver.php

		-
			message: "#^Parameter \\#2 \\$str of function explode expects string, string\\|null given\\.$#"
			count: 1
			path: ../src/Composer/Repository/Vcs/GitLabDriver.php

		-
			message: "#^Short ternary operator is not allowed\\. Use null coalesce operator if applicable or consider using long ternary\\.$#"
			count: 2
			path: ../src/Composer/Repository/Vcs/GitLabDriver.php

		-
			message: "#^Only booleans are allowed in &&, string given on the left side\\.$#"
			count: 3
			path: ../src/Composer/Repository/Vcs/HgDriver.php

		-
			message: "#^Only booleans are allowed in a negated boolean, string given\\.$#"
			count: 1
			path: ../src/Composer/Repository/Vcs/HgDriver.php

		-
			message: "#^Cannot call method checkStream\\(\\) on Composer\\\\Util\\\\Perforce\\|null\\.$#"
			count: 1
			path: ../src/Composer/Repository/Vcs/PerforceDriver.php

		-
			message: "#^Cannot call method cleanupClientSpec\\(\\) on Composer\\\\Util\\\\Perforce\\|null\\.$#"
			count: 1
			path: ../src/Composer/Repository/Vcs/PerforceDriver.php

		-
			message: "#^Cannot call method connectClient\\(\\) on Composer\\\\Util\\\\Perforce\\|null\\.$#"
			count: 1
			path: ../src/Composer/Repository/Vcs/PerforceDriver.php

		-
			message: "#^Cannot call method getBranches\\(\\) on Composer\\\\Util\\\\Perforce\\|null\\.$#"
			count: 1
			path: ../src/Composer/Repository/Vcs/PerforceDriver.php

		-
			message: "#^Cannot call method getComposerInformation\\(\\) on Composer\\\\Util\\\\Perforce\\|null\\.$#"
			count: 1
			path: ../src/Composer/Repository/Vcs/PerforceDriver.php

		-
			message: "#^Cannot call method getFileContent\\(\\) on Composer\\\\Util\\\\Perforce\\|null\\.$#"
			count: 1
			path: ../src/Composer/Repository/Vcs/PerforceDriver.php

		-
			message: "#^Cannot call method getTags\\(\\) on Composer\\\\Util\\\\Perforce\\|null\\.$#"
			count: 1
			path: ../src/Composer/Repository/Vcs/PerforceDriver.php

		-
			message: "#^Cannot call method getUser\\(\\) on Composer\\\\Util\\\\Perforce\\|null\\.$#"
			count: 1
			path: ../src/Composer/Repository/Vcs/PerforceDriver.php

		-
			message: "#^Cannot call method p4Login\\(\\) on Composer\\\\Util\\\\Perforce\\|null\\.$#"
			count: 1
			path: ../src/Composer/Repository/Vcs/PerforceDriver.php

		-
			message: "#^Cannot call method writeP4ClientSpec\\(\\) on Composer\\\\Util\\\\Perforce\\|null\\.$#"
			count: 1
			path: ../src/Composer/Repository/Vcs/PerforceDriver.php

		-
			message: "#^Construct empty\\(\\) is not allowed\\. Use more strict comparison\\.$#"
			count: 3
			path: ../src/Composer/Repository/Vcs/PerforceDriver.php

		-
			message: "#^Cannot call method read\\(\\) on Composer\\\\Cache\\|null\\.$#"
			count: 1
			path: ../src/Composer/Repository/Vcs/SvnDriver.php

		-
			message: "#^Cannot call method write\\(\\) on Composer\\\\Cache\\|null\\.$#"
			count: 1
			path: ../src/Composer/Repository/Vcs/SvnDriver.php

		-
			message: "#^Construct empty\\(\\) is not allowed\\. Use more strict comparison\\.$#"
			count: 2
			path: ../src/Composer/Repository/Vcs/SvnDriver.php

		-
			message: "#^Method Composer\\\\Repository\\\\Vcs\\\\SvnDriver\\:\\:getRootIdentifier\\(\\) should return string but returns string\\|false\\.$#"
			count: 1
			path: ../src/Composer/Repository/Vcs/SvnDriver.php

		-
			message: "#^Only booleans are allowed in &&, Composer\\\\Cache\\|null given on the left side\\.$#"
			count: 1
			path: ../src/Composer/Repository/Vcs/SvnDriver.php

		-
			message: "#^Only booleans are allowed in &&, string given on the left side\\.$#"
			count: 4
			path: ../src/Composer/Repository/Vcs/SvnDriver.php

		-
			message: "#^Only booleans are allowed in &&, string\\|false given on the right side\\.$#"
			count: 1
			path: ../src/Composer/Repository/Vcs/SvnDriver.php

		-
			message: "#^Only booleans are allowed in a negated boolean, string given\\.$#"
			count: 1
			path: ../src/Composer/Repository/Vcs/SvnDriver.php

		-
			message: "#^Only booleans are allowed in an if condition, string given\\.$#"
			count: 3
			path: ../src/Composer/Repository/Vcs/SvnDriver.php

		-
			message: "#^Short ternary operator is not allowed\\. Use null coalesce operator if applicable or consider using long ternary\\.$#"
			count: 1
			path: ../src/Composer/Repository/Vcs/SvnDriver.php

		-
			message: "#^Strict comparison using \\!\\=\\= between string and false will always evaluate to true\\.$#"
			count: 2
			path: ../src/Composer/Repository/Vcs/SvnDriver.php

		-
			message: "#^Cannot call method read\\(\\) on Composer\\\\Cache\\|null\\.$#"
			count: 1
			path: ../src/Composer/Repository/Vcs/VcsDriver.php

		-
			message: "#^Cannot call method write\\(\\) on Composer\\\\Cache\\|null\\.$#"
			count: 1
			path: ../src/Composer/Repository/Vcs/VcsDriver.php

		-
			message: "#^Construct empty\\(\\) is not allowed\\. Use more strict comparison\\.$#"
			count: 1
			path: ../src/Composer/Repository/Vcs/VcsDriver.php

		-
			message: "#^Only booleans are allowed in &&, Composer\\\\Cache\\|null given on the left side\\.$#"
			count: 1
			path: ../src/Composer/Repository/Vcs/VcsDriver.php

		-
			message: "#^Only booleans are allowed in &&, string\\|false given on the right side\\.$#"
			count: 1
			path: ../src/Composer/Repository/Vcs/VcsDriver.php

		-
			message: "#^Only booleans are allowed in a negated boolean, string\\|null given\\.$#"
			count: 1
			path: ../src/Composer/Repository/Vcs/VcsDriver.php

		-
			message: "#^Call to function array_search\\(\\) requires parameter \\#3 to be set\\.$#"
			count: 1
			path: ../src/Composer/Repository/VcsRepository.php

		-
			message: "#^Cannot call method load\\(\\) on Composer\\\\Package\\\\Loader\\\\LoaderInterface\\|null\\.$#"
			count: 3
			path: ../src/Composer/Repository/VcsRepository.php

		-
			message: "#^Construct empty\\(\\) is not allowed\\. Use more strict comparison\\.$#"
			count: 1
			path: ../src/Composer/Repository/VcsRepository.php

		-
			message: "#^Only booleans are allowed in &&, array\\<string\\> given on the right side\\.$#"
			count: 1
			path: ../src/Composer/Repository/VcsRepository.php

		-
			message: "#^Only booleans are allowed in a negated boolean, Composer\\\\Package\\\\Loader\\\\LoaderInterface\\|null given\\.$#"
			count: 1
			path: ../src/Composer/Repository/VcsRepository.php

		-
			message: "#^Only booleans are allowed in a negated boolean, Composer\\\\Repository\\\\Vcs\\\\VcsDriverInterface\\|null given\\.$#"
			count: 1
			path: ../src/Composer/Repository/VcsRepository.php

		-
			message: "#^Only booleans are allowed in a negated boolean, Composer\\\\Repository\\\\VersionCacheInterface\\|null given\\.$#"
			count: 1
			path: ../src/Composer/Repository/VcsRepository.php

		-
			message: "#^Only booleans are allowed in a negated boolean, array\\<Composer\\\\Package\\\\BasePackage\\> given\\.$#"
			count: 1
			path: ../src/Composer/Repository/VcsRepository.php

		-
			message: "#^Only booleans are allowed in a negated boolean, string\\|false given\\.$#"
			count: 3
			path: ../src/Composer/Repository/VcsRepository.php

		-
			message: "#^Only booleans are allowed in an if condition, Composer\\\\Package\\\\BasePackage\\|null given\\.$#"
			count: 2
			path: ../src/Composer/Repository/VcsRepository.php

		-
			message: "#^Only booleans are allowed in an if condition, Composer\\\\Package\\\\CompleteAliasPackage\\|Composer\\\\Package\\\\CompletePackage\\|false\\|null given\\.$#"
			count: 2
			path: ../src/Composer/Repository/VcsRepository.php

		-
			message: "#^Only booleans are allowed in an if condition, Composer\\\\Repository\\\\Vcs\\\\VcsDriverInterface\\|null given\\.$#"
			count: 1
			path: ../src/Composer/Repository/VcsRepository.php

		-
			message: "#^Only booleans are allowed in an if condition, array\\|null given\\.$#"
			count: 2
			path: ../src/Composer/Repository/VcsRepository.php

		-
			message: "#^Parameter \\#1 \\$object of function get_class expects object, Composer\\\\Repository\\\\Vcs\\\\VcsDriverInterface\\|null given\\.$#"
			count: 1
			path: ../src/Composer/Repository/VcsRepository.php

		-
			message: "#^Short ternary operator is not allowed\\. Use null coalesce operator if applicable or consider using long ternary\\.$#"
			count: 6
			path: ../src/Composer/Repository/VcsRepository.php

		-
			message: "#^Only booleans are allowed in &&, Composer\\\\EventDispatcher\\\\Event\\|null given on the right side\\.$#"
			count: 1
			path: ../src/Composer/Script/Event.php

		-
			message: "#^Parameter \\#2 \\$args of method Composer\\\\EventDispatcher\\\\Event\\:\\:__construct\\(\\) expects array\\<string\\>, array\\<bool\\|float\\|int\\|string\\|null\\> given\\.$#"
			count: 1
			path: ../src/Composer/Script/Event.php

		-
			message: "#^Parameter \\#3 \\$subject of static method Composer\\\\Pcre\\\\Preg\\:\\:replace\\(\\) expects string, string\\|false given\\.$#"
			count: 1
			path: ../src/Composer/SelfUpdate/Keys.php

		-
			message: "#^Only booleans are allowed in an if condition, string given\\.$#"
			count: 1
			path: ../src/Composer/SelfUpdate/Versions.php

		-
			message: "#^Parameter \\#1 \\$str of function trim expects string, string\\|false given\\.$#"
			count: 1
			path: ../src/Composer/SelfUpdate/Versions.php

		-
			message: "#^Short ternary operator is not allowed\\. Use null coalesce operator if applicable or consider using long ternary\\.$#"
			count: 1
			path: ../src/Composer/SelfUpdate/Versions.php

		-
			message: "#^Call to function in_array\\(\\) requires parameter \\#3 to be set\\.$#"
			count: 1
			path: ../src/Composer/Util/AuthHelper.php

		-
			message: "#^Construct empty\\(\\) is not allowed\\. Use more strict comparison\\.$#"
			count: 1
			path: ../src/Composer/Util/AuthHelper.php

		-
			message: "#^Only booleans are allowed in &&, string\\|null given on the left side\\.$#"
			count: 1
			path: ../src/Composer/Util/AuthHelper.php

		-
			message: "#^Only booleans are allowed in an if condition, Composer\\\\Config\\\\ConfigSourceInterface\\|false given\\.$#"
			count: 1
			path: ../src/Composer/Util/AuthHelper.php

		-
			message: "#^Parameter \\#1 \\$haystack of function strpos expects string, string\\|false\\|null given\\.$#"
			count: 1
			path: ../src/Composer/Util/AuthHelper.php

		-
			message: "#^Parameter \\#1 \\$scheme of method Composer\\\\Util\\\\GitLab\\:\\:authorizeOAuthInteractively\\(\\) expects string, string\\|false\\|null given\\.$#"
			count: 1
			path: ../src/Composer/Util/AuthHelper.php

		-
			message: "#^Parameter \\#2 \\$consumerKey of method Composer\\\\Util\\\\Bitbucket\\:\\:requestToken\\(\\) expects string, string\\|null given\\.$#"
			count: 1
			path: ../src/Composer/Util/AuthHelper.php

		-
			message: "#^Parameter \\#2 \\$str of function explode expects string, string\\|false\\|null given\\.$#"
			count: 1
			path: ../src/Composer/Util/AuthHelper.php

		-
			message: "#^Parameter \\#3 \\$consumerSecret of method Composer\\\\Util\\\\Bitbucket\\:\\:requestToken\\(\\) expects string, string\\|null given\\.$#"
			count: 1
			path: ../src/Composer/Util/AuthHelper.php

		-
			message: "#^Call to function in_array\\(\\) requires parameter \\#3 to be set\\.$#"
			count: 1
			path: ../src/Composer/Util/Bitbucket.php

		-
			message: "#^Offset 'access_token' does not exist on array\\{access_token\\: string, expires_in\\?\\: int\\}\\|null\\.$#"
			count: 1
			path: ../src/Composer/Util/Bitbucket.php

		-
			message: "#^Only booleans are allowed in a negated boolean, string given\\.$#"
			count: 2
			path: ../src/Composer/Util/Bitbucket.php

		-
			message: "#^Only booleans are allowed in an if condition, string\\|null given\\.$#"
			count: 1
			path: ../src/Composer/Util/Bitbucket.php

		-
			message: "#^Short ternary operator is not allowed\\. Use null coalesce operator if applicable or consider using long ternary\\.$#"
			count: 2
			path: ../src/Composer/Util/Bitbucket.php

		-
			message: "#^Only booleans are allowed in an if condition, string\\|null given\\.$#"
			count: 1
			path: ../src/Composer/Util/ComposerMirror.php

		-
			message: "#^Construct empty\\(\\) is not allowed\\. Use more strict comparison\\.$#"
			count: 4
			path: ../src/Composer/Util/ConfigValidator.php

		-
			message: "#^Only booleans are allowed in &&, array\\<int, bool\\|string\\>\\|null given on the left side\\.$#"
			count: 1
			path: ../src/Composer/Util/ConfigValidator.php

		-
			message: "#^Only booleans are allowed in &&, int given on the left side\\.$#"
			count: 1
			path: ../src/Composer/Util/ConfigValidator.php

		-
			message: "#^Only booleans are allowed in a negated boolean, int given\\.$#"
			count: 1
			path: ../src/Composer/Util/ErrorHandler.php

		-
			message: "#^Only booleans are allowed in an if condition, Composer\\\\IO\\\\IOInterface\\|null given\\.$#"
			count: 1
			path: ../src/Composer/Util/ErrorHandler.php

		-
			message: "#^Call to function in_array\\(\\) requires parameter \\#3 to be set\\.$#"
			count: 1
			path: ../src/Composer/Util/Git.php

		-
			message: "#^Construct empty\\(\\) is not allowed\\. Use more strict comparison\\.$#"
			count: 1
			path: ../src/Composer/Util/Git.php

		-
			message: "#^Only booleans are allowed in &&, string given on the right side\\.$#"
			count: 1
			path: ../src/Composer/Util/Git.php

		-
			message: "#^Only booleans are allowed in &&, string\\|false given on the left side\\.$#"
			count: 1
			path: ../src/Composer/Util/Git.php

		-
			message: "#^Only booleans are allowed in &&, string\\|null given on the left side\\.$#"
			count: 1
			path: ../src/Composer/Util/Git.php

		-
			message: "#^Only booleans are allowed in an if condition, int\\<0, max\\>\\|false given\\.$#"
			count: 1
			path: ../src/Composer/Util/Git.php

		-
			message: "#^Only booleans are allowed in an if condition, string\\|false given\\.$#"
			count: 2
			path: ../src/Composer/Util/Git.php

		-
			message: "#^Parameter \\#1 \\$str of function rawurlencode expects string, string\\|null given\\.$#"
			count: 15
			path: ../src/Composer/Util/Git.php

		-
			message: "#^Parameter \\#2 \\$consumerKey of method Composer\\\\Util\\\\Bitbucket\\:\\:requestToken\\(\\) expects string, string\\|null given\\.$#"
			count: 1
			path: ../src/Composer/Util/Git.php

		-
			message: "#^Parameter \\#3 \\$consumerSecret of method Composer\\\\Util\\\\Bitbucket\\:\\:requestToken\\(\\) expects string, string\\|null given\\.$#"
			count: 1
			path: ../src/Composer/Util/Git.php

		-
			message: "#^Call to function in_array\\(\\) requires parameter \\#3 to be set\\.$#"
			count: 2
			path: ../src/Composer/Util/GitHub.php

		-
			message: "#^Only booleans are allowed in a negated boolean, string given\\.$#"
			count: 1
			path: ../src/Composer/Util/GitHub.php

		-
			message: "#^Only booleans are allowed in an if condition, string\\|null given\\.$#"
			count: 1
			path: ../src/Composer/Util/GitHub.php

		-
			message: "#^Parameter \\#1 \\$str of function trim expects string, string\\|null given\\.$#"
			count: 1
			path: ../src/Composer/Util/GitHub.php

		-
			message: "#^Short ternary operator is not allowed\\. Use null coalesce operator if applicable or consider using long ternary\\.$#"
			count: 2
			path: ../src/Composer/Util/GitHub.php

		-
			message: "#^Call to function in_array\\(\\) requires parameter \\#3 to be set\\.$#"
			count: 1
			path: ../src/Composer/Util/GitLab.php

		-
			message: "#^Only booleans are allowed in an if condition, string\\|null given\\.$#"
			count: 1
			path: ../src/Composer/Util/GitLab.php

		-
			message: "#^Parameter \\#1 \\$json of function json_decode expects string, string\\|null given\\.$#"
			count: 1
			path: ../src/Composer/Util/GitLab.php

		-
			message: "#^Short ternary operator is not allowed\\. Use null coalesce operator if applicable or consider using long ternary\\.$#"
			count: 2
			path: ../src/Composer/Util/GitLab.php

		-
			message: "#^Construct empty\\(\\) is not allowed\\. Use more strict comparison\\.$#"
			count: 1
			path: ../src/Composer/Util/Hg.php

		-
			message: "#^Parameter \\#1 \\$str of function rawurlencode expects string, string\\|null given\\.$#"
			count: 2
			path: ../src/Composer/Util/Hg.php

		-
			message: "#^Call to function in_array\\(\\) requires parameter \\#3 to be set\\.$#"
			count: 1
			path: ../src/Composer/Util/Http/CurlDownloader.php

		-
			message: "#^Call to function is_resource\\(\\) with resource will always evaluate to true\\.$#"
			count: 3
			path: ../src/Composer/Util/Http/CurlDownloader.php

		-
			message: "#^Cannot access offset 'features' on array\\|false\\.$#"
			count: 2
			path: ../src/Composer/Util/Http/CurlDownloader.php

		-
			message: "#^Constant CURLOPT_PROXY_CAINFO not found\\.$#"
			count: 1
			path: ../src/Composer/Util/Http/CurlDownloader.php

		-
			message: "#^Constant CURLOPT_PROXY_CAPATH not found\\.$#"
			count: 1
			path: ../src/Composer/Util/Http/CurlDownloader.php

		-
			message: "#^Construct empty\\(\\) is not allowed\\. Use more strict comparison\\.$#"
			count: 3
			path: ../src/Composer/Util/Http/CurlDownloader.php

		-
			message: "#^Method Composer\\\\Util\\\\Http\\\\CurlDownloader\\:\\:isAuthenticatedRetryNeeded\\(\\) should return array\\{retry\\: bool, storeAuth\\: bool\\|string\\} but returns array\\{retry\\: bool, storeAuth\\: bool\\|string\\}\\|null\\.$#"
			count: 2
			path: ../src/Composer/Util/Http/CurlDownloader.php

		-
			message: "#^Offset 'retry' does not exist on array\\{retry\\: bool, storeAuth\\: bool\\|string\\}\\|null\\.$#"
			count: 2
			path: ../src/Composer/Util/Http/CurlDownloader.php

		-
			message: "#^Only booleans are allowed in &&, int given on the right side\\.$#"
			count: 2
			path: ../src/Composer/Util/Http/CurlDownloader.php

		-
			message: "#^Only booleans are allowed in a negated boolean, resource\\|false given\\.$#"
			count: 1
			path: ../src/Composer/Util/Http/CurlDownloader.php

		-
			message: "#^Only booleans are allowed in a negated boolean, string given\\.$#"
			count: 1
			path: ../src/Composer/Util/Http/CurlDownloader.php

		-
			message: "#^Only booleans are allowed in a negated boolean, string\\|null given\\.$#"
			count: 1
			path: ../src/Composer/Util/Http/CurlDownloader.php

		-
			message: "#^Only booleans are allowed in an elseif condition, string\\|false\\|null given\\.$#"
			count: 1
			path: ../src/Composer/Util/Http/CurlDownloader.php

		-
			message: "#^Only booleans are allowed in an if condition, string given\\.$#"
			count: 2
			path: ../src/Composer/Util/Http/CurlDownloader.php

		-
			message: "#^Only booleans are allowed in an if condition, string\\|false given\\.$#"
			count: 1
			path: ../src/Composer/Util/Http/CurlDownloader.php

		-
			message: "#^Only booleans are allowed in an if condition, string\\|false\\|null given\\.$#"
			count: 1
			path: ../src/Composer/Util/Http/CurlDownloader.php

		-
			message: "#^Only booleans are allowed in an if condition, string\\|null given\\.$#"
			count: 2
			path: ../src/Composer/Util/Http/CurlDownloader.php

		-
			message: "#^Only booleans are allowed in \\|\\|, string given on the right side\\.$#"
			count: 1
			path: ../src/Composer/Util/Http/CurlDownloader.php

		-
			message: "#^Parameter \\#1 \\$json of function json_decode expects string, string\\|null given\\.$#"
			count: 1
			path: ../src/Composer/Util/Http/CurlDownloader.php

		-
			message: "#^Parameter \\#1 \\$mh of function curl_multi_add_handle expects resource, resource\\|null given\\.$#"
			count: 1
			path: ../src/Composer/Util/Http/CurlDownloader.php

		-
			message: "#^Parameter \\#1 \\$mh of function curl_multi_exec expects resource, resource\\|null given\\.$#"
			count: 1
			path: ../src/Composer/Util/Http/CurlDownloader.php

		-
			message: "#^Parameter \\#1 \\$mh of function curl_multi_info_read expects resource, resource\\|null given\\.$#"
			count: 1
			path: ../src/Composer/Util/Http/CurlDownloader.php

		-
			message: "#^Parameter \\#1 \\$mh of function curl_multi_remove_handle expects resource, resource\\|null given\\.$#"
			count: 2
			path: ../src/Composer/Util/Http/CurlDownloader.php

		-
			message: "#^Parameter \\#1 \\$mh of function curl_multi_select expects resource, resource\\|null given\\.$#"
			count: 1
			path: ../src/Composer/Util/Http/CurlDownloader.php

		-
			message: "#^Parameter \\#1 \\$mh of function curl_multi_setopt expects resource, resource\\|false given\\.$#"
			count: 2
			path: ../src/Composer/Util/Http/CurlDownloader.php

		-
			message: "#^Parameter \\#1 \\$str of function preg_quote expects string, string\\|false\\|null given\\.$#"
			count: 1
			path: ../src/Composer/Util/Http/CurlDownloader.php

		-
			message: "#^Parameter \\#1 \\$str of function rtrim expects string, string\\|false given\\.$#"
			count: 1
			path: ../src/Composer/Util/Http/CurlDownloader.php

		-
			message: "#^Parameter \\#1 \\$str of function strtolower expects string, string\\|null given\\.$#"
			count: 1
			path: ../src/Composer/Util/Http/CurlDownloader.php

		-
			message: "#^Parameter \\#1 \\$string of function strlen expects string, string\\|null given\\.$#"
			count: 1
			path: ../src/Composer/Util/Http/CurlDownloader.php

		-
			message: "#^Parameter \\#1 \\$string of function substr expects string, string\\|null given\\.$#"
			count: 1
			path: ../src/Composer/Util/Http/CurlDownloader.php

		-
			message: "#^Parameter \\#2 \\$subject of static method Composer\\\\Pcre\\\\Preg\\:\\:isMatch\\(\\) expects string, string\\|null given\\.$#"
			count: 1
			path: ../src/Composer/Util/Http/CurlDownloader.php

		-
			message: "#^Parameter \\#3 \\$attributes of method Composer\\\\Util\\\\Http\\\\CurlDownloader\\:\\:restartJob\\(\\) expects array\\{retryAuthFailure\\?\\: bool, redirects\\?\\: int, storeAuth\\?\\: bool\\}, array\\{storeAuth\\: bool\\|string\\} given\\.$#"
			count: 1
			path: ../src/Composer/Util/Http/CurlDownloader.php

		-
			message: "#^Parameter \\#3 \\$errorMessage of method Composer\\\\Util\\\\Http\\\\CurlDownloader\\:\\:failResponse\\(\\) expects string, string\\|null given\\.$#"
			count: 1
			path: ../src/Composer/Util/Http/CurlDownloader.php

		-
			message: "#^Parameter \\#4 \\$body of class Composer\\\\Util\\\\Http\\\\CurlResponse constructor expects string\\|null, string\\|false given\\.$#"
			count: 2
			path: ../src/Composer/Util/Http/CurlDownloader.php

		-
			message: "#^Property Composer\\\\Util\\\\Http\\\\CurlDownloader\\:\\:\\$jobs \\(array\\<array\\{url\\: string, origin\\: string, attributes\\: array\\{retryAuthFailure\\: bool, redirects\\: int, retries\\: int, storeAuth\\: bool\\}, options\\: array, progress\\: array, curlHandle\\: resource, filename\\: string\\|null, headerHandle\\: resource, \\.\\.\\.\\}\\>\\) does not accept non\\-empty\\-array\\<array\\{url\\: string, origin\\: string, attributes\\: array\\{retryAuthFailure\\: bool, redirects\\: int, retries\\: int, storeAuth\\: bool\\}, options\\: array, progress\\: array, curlHandle\\: resource, filename\\: string\\|null, headerHandle\\: resource, \\.\\.\\.\\}\\>\\.$#"
			count: 1
			path: ../src/Composer/Util/Http/CurlDownloader.php

		-
			message: "#^Property Composer\\\\Util\\\\Http\\\\CurlDownloader\\:\\:\\$multiHandle \\(resource\\|null\\) does not accept resource\\|false\\.$#"
			count: 1
			path: ../src/Composer/Util/Http/CurlDownloader.php

		-
			message: "#^Short ternary operator is not allowed\\. Use null coalesce operator if applicable or consider using long ternary\\.$#"
			count: 1
			path: ../src/Composer/Util/Http/CurlDownloader.php

		-
			message: "#^Cannot access offset 'host' on array\\{scheme\\?\\: string, host\\?\\: string, port\\?\\: int, user\\?\\: string, pass\\?\\: string, path\\?\\: string, query\\?\\: string, fragment\\?\\: string\\}\\|false\\.$#"
			count: 1
			path: ../src/Composer/Util/Http/ProxyHelper.php

		-
			message: "#^Cannot access offset 'user' on array\\{scheme\\?\\: string, host\\?\\: string, port\\?\\: int, user\\?\\: string, pass\\?\\: string, path\\?\\: string, query\\?\\: string, fragment\\?\\: string\\}\\|false\\.$#"
			count: 1
			path: ../src/Composer/Util/Http/ProxyHelper.php

		-
			message: "#^Construct empty\\(\\) is not allowed\\. Use more strict comparison\\.$#"
			count: 1
			path: ../src/Composer/Util/Http/ProxyHelper.php

		-
			message: "#^Foreach overwrites \\$name with its value variable\\.$#"
			count: 1
			path: ../src/Composer/Util/Http/ProxyHelper.php

		-
			message: "#^Implicit array creation is not allowed \\- variable \\$options does not exist\\.$#"
			count: 1
			path: ../src/Composer/Util/Http/ProxyHelper.php

		-
			message: "#^Only booleans are allowed in a negated boolean, int\\|false\\|null given\\.$#"
			count: 1
			path: ../src/Composer/Util/Http/ProxyHelper.php

		-
			message: "#^Only booleans are allowed in an if condition, string\\|null given\\.$#"
			count: 3
			path: ../src/Composer/Util/Http/ProxyHelper.php

		-
			message: "#^Parameter \\#1 \\$proxy of static method Composer\\\\Util\\\\Http\\\\ProxyHelper\\:\\:formatParsedUrl\\(\\) expects array\\{scheme\\?\\: string, host\\: string, port\\?\\: int, user\\?\\: string, pass\\?\\: string\\}, array\\{scheme\\?\\: string, host\\?\\: string, port\\?\\: int, user\\?\\: string, pass\\?\\: string, path\\?\\: string, query\\?\\: string, fragment\\?\\: string\\}\\|false given\\.$#"
			count: 1
			path: ../src/Composer/Util/Http/ProxyHelper.php

		-
			message: "#^Only booleans are allowed in &&, Composer\\\\Util\\\\NoProxyPattern\\|null given on the left side\\.$#"
			count: 1
			path: ../src/Composer/Util/Http/ProxyManager.php

		-
			message: "#^Only booleans are allowed in &&, string\\|null given on the right side\\.$#"
			count: 1
			path: ../src/Composer/Util/Http/ProxyManager.php

		-
			message: "#^Only booleans are allowed in a negated boolean, Composer\\\\Util\\\\Http\\\\ProxyManager\\|null given\\.$#"
			count: 1
			path: ../src/Composer/Util/Http/ProxyManager.php

		-
			message: "#^Only booleans are allowed in an if condition, string\\|null given\\.$#"
			count: 4
			path: ../src/Composer/Util/Http/ProxyManager.php

		-
			message: "#^Parameter \\#3 \\$formattedUrl of class Composer\\\\Util\\\\Http\\\\RequestProxy constructor expects string, string\\|null given\\.$#"
			count: 1
			path: ../src/Composer/Util/Http/ProxyManager.php

		-
			message: "#^Short ternary operator is not allowed\\. Use null coalesce operator if applicable or consider using long ternary\\.$#"
			count: 1
			path: ../src/Composer/Util/Http/ProxyManager.php

		-
			message: "#^Only booleans are allowed in an if condition, string given\\.$#"
			count: 1
			path: ../src/Composer/Util/Http/RequestProxy.php

		-
			message: "#^Short ternary operator is not allowed\\. Use null coalesce operator if applicable or consider using long ternary\\.$#"
			count: 1
			path: ../src/Composer/Util/Http/RequestProxy.php

		-
<<<<<<< HEAD
=======
			message: "#^Casting to int something that's already int\\.$#"
			count: 1
			path: ../src/Composer/Util/Http/Response.php

		-
			message: "#^Anonymous function uses \\$this assigned to variable \\$downloader\\. Use \\$this directly in the function body\\.$#"
			count: 2
			path: ../src/Composer/Util/HttpDownloader.php

		-
			message: "#^Argument of an invalid type array\\<array\\<string, string\\>\\>\\|string supplied for foreach, only iterables are supported\\.$#"
			count: 1
			path: ../src/Composer/Util/HttpDownloader.php

		-
>>>>>>> 2ba8758b
			message: "#^Cannot call method abortRequest\\(\\) on Composer\\\\Util\\\\Http\\\\CurlDownloader\\|null\\.$#"
			count: 1
			path: ../src/Composer/Util/HttpDownloader.php

		-
			message: "#^Cannot call method copy\\(\\) on Composer\\\\Util\\\\RemoteFilesystem\\|null\\.$#"
			count: 1
			path: ../src/Composer/Util/HttpDownloader.php

		-
			message: "#^Cannot call method download\\(\\) on Composer\\\\Util\\\\Http\\\\CurlDownloader\\|null\\.$#"
			count: 2
			path: ../src/Composer/Util/HttpDownloader.php

		-
			message: "#^Cannot call method findStatusCode\\(\\) on Composer\\\\Util\\\\RemoteFilesystem\\|null\\.$#"
			count: 2
			path: ../src/Composer/Util/HttpDownloader.php

		-
			message: "#^Cannot call method getContents\\(\\) on Composer\\\\Util\\\\RemoteFilesystem\\|null\\.$#"
			count: 1
			path: ../src/Composer/Util/HttpDownloader.php

		-
			message: "#^Cannot call method getLastHeaders\\(\\) on Composer\\\\Util\\\\RemoteFilesystem\\|null\\.$#"
			count: 2
			path: ../src/Composer/Util/HttpDownloader.php

		-
			message: "#^Construct empty\\(\\) is not allowed\\. Use more strict comparison\\.$#"
			count: 4
			path: ../src/Composer/Util/HttpDownloader.php

		-
			message: "#^Offset 'copyTo' does not exist on array\\{url\\: string, options\\?\\: array, copyTo\\?\\: string\\|null\\}\\.$#"
			count: 2
			path: ../src/Composer/Util/HttpDownloader.php

		-
			message: "#^Offset 'curl_id' on array\\{curl_id\\: int, exception\\: Composer\\\\Downloader\\\\TransportException, id\\: int, origin\\: string, reject\\: mixed, request\\: array\\{url\\: string, options\\?\\: array, copyTo\\?\\: string\\|null\\}, resolve\\: mixed, response\\: Composer\\\\Util\\\\Http\\\\Response, \\.\\.\\.\\} in isset\\(\\) always exists and is not nullable\\.$#"
			count: 1
			path: ../src/Composer/Util/HttpDownloader.php

		-
			message: "#^Offset 'exception' does not exist on array\\{id\\: int, status\\: 4, request\\: array\\{url\\: string, options\\?\\: array, copyTo\\?\\: string\\|null\\}, sync\\: bool, origin\\: string, resolve\\?\\: callable\\(\\)\\: mixed, reject\\?\\: callable\\(\\)\\: mixed, curl_id\\?\\: int, \\.\\.\\.\\}\\.$#"
			count: 1
			path: ../src/Composer/Util/HttpDownloader.php

		-
			message: "#^Offset 'info'\\|'warning' does not exist on array\\{warning\\?\\: string, info\\?\\: string, warning\\-versions\\?\\: string, info\\-versions\\?\\: string, warnings\\?\\: array\\<array\\{versions\\: string, message\\: string\\}\\>, infos\\?\\: array\\<array\\{versions\\: string, message\\: string\\}\\>\\}\\.$#"
			count: 1
			path: ../src/Composer/Util/HttpDownloader.php

		-
			message: "#^Offset 'info\\-versions'\\|'warning\\-versions' does not exist on array\\{warning\\?\\: string, info\\?\\: string, warning\\-versions\\?\\: string, info\\-versions\\?\\: string, warnings\\?\\: array\\<array\\{versions\\: string, message\\: string\\}\\>, infos\\?\\: array\\<array\\{versions\\: string, message\\: string\\}\\>\\}\\.$#"
			count: 1
			path: ../src/Composer/Util/HttpDownloader.php

		-
			message: "#^Offset 'infos'\\|'warnings' does not exist on array\\{warning\\?\\: string, info\\?\\: string, warning\\-versions\\?\\: string, info\\-versions\\?\\: string, warnings\\?\\: array\\<array\\{versions\\: string, message\\: string\\}\\>, infos\\?\\: array\\<array\\{versions\\: string, message\\: string\\}\\>\\}\\.$#"
			count: 1
			path: ../src/Composer/Util/HttpDownloader.php

		-
			message: "#^Offset 'options' does not exist on array\\{url\\: string, options\\?\\: array, copyTo\\?\\: string\\|null\\}\\.$#"
			count: 3
			path: ../src/Composer/Util/HttpDownloader.php

		-
			message: "#^Offset 'reject' does not exist on array\\{id\\: int, status\\: 2, request\\: array\\{url\\: string, options\\?\\: array, copyTo\\?\\: string\\|null\\}, sync\\: bool, origin\\: string, resolve\\?\\: callable\\(\\)\\: mixed, reject\\?\\: callable\\(\\)\\: mixed, curl_id\\?\\: int, \\.\\.\\.\\}\\.$#"
			count: 1
			path: ../src/Composer/Util/HttpDownloader.php

		-
			message: "#^Offset 'resolve' does not exist on array\\{id\\: int, status\\: 2, request\\: array\\{url\\: string, options\\?\\: array, copyTo\\?\\: string\\|null\\}, sync\\: bool, origin\\: string, resolve\\?\\: callable\\(\\)\\: mixed, reject\\?\\: callable\\(\\)\\: mixed, curl_id\\?\\: int, \\.\\.\\.\\}\\.$#"
			count: 1
			path: ../src/Composer/Util/HttpDownloader.php

		-
			message: "#^Only booleans are allowed in a negated boolean, Composer\\\\Util\\\\Http\\\\CurlDownloader\\|null given\\.$#"
			count: 1
			path: ../src/Composer/Util/HttpDownloader.php

		-
			message: "#^Only booleans are allowed in an if condition, Composer\\\\Util\\\\Http\\\\CurlDownloader\\|null given\\.$#"
			count: 1
			path: ../src/Composer/Util/HttpDownloader.php

		-
			message: "#^Only booleans are allowed in an if condition, string\\|null given\\.$#"
			count: 2
			path: ../src/Composer/Util/HttpDownloader.php

		-
			message: "#^Parameter \\#4 \\$body of class Composer\\\\Util\\\\Http\\\\Response constructor expects string\\|null, bool\\|string given\\.$#"
			count: 1
			path: ../src/Composer/Util/HttpDownloader.php

		-
			message: "#^Construct empty\\(\\) is not allowed\\. Use more strict comparison\\.$#"
			count: 3
			path: ../src/Composer/Util/IniHelper.php

		-
			message: "#^Only booleans are allowed in &&, Symfony\\\\Component\\\\Console\\\\Helper\\\\ProgressBar\\|null given on the left side\\.$#"
			count: 1
			path: ../src/Composer/Util/Loop.php

		-
			message: "#^Only booleans are allowed in a negated boolean, int given\\.$#"
			count: 1
			path: ../src/Composer/Util/Loop.php

		-
			message: "#^Only booleans are allowed in an if condition, Composer\\\\Util\\\\ProcessExecutor\\|null given\\.$#"
			count: 3
			path: ../src/Composer/Util/Loop.php

		-
			message: "#^Only booleans are allowed in an if condition, Symfony\\\\Component\\\\Console\\\\Helper\\\\ProgressBar\\|null given\\.$#"
			count: 2
			path: ../src/Composer/Util/Loop.php

		-
			message: "#^Construct empty\\(\\) is not allowed\\. Use more strict comparison\\.$#"
			count: 2
			path: ../src/Composer/Util/NoProxyPattern.php

		-
			message: "#^Method Composer\\\\Util\\\\NoProxyPattern\\:\\:getRule\\(\\) should return stdClass\\|null but returns object\\|null\\.$#"
			count: 1
			path: ../src/Composer/Util/NoProxyPattern.php

		-
			message: "#^Only booleans are allowed in a negated boolean, bool\\|stdClass given\\.$#"
			count: 1
			path: ../src/Composer/Util/NoProxyPattern.php

		-
			message: "#^Only booleans are allowed in a negated boolean, stdClass\\|null given\\.$#"
			count: 1
			path: ../src/Composer/Util/NoProxyPattern.php

		-
			message: "#^Only booleans are allowed in a negated boolean, string\\|false given\\.$#"
			count: 1
			path: ../src/Composer/Util/NoProxyPattern.php

		-
			message: "#^Only booleans are allowed in a negated boolean, string\\|false\\|null given\\.$#"
			count: 1
			path: ../src/Composer/Util/NoProxyPattern.php

		-
			message: "#^Only booleans are allowed in a ternary operator condition, int\\|false\\|null given\\.$#"
			count: 1
			path: ../src/Composer/Util/NoProxyPattern.php

		-
			message: "#^Only booleans are allowed in an if condition, float given\\.$#"
			count: 1
			path: ../src/Composer/Util/NoProxyPattern.php

		-
			message: "#^Only booleans are allowed in an if condition, int\\<\\-7, 7\\> given\\.$#"
			count: 1
			path: ../src/Composer/Util/NoProxyPattern.php

		-
			message: "#^Only booleans are allowed in \\|\\|, mixed given on the left side\\.$#"
			count: 2
			path: ../src/Composer/Util/NoProxyPattern.php

		-
			message: "#^Only numeric types are allowed in \\+, int\\<0, max\\>\\|false given on the left side\\.$#"
			count: 1
			path: ../src/Composer/Util/NoProxyPattern.php

		-
			message: "#^Parameter \\#1 \\$binary of method Composer\\\\Util\\\\NoProxyPattern\\:\\:ipMapTo6\\(\\) expects string, string\\|false given\\.$#"
			count: 1
			path: ../src/Composer/Util/NoProxyPattern.php

		-
			message: "#^Parameter \\#1 \\$string of function strlen expects string, string\\|false given\\.$#"
			count: 1
			path: ../src/Composer/Util/NoProxyPattern.php

		-
			message: "#^Parameter \\#3 \\$length of function substr expects int, int\\<0, max\\>\\|false given\\.$#"
			count: 1
			path: ../src/Composer/Util/NoProxyPattern.php

		-
			message: "#^Parameter \\#3 \\$url of method Composer\\\\Util\\\\NoProxyPattern\\:\\:match\\(\\) expects stdClass, stdClass\\|true given\\.$#"
			count: 1
			path: ../src/Composer/Util/NoProxyPattern.php

		-
			message: "#^Only booleans are allowed in a negated boolean, array\\<string, string\\> given\\.$#"
			count: 1
			path: ../src/Composer/Util/Perforce.php

		-
			message: "#^Only booleans are allowed in a negated boolean, string given\\.$#"
			count: 1
			path: ../src/Composer/Util/Perforce.php

		-
			message: "#^Only booleans are allowed in a negated boolean, string\\|null given\\.$#"
			count: 1
			path: ../src/Composer/Util/Perforce.php

		-
			message: "#^Only booleans are allowed in an if condition, int given\\.$#"
			count: 2
			path: ../src/Composer/Util/Perforce.php

		-
			message: "#^Parameter \\#1 \\$fp of function fclose expects resource, resource\\|false given\\.$#"
			count: 2
			path: ../src/Composer/Util/Perforce.php

		-
			message: "#^Parameter \\#1 \\$fp of function fwrite expects resource, resource\\|false given\\.$#"
			count: 13
			path: ../src/Composer/Util/Perforce.php

		-
			message: "#^Parameter \\#1 \\$str1 of function strcmp expects string, string\\|null given\\.$#"
			count: 1
			path: ../src/Composer/Util/Perforce.php

		-
			message: "#^Parameter \\#1 \\$stream of method Composer\\\\Util\\\\Perforce\\:\\:getStreamWithoutLabel\\(\\) expects string, string\\|null given\\.$#"
			count: 1
			path: ../src/Composer/Util/Perforce.php

		-
			message: "#^Parameter \\#2 \\$needle of function strpos expects int\\|string, string\\|null given\\.$#"
			count: 1
			path: ../src/Composer/Util/Perforce.php

		-
			message: "#^Parameter \\#3 \\$length of function substr expects int, int\\<0, max\\>\\|false given\\.$#"
			count: 1
			path: ../src/Composer/Util/Perforce.php

		-
			message: "#^Cannot access offset 'dir' on array\\|false\\.$#"
			count: 1
			path: ../src/Composer/Util/Platform.php

		-
			message: "#^Casting to string something that's already string\\.$#"
			count: 1
			path: ../src/Composer/Util/Platform.php

		-
			message: "#^Only booleans are allowed in &&, array\\|false given on the left side\\.$#"
			count: 1
			path: ../src/Composer/Util/Platform.php

		-
			message: "#^Only booleans are allowed in &&, string\\|false given on the right side\\.$#"
			count: 1
			path: ../src/Composer/Util/Platform.php

		-
			message: "#^Only booleans are allowed in a negated boolean, string\\|false given\\.$#"
			count: 1
			path: ../src/Composer/Util/Platform.php

		-
			message: "#^Only booleans are allowed in a ternary operator condition, array\\<int\\|string, int\\>\\|false given\\.$#"
			count: 1
			path: ../src/Composer/Util/Platform.php

		-
			message: "#^Short ternary operator is not allowed\\. Use null coalesce operator if applicable or consider using long ternary\\.$#"
			count: 2
			path: ../src/Composer/Util/Platform.php

		-
			message: "#^Method Composer\\\\Util\\\\ProcessExecutor\\:\\:doExecute\\(\\) should return int but returns int\\|null\\.$#"
			count: 1
			path: ../src/Composer/Util/ProcessExecutor.php

		-
			message: "#^Property Composer\\\\Util\\\\ProcessExecutor\\:\\:\\$jobs \\(array\\<int, array\\<string, mixed\\>\\>\\) does not accept array\\<int\\|string, array\\<string, mixed\\>\\>\\.$#"
			count: 1
			path: ../src/Composer/Util/ProcessExecutor.php

		-
			message: "#^Short ternary operator is not allowed\\. Use null coalesce operator if applicable or consider using long ternary\\.$#"
			count: 1
			path: ../src/Composer/Util/ProcessExecutor.php

		-
			message: "#^Call to function in_array\\(\\) requires parameter \\#3 to be set\\.$#"
			count: 1
			path: ../src/Composer/Util/RemoteFilesystem.php

		-
			message: "#^Construct empty\\(\\) is not allowed\\. Use more strict comparison\\.$#"
			count: 8
			path: ../src/Composer/Util/RemoteFilesystem.php

		-
			message: "#^Method Composer\\\\Util\\\\RemoteFilesystem\\:\\:copy\\(\\) should return bool but returns bool\\|string\\.$#"
			count: 1
			path: ../src/Composer/Util/RemoteFilesystem.php

		-
			message: "#^Method Composer\\\\Util\\\\RemoteFilesystem\\:\\:get\\(\\) should return bool\\|string but returns string\\|true\\|null\\.$#"
			count: 1
			path: ../src/Composer/Util/RemoteFilesystem.php

		-
			message: "#^Offset 'retry' does not exist on array\\{retry\\: bool, storeAuth\\: bool\\|string\\}\\|null\\.$#"
			count: 1
			path: ../src/Composer/Util/RemoteFilesystem.php

		-
			message: "#^Offset 'storeAuth' does not exist on array\\{retry\\: bool, storeAuth\\: bool\\|string\\}\\|null\\.$#"
			count: 1
			path: ../src/Composer/Util/RemoteFilesystem.php

		-
			message: "#^Only booleans are allowed in &&, bool\\|string given on the left side\\.$#"
			count: 1
			path: ../src/Composer/Util/RemoteFilesystem.php

		-
			message: "#^Only booleans are allowed in &&, int\\|null given on the left side\\.$#"
			count: 1
			path: ../src/Composer/Util/RemoteFilesystem.php

		-
			message: "#^Only booleans are allowed in &&, string given on the left side\\.$#"
			count: 1
			path: ../src/Composer/Util/RemoteFilesystem.php

		-
			message: "#^Only booleans are allowed in &&, string\\|false given on the left side\\.$#"
			count: 1
			path: ../src/Composer/Util/RemoteFilesystem.php

		-
			message: "#^Only booleans are allowed in &&, string\\|null given on the left side\\.$#"
			count: 2
			path: ../src/Composer/Util/RemoteFilesystem.php

		-
			message: "#^Only booleans are allowed in &&, string\\|null given on the right side\\.$#"
			count: 1
			path: ../src/Composer/Util/RemoteFilesystem.php

		-
			message: "#^Only booleans are allowed in a negated boolean, string\\|null given\\.$#"
			count: 1
			path: ../src/Composer/Util/RemoteFilesystem.php

		-
			message: "#^Only booleans are allowed in an elseif condition, string\\|false\\|null given\\.$#"
			count: 1
			path: ../src/Composer/Util/RemoteFilesystem.php

		-
			message: "#^Only booleans are allowed in an if condition, string given\\.$#"
			count: 2
			path: ../src/Composer/Util/RemoteFilesystem.php

		-
			message: "#^Only booleans are allowed in an if condition, string\\|false\\|null given\\.$#"
			count: 1
			path: ../src/Composer/Util/RemoteFilesystem.php

		-
			message: "#^Only booleans are allowed in an if condition, string\\|null given\\.$#"
			count: 1
			path: ../src/Composer/Util/RemoteFilesystem.php

		-
			message: "#^Parameter \\#1 \\$httpStatus of method Composer\\\\Util\\\\RemoteFilesystem\\:\\:promptAuthAndRetry\\(\\) expects int\\<1, max\\>, int\\|null given\\.$#"
			count: 1
			path: ../src/Composer/Util/RemoteFilesystem.php

		-
			message: "#^Parameter \\#1 \\$json of function json_decode expects string, string\\|false given\\.$#"
			count: 1
			path: ../src/Composer/Util/RemoteFilesystem.php

		-
			message: "#^Parameter \\#1 \\$originUrl of method Composer\\\\Util\\\\RemoteFilesystem\\:\\:get\\(\\) expects string, string\\|false\\|null given\\.$#"
			count: 1
			path: ../src/Composer/Util/RemoteFilesystem.php

		-
			message: "#^Parameter \\#1 \\$result of method Composer\\\\Util\\\\RemoteFilesystem\\:\\:decodeResult\\(\\) expects string\\|false, bool\\|string given\\.$#"
			count: 1
			path: ../src/Composer/Util/RemoteFilesystem.php

		-
			message: "#^Parameter \\#1 \\$result of method Composer\\\\Util\\\\RemoteFilesystem\\:\\:decodeResult\\(\\) expects string\\|false, non\\-empty\\-string\\|true given\\.$#"
			count: 1
			path: ../src/Composer/Util/RemoteFilesystem.php

		-
			message: "#^Parameter \\#1 \\$str of function base64_encode expects string, string\\|false given\\.$#"
			count: 1
			path: ../src/Composer/Util/RemoteFilesystem.php

		-
			message: "#^Parameter \\#1 \\$str of function preg_quote expects string, string\\|false\\|null given\\.$#"
			count: 1
			path: ../src/Composer/Util/RemoteFilesystem.php

		-
			message: "#^Parameter \\#1 \\$str of static method Composer\\\\Util\\\\Platform\\:\\:strlen\\(\\) expects string, string\\|false given\\.$#"
			count: 3
			path: ../src/Composer/Util/RemoteFilesystem.php

		-
			message: "#^Parameter \\#1 \\$string of function substr expects string, string\\|false\\|null given\\.$#"
			count: 1
			path: ../src/Composer/Util/RemoteFilesystem.php

		-
			message: "#^Parameter \\#5 \\$maxlen of function file_get_contents expects int\\<0, max\\>, int given\\.$#"
			count: 1
			path: ../src/Composer/Util/RemoteFilesystem.php

		-
			message: "#^Property Composer\\\\Util\\\\RemoteFilesystem\\:\\:\\$scheme \\(string\\) does not accept string\\|false\\|null\\.$#"
			count: 1
			path: ../src/Composer/Util/RemoteFilesystem.php

		-
			message: "#^Property Composer\\\\Util\\\\RemoteFilesystem\\:\\:\\$storeAuth \\(bool\\) does not accept bool\\|string\\.$#"
			count: 1
			path: ../src/Composer/Util/RemoteFilesystem.php

		-
			message: "#^Construct empty\\(\\) is not allowed\\. Use more strict comparison\\.$#"
			count: 1
			path: ../src/Composer/Util/Silencer.php

		-
			message: "#^Cannot access offset 'version' on array\\|false\\.$#"
			count: 1
			path: ../src/Composer/Util/StreamContextFactory.php

		-
			message: "#^Method Composer\\\\Util\\\\StreamContextFactory\\:\\:initOptions\\(\\) should return array\\{http\\: array\\{header\\: array\\<string\\>, proxy\\?\\: string, request_fulluri\\: bool\\}, ssl\\?\\: array\\} but returns array\\.$#"
			count: 1
			path: ../src/Composer/Util/StreamContextFactory.php

		-
			message: "#^Only booleans are allowed in a ternary operator condition, string\\|false given\\.$#"
			count: 1
			path: ../src/Composer/Util/StreamContextFactory.php

		-
			message: "#^Only booleans are allowed in a ternary operator condition, string\\|null given\\.$#"
			count: 1
			path: ../src/Composer/Util/StreamContextFactory.php

		-
			message: "#^Only booleans are allowed in an if condition, array given\\.$#"
			count: 1
			path: ../src/Composer/Util/StreamContextFactory.php

		-
			message: "#^Cannot access offset 'user' on array\\{scheme\\?\\: string, host\\?\\: string, port\\?\\: int, user\\?\\: string, pass\\?\\: string, path\\?\\: string, query\\?\\: string, fragment\\?\\: string\\}\\|false\\.$#"
			count: 1
			path: ../src/Composer/Util/Svn.php

		-
			message: "#^Casting to bool something that's already \\*NEVER\\*\\.$#"
			count: 1
			path: ../src/Composer/Util/Svn.php

		-
			message: "#^Construct empty\\(\\) is not allowed\\. Use more strict comparison\\.$#"
			count: 2
			path: ../src/Composer/Util/Svn.php

		-
			message: "#^Method Composer\\\\Util\\\\Svn\\:\\:execute\\(\\) should return string but returns string\\|null\\.$#"
			count: 1
			path: ../src/Composer/Util/Svn.php

		-
			message: "#^Method Composer\\\\Util\\\\Svn\\:\\:executeLocal\\(\\) should return string but returns string\\|null\\.$#"
			count: 1
			path: ../src/Composer/Util/Svn.php

		-
			message: "#^Only booleans are allowed in a negated boolean, string\\|null given\\.$#"
			count: 1
			path: ../src/Composer/Util/Svn.php

		-
			message: "#^Only booleans are allowed in an if condition, string\\|null given\\.$#"
			count: 1
			path: ../src/Composer/Util/Svn.php

		-
			message: "#^Short ternary operator is not allowed\\. Use null coalesce operator if applicable or consider using long ternary\\.$#"
			count: 1
			path: ../src/Composer/Util/Svn.php

		-
			message: "#^Only booleans are allowed in a ternary operator condition, Composer\\\\Package\\\\PackageInterface\\|null given\\.$#"
			count: 1
			path: ../src/Composer/Util/SyncHelper.php

		-
			message: "#^Only booleans are allowed in an if condition, React\\\\Promise\\\\PromiseInterface\\|null given\\.$#"
			count: 1
			path: ../src/Composer/Util/SyncHelper.php

		-
			message: "#^Parameter \\#2 \\$target of method Composer\\\\Downloader\\\\DownloaderInterface\\:\\:update\\(\\) expects Composer\\\\Package\\\\PackageInterface, Composer\\\\Package\\\\PackageInterface\\|null given\\.$#"
			count: 1
			path: ../src/Composer/Util/SyncHelper.php

		-
			message: "#^Only booleans are allowed in &&, array\\<int\\|string, true\\> given on the left side\\.$#"
			count: 1
			path: ../src/Composer/Util/Tar.php

		-
			message: "#^Call to function base64_decode\\(\\) requires parameter \\#2 to be set\\.$#"
			count: 1
			path: ../src/Composer/Util/TlsHelper.php

		-
			message: "#^Cannot access offset 'key' on array\\|false\\.$#"
			count: 1
			path: ../src/Composer/Util/TlsHelper.php

		-
			message: "#^Cannot access offset 'subject' on array\\|false\\.$#"
			count: 1
			path: ../src/Composer/Util/TlsHelper.php

		-
			message: "#^Construct empty\\(\\) is not allowed\\. Use more strict comparison\\.$#"
			count: 1
			path: ../src/Composer/Util/TlsHelper.php

		-
			message: "#^Only booleans are allowed in &&, \\(callable\\)\\|null given on the left side\\.$#"
			count: 1
			path: ../src/Composer/Util/TlsHelper.php

		-
			message: "#^Only numeric types are allowed in \\+, int\\<0, max\\>\\|false given on the left side\\.$#"
			count: 1
			path: ../src/Composer/Util/TlsHelper.php

		-
			message: "#^Only numeric types are allowed in \\-, int\\<0, max\\>\\|false given on the right side\\.$#"
			count: 1
			path: ../src/Composer/Util/TlsHelper.php

		-
			message: "#^Call to function in_array\\(\\) requires parameter \\#3 to be set\\.$#"
			count: 1
			path: ../src/Composer/Util/Url.php

		-
			message: "#^Only booleans are allowed in an if condition, int\\|false\\|null given\\.$#"
			count: 1
			path: ../src/Composer/Util/Url.php

		-
			message: "#^Method Composer\\\\Util\\\\Zip\\:\\:getComposerJson\\(\\) should return string\\|null but returns string\\|false\\|null\\.$#"
			count: 1
			path: ../src/Composer/Util/Zip.php

		-
			message: "#^Only booleans are allowed in &&, array\\<int\\|string, true\\> given on the left side\\.$#"
			count: 1
			path: ../src/Composer/Util/Zip.php

		-
			message: "#^Parameter \\#1 \\$haystack of function strpos expects string, string\\|false given\\.$#"
			count: 1
			path: ../src/Composer/Util/Zip.php

		-
			message: "#^Parameter \\#1 \\$name of method ZipArchive\\:\\:getStream\\(\\) expects string, string\\|false given\\.$#"
			count: 1
			path: ../src/Composer/Util/Zip.php

		-
			message: "#^Parameter \\#1 \\$path of function dirname expects string, string\\|false given\\.$#"
			count: 1
			path: ../src/Composer/Util/Zip.php

		-
			message: "#^Only booleans are allowed in a negated boolean, Composer\\\\Autoload\\\\ClassLoader\\|null given\\.$#"
			count: 2
			path: ../src/bootstrap.php

		-
			message: "#^Call to method RecursiveDirectoryIterator\\:\\:getSubPathname\\(\\) with incorrect case\\: getSubPathName$#"
			count: 1
			path: ../tests/Composer/Test/AllFunctionalTest.php

		-
<<<<<<< HEAD
=======
			message: "#^Cannot access offset int\\<0, max\\> on int\\|string\\.$#"
			count: 3
			path: ../tests/Composer/Test/AllFunctionalTest.php

		-
>>>>>>> 2ba8758b
			message: "#^Only booleans are allowed in an if condition, string\\|false given\\.$#"
			count: 1
			path: ../tests/Composer/Test/AllFunctionalTest.php

		-
			message: "#^Only booleans are allowed in an if condition, string\\|null given\\.$#"
			count: 1
			path: ../tests/Composer/Test/AllFunctionalTest.php

		-
			message: "#^Only booleans are allowed in \\|\\|, string given on the right side\\.$#"
			count: 1
			path: ../tests/Composer/Test/AllFunctionalTest.php

		-
			message: "#^Only numeric types are allowed in \\-, int\\<0, max\\>\\|false given on the left side\\.$#"
			count: 3
			path: ../tests/Composer/Test/AllFunctionalTest.php

		-
			message: "#^Parameter \\#2 \\$subject of static method Composer\\\\Pcre\\\\Preg\\:\\:split\\(\\) expects string, string\\|false given\\.$#"
			count: 1
			path: ../tests/Composer/Test/AllFunctionalTest.php

		-
			message: "#^Dynamic call to static method Composer\\\\Test\\\\Autoload\\\\AutoloadGeneratorTest\\:\\:assertFileContentEquals\\(\\)\\.$#"
			count: 28
			path: ../tests/Composer/Test/Autoload/AutoloadGeneratorTest.php

		-
			message: "#^Dynamic call to static method Composer\\\\Test\\\\TestCase\\:\\:ensureDirectoryExistsAndClear\\(\\)\\.$#"
			count: 1
			path: ../tests/Composer/Test/Autoload/AutoloadGeneratorTest.php

		-
			message: "#^Dynamic call to static method Composer\\\\Test\\\\TestCase\\:\\:getUniqueTmpDirectory\\(\\)\\.$#"
			count: 1
			path: ../tests/Composer/Test/Autoload/AutoloadGeneratorTest.php

		-
			message: "#^Only booleans are allowed in an if condition, array\\<string, Composer\\\\Package\\\\Link\\> given\\.$#"
			count: 2
			path: ../tests/Composer/Test/Autoload/AutoloadGeneratorTest.php

		-
			message: "#^Parameter \\#1 \\$new_include_path of function set_include_path expects string, string\\|false given\\.$#"
			count: 2
			path: ../tests/Composer/Test/Autoload/AutoloadGeneratorTest.php

		-
<<<<<<< HEAD
=======
			message: "#^Property Composer\\\\Test\\\\Autoload\\\\AutoloadGeneratorTest\\:\\:\\$origDir \\(string\\) does not accept string\\|false\\.$#"
			count: 1
			path: ../tests/Composer/Test/Autoload/AutoloadGeneratorTest.php

		-
			message: "#^Short ternary operator is not allowed\\. Use null coalesce operator if applicable or consider using long ternary\\.$#"
			count: 1
			path: ../tests/Composer/Test/Autoload/AutoloadGeneratorTest.php

		-
>>>>>>> 2ba8758b
			message: "#^Dynamic call to static method Composer\\\\Test\\\\TestCase\\:\\:ensureDirectoryExistsAndClear\\(\\)\\.$#"
			count: 1
			path: ../tests/Composer/Test/Autoload/ClassMapGeneratorTest.php

		-
			message: "#^Dynamic call to static method Composer\\\\Test\\\\TestCase\\:\\:getUniqueTmpDirectory\\(\\)\\.$#"
			count: 2
			path: ../tests/Composer/Test/Autoload/ClassMapGeneratorTest.php

		-
			message: "#^Parameter \\#1 \\$expected of method Composer\\\\Test\\\\Autoload\\\\ClassMapGeneratorTest\\:\\:assertEqualsNormalized\\(\\) expects array\\<class\\-string\\>, array\\<string, string\\> given\\.$#"
			count: 3
			path: ../tests/Composer/Test/Autoload/ClassMapGeneratorTest.php

		-
			message: "#^Parameter \\#2 \\$actual of method Composer\\\\Test\\\\Autoload\\\\ClassMapGeneratorTest\\:\\:assertEqualsNormalized\\(\\) expects array\\<class\\-string\\>, array\\<class\\-string, string\\> given\\.$#"
			count: 3
			path: ../tests/Composer/Test/Autoload/ClassMapGeneratorTest.php

		-
			message: "#^Dynamic call to static method Composer\\\\Test\\\\TestCase\\:\\:getUniqueTmpDirectory\\(\\)\\.$#"
			count: 1
			path: ../tests/Composer/Test/CacheTest.php

		-
			message: "#^Dynamic call to static method Composer\\\\Test\\\\TestCase\\:\\:getUniqueTmpDirectory\\(\\)\\.$#"
			count: 1
			path: ../tests/Composer/Test/Command/RunScriptCommandTest.php

		-
			message: "#^Dynamic call to static method Composer\\\\Test\\\\TestCase\\:\\:getUniqueTmpDirectory\\(\\)\\.$#"
			count: 1
			path: ../tests/Composer/Test/Config/JsonConfigSourceTest.php

		-
			message: "#^Short ternary operator is not allowed\\. Use null coalesce operator if applicable or consider using long ternary\\.$#"
			count: 1
			path: ../tests/Composer/Test/Config/JsonConfigSourceTest.php

		-
			message: "#^Only booleans are allowed in an if condition, array\\|null given\\.$#"
			count: 1
			path: ../tests/Composer/Test/ConfigTest.php

		-
			message: "#^Parameter \\#1 \\$str of function rtrim expects string, string\\|false given\\.$#"
			count: 2
			path: ../tests/Composer/Test/ConfigTest.php

		-
			message: "#^Short ternary operator is not allowed\\. Use null coalesce operator if applicable or consider using long ternary\\.$#"
			count: 2
			path: ../tests/Composer/Test/ConfigTest.php

		-
			message: "#^Casting to string something that's already string\\.$#"
			count: 3
			path: ../tests/Composer/Test/DependencyResolver/PoolBuilderTest.php

		-
			message: "#^Construct empty\\(\\) is not allowed\\. Use more strict comparison\\.$#"
			count: 11
			path: ../tests/Composer/Test/DependencyResolver/PoolBuilderTest.php

		-
			message: "#^Foreach overwrites \\$section with its key variable\\.$#"
			count: 1
			path: ../tests/Composer/Test/DependencyResolver/PoolBuilderTest.php

		-
			message: "#^Method Composer\\\\Test\\\\DependencyResolver\\\\PoolBuilderTest\\:\\:getPackageResultSet\\(\\) should return array\\<string\\> but returns array\\<int, int\\<min, \\-1\\>\\|int\\<1, max\\>\\|string\\>\\.$#"
			count: 1
			path: ../tests/Composer/Test/DependencyResolver/PoolBuilderTest.php

		-
			message: "#^Only booleans are allowed in &&, mixed given on the right side\\.$#"
			count: 2
			path: ../tests/Composer/Test/DependencyResolver/PoolBuilderTest.php

		-
			message: "#^Only booleans are allowed in an if condition, int\\|false given\\.$#"
			count: 2
			path: ../tests/Composer/Test/DependencyResolver/PoolBuilderTest.php

		-
			message: "#^Only booleans are allowed in an if condition, string\\|null given\\.$#"
			count: 1
			path: ../tests/Composer/Test/DependencyResolver/PoolBuilderTest.php

		-
			message: "#^Parameter \\#1 \\$directory of class RecursiveDirectoryIterator constructor expects string, string\\|false given\\.$#"
			count: 1
			path: ../tests/Composer/Test/DependencyResolver/PoolBuilderTest.php

		-
<<<<<<< HEAD
=======
			message: "#^Parameter \\#1 \\$directory of function chdir expects string, string\\|false given\\.$#"
			count: 1
			path: ../tests/Composer/Test/DependencyResolver/PoolBuilderTest.php

		-
>>>>>>> 2ba8758b
			message: "#^Parameter \\#2 \\$fixturesDir of method Composer\\\\Test\\\\DependencyResolver\\\\PoolBuilderTest\\:\\:readTestFile\\(\\) expects string, string\\|false given\\.$#"
			count: 1
			path: ../tests/Composer/Test/DependencyResolver/PoolBuilderTest.php

		-
			message: "#^Parameter \\#2 \\$packageIds of method Composer\\\\Test\\\\DependencyResolver\\\\PoolBuilderTest\\:\\:getPackageResultSet\\(\\) expects array\\<int, Composer\\\\Package\\\\BasePackage\\>, array\\<int\\|string, Composer\\\\Package\\\\CompleteAliasPackage\\|Composer\\\\Package\\\\CompletePackage\\> given\\.$#"
			count: 2
			path: ../tests/Composer/Test/DependencyResolver/PoolBuilderTest.php

		-
			message: "#^Parameter \\#2 \\$subject of static method Composer\\\\Pcre\\\\Preg\\:\\:split\\(\\) expects string, string\\|false given\\.$#"
			count: 1
			path: ../tests/Composer/Test/DependencyResolver/PoolBuilderTest.php

		-
			message: "#^Construct empty\\(\\) is not allowed\\. Use more strict comparison\\.$#"
			count: 1
			path: ../tests/Composer/Test/DependencyResolver/PoolOptimizerTest.php

		-
			message: "#^Foreach overwrites \\$section with its key variable\\.$#"
			count: 1
			path: ../tests/Composer/Test/DependencyResolver/PoolOptimizerTest.php

		-
			message: "#^Parameter \\#1 \\$directory of class RecursiveDirectoryIterator constructor expects string, string\\|false given\\.$#"
			count: 1
			path: ../tests/Composer/Test/DependencyResolver/PoolOptimizerTest.php

		-
			message: "#^Parameter \\#2 \\$fixturesDir of method Composer\\\\Test\\\\DependencyResolver\\\\PoolOptimizerTest\\:\\:readTestFile\\(\\) expects string, string\\|false given\\.$#"
			count: 1
			path: ../tests/Composer/Test/DependencyResolver/PoolOptimizerTest.php

		-
			message: "#^Parameter \\#2 \\$subject of static method Composer\\\\Pcre\\\\Preg\\:\\:split\\(\\) expects string, string\\|false given\\.$#"
			count: 1
			path: ../tests/Composer/Test/DependencyResolver/PoolOptimizerTest.php

		-
			message: "#^Parameter \\#1 \\$packages of class Composer\\\\DependencyResolver\\\\Pool constructor expects array\\<Composer\\\\Package\\\\BasePackage\\>, array\\<Composer\\\\Package\\\\BasePackage\\>\\|null given\\.$#"
			count: 1
			path: ../tests/Composer/Test/DependencyResolver/PoolTest.php

		-
			message: "#^Cannot access offset 'hash' on array\\|false\\.$#"
			count: 1
			path: ../tests/Composer/Test/DependencyResolver/RuleTest.php

		-
			message: "#^Cannot access property \\$testFlagLearnedPositiveLiteral on Composer\\\\DependencyResolver\\\\Solver\\|null\\.$#"
			count: 2
			path: ../tests/Composer/Test/DependencyResolver/SolverTest.php

		-
			message: "#^Cannot call method solve\\(\\) on Composer\\\\DependencyResolver\\\\Solver\\|null\\.$#"
			count: 8
			path: ../tests/Composer/Test/DependencyResolver/SolverTest.php

		-
			message: "#^Only booleans are allowed in a ternary operator condition, int\\<0, max\\>\\|false given\\.$#"
			count: 1
			path: ../tests/Composer/Test/Downloader/ArchiveDownloaderTest.php

		-
			message: "#^Only booleans are allowed in an if condition, string\\|null given\\.$#"
			count: 1
			path: ../tests/Composer/Test/Downloader/DownloadManagerTest.php

		-
			message: "#^Dynamic call to static method Composer\\\\Test\\\\TestCase\\:\\:getUniqueTmpDirectory\\(\\)\\.$#"
			count: 6
			path: ../tests/Composer/Test/Downloader/FileDownloaderTest.php

		-
			message: "#^Short ternary operator is not allowed\\. Use null coalesce operator if applicable or consider using long ternary\\.$#"
			count: 3
			path: ../tests/Composer/Test/Downloader/FileDownloaderTest.php

		-
			message: "#^Dynamic call to static method Composer\\\\Test\\\\TestCase\\:\\:getUniqueTmpDirectory\\(\\)\\.$#"
			count: 1
			path: ../tests/Composer/Test/Downloader/FossilDownloaderTest.php

		-
			message: "#^Short ternary operator is not allowed\\. Use null coalesce operator if applicable or consider using long ternary\\.$#"
			count: 4
			path: ../tests/Composer/Test/Downloader/FossilDownloaderTest.php

		-
			message: "#^Dynamic call to static method Composer\\\\Test\\\\TestCase\\:\\:getUniqueTmpDirectory\\(\\)\\.$#"
			count: 1
			path: ../tests/Composer/Test/Downloader/GitDownloaderTest.php

		-
			message: "#^Only booleans are allowed in a negated boolean, Composer\\\\Config\\|null given\\.$#"
			count: 1
			path: ../tests/Composer/Test/Downloader/GitDownloaderTest.php

		-
			message: "#^Short ternary operator is not allowed\\. Use null coalesce operator if applicable or consider using long ternary\\.$#"
			count: 3
			path: ../tests/Composer/Test/Downloader/GitDownloaderTest.php

		-
			message: "#^Dynamic call to static method Composer\\\\Test\\\\TestCase\\:\\:getUniqueTmpDirectory\\(\\)\\.$#"
			count: 1
			path: ../tests/Composer/Test/Downloader/HgDownloaderTest.php

		-
			message: "#^Short ternary operator is not allowed\\. Use null coalesce operator if applicable or consider using long ternary\\.$#"
			count: 4
			path: ../tests/Composer/Test/Downloader/HgDownloaderTest.php

		-
			message: "#^Dynamic call to static method Composer\\\\Test\\\\TestCase\\:\\:getUniqueTmpDirectory\\(\\)\\.$#"
			count: 1
			path: ../tests/Composer/Test/Downloader/PerforceDownloaderTest.php

		-
			message: "#^Dynamic call to static method Composer\\\\Test\\\\TestCase\\:\\:getUniqueTmpDirectory\\(\\)\\.$#"
			count: 1
			path: ../tests/Composer/Test/Downloader/XzDownloaderTest.php

		-
			message: "#^Dynamic call to static method Composer\\\\Test\\\\TestCase\\:\\:getUniqueTmpDirectory\\(\\)\\.$#"
			count: 1
			path: ../tests/Composer/Test/Downloader/ZipDownloaderTest.php

		-
			message: "#^Only booleans are allowed in a negated boolean, string\\|false given\\.$#"
			count: 2
			path: ../tests/Composer/Test/EventDispatcher/EventDispatcherTest.php

		-
			message: "#^Only booleans are allowed in an if condition, string\\|false given\\.$#"
			count: 1
			path: ../tests/Composer/Test/EventDispatcher/EventDispatcherTest.php

		-
			message: "#^Parameter \\#2 \\$haystack of static method PHPUnit\\\\Framework\\\\Assert\\:\\:assertStringContainsString\\(\\) expects string, string\\|false given\\.$#"
			count: 1
			path: ../tests/Composer/Test/EventDispatcher/EventDispatcherTest.php

		-
			message: "#^Parameter \\#2 \\$haystack of static method PHPUnit\\\\Framework\\\\Assert\\:\\:assertStringNotContainsString\\(\\) expects string, string\\|false given\\.$#"
			count: 1
			path: ../tests/Composer/Test/EventDispatcher/EventDispatcherTest.php

		-
			message: """
				#^Call to deprecated method getRawData\\(\\) of class Composer\\\\InstalledVersions\\:
				Use getAllRawData\\(\\) instead which returns all datasets for all autoloaders present in the process\\. getRawData only returns the first dataset loaded, which may not be what you expect\\.$#
			"""
			count: 1
			path: ../tests/Composer/Test/InstalledVersionsTest.php

		-
			message: "#^Dynamic call to static method Composer\\\\Test\\\\TestCase\\:\\:getUniqueTmpDirectory\\(\\)\\.$#"
			count: 1
			path: ../tests/Composer/Test/InstalledVersionsTest.php

		-
			message: "#^Parameter \\#1 \\$path of function realpath expects string, string\\|null given\\.$#"
			count: 1
			path: ../tests/Composer/Test/InstalledVersionsTest.php

		-
			message: "#^Call to function base64_decode\\(\\) requires parameter \\#2 to be set\\.$#"
			count: 1
			path: ../tests/Composer/Test/Installer/BinaryInstallerTest.php

		-
			message: "#^Dynamic call to static method Composer\\\\Test\\\\TestCase\\:\\:ensureDirectoryExistsAndClear\\(\\)\\.$#"
			count: 3
			path: ../tests/Composer/Test/Installer/BinaryInstallerTest.php

		-
			message: "#^Dynamic call to static method Composer\\\\Test\\\\TestCase\\:\\:getUniqueTmpDirectory\\(\\)\\.$#"
			count: 1
			path: ../tests/Composer/Test/Installer/BinaryInstallerTest.php

		-
			message: "#^Call to method PHPUnit\\\\Framework\\\\Assert\\:\\:assertInstanceOf\\(\\) with 'Composer\\\\\\\\Composer' and Composer\\\\Composer will always evaluate to true\\.$#"
			count: 1
			path: ../tests/Composer/Test/Installer/InstallerEventTest.php

		-
			message: "#^Call to method PHPUnit\\\\Framework\\\\Assert\\:\\:assertInstanceOf\\(\\) with 'Composer\\\\\\\\IO…' and Composer\\\\IO\\\\IOInterface will always evaluate to true\\.$#"
			count: 1
			path: ../tests/Composer/Test/Installer/InstallerEventTest.php

		-
			message: "#^Dynamic call to static method Composer\\\\Test\\\\TestCase\\:\\:getUniqueTmpDirectory\\(\\)\\.$#"
			count: 1
			path: ../tests/Composer/Test/Installer/LibraryInstallerTest.php

		-
			message: "#^Call to function is_array\\(\\) with array\\<Composer\\\\Repository\\\\RepositoryInterface\\> will always evaluate to true\\.$#"
			count: 1
			path: ../tests/Composer/Test/InstallerTest.php

		-
			message: "#^Construct empty\\(\\) is not allowed\\. Use more strict comparison\\.$#"
			count: 9
			path: ../tests/Composer/Test/InstallerTest.php

		-
			message: "#^Foreach overwrites \\$section with its key variable\\.$#"
			count: 1
			path: ../tests/Composer/Test/InstallerTest.php

		-
			message: "#^Only booleans are allowed in &&, array\\|false given on the left side\\.$#"
			count: 1
			path: ../tests/Composer/Test/InstallerTest.php

		-
			message: "#^Only booleans are allowed in a ternary operator condition, array\\|null given\\.$#"
			count: 1
			path: ../tests/Composer/Test/InstallerTest.php

		-
			message: "#^Only booleans are allowed in an if condition, array\\|false given\\.$#"
			count: 1
			path: ../tests/Composer/Test/InstallerTest.php

		-
			message: "#^Only booleans are allowed in an if condition, string\\|null given\\.$#"
			count: 2
			path: ../tests/Composer/Test/InstallerTest.php

		-
			message: "#^Parameter \\#1 \\$directory of class RecursiveDirectoryIterator constructor expects string, string\\|false given\\.$#"
			count: 1
			path: ../tests/Composer/Test/InstallerTest.php

		-
<<<<<<< HEAD
=======
			message: "#^Parameter \\#1 \\$fp of function fseek expects resource, resource\\|false given\\.$#"
			count: 1
			path: ../tests/Composer/Test/InstallerTest.php

		-
>>>>>>> 2ba8758b
			message: "#^Parameter \\#1 \\$json of function json_decode expects string, string\\|false\\|null given\\.$#"
			count: 1
			path: ../tests/Composer/Test/InstallerTest.php

		-
			message: "#^Parameter \\#1 \\$json of function json_decode expects string, string\\|null given\\.$#"
			count: 1
			path: ../tests/Composer/Test/InstallerTest.php

		-
			message: "#^Parameter \\#1 \\$str of function strtr expects string, string\\|false given\\.$#"
			count: 1
			path: ../tests/Composer/Test/InstallerTest.php

		-
			message: "#^Parameter \\#2 \\$fixturesDir of method Composer\\\\Test\\\\InstallerTest\\:\\:readTestFile\\(\\) expects string, string\\|false given\\.$#"
			count: 1
			path: ../tests/Composer/Test/InstallerTest.php

		-
			message: "#^Parameter \\#2 \\$subject of static method Composer\\\\Pcre\\\\Preg\\:\\:split\\(\\) expects string, string\\|false given\\.$#"
			count: 1
			path: ../tests/Composer/Test/InstallerTest.php

		-
			message: "#^Parameter \\#4 \\$composerFileContents of class Composer\\\\Package\\\\Locker constructor expects string, string\\|false given\\.$#"
			count: 1
			path: ../tests/Composer/Test/InstallerTest.php

		-
			message: "#^Short ternary operator is not allowed\\. Use null coalesce operator if applicable or consider using long ternary\\.$#"
			count: 5
			path: ../tests/Composer/Test/InstallerTest.php

		-
			message: "#^Dynamic call to static method Composer\\\\Json\\\\JsonFile\\:\\:encode\\(\\)\\.$#"
			count: 4
			path: ../tests/Composer/Test/Json/JsonFileTest.php

		-
			message: "#^Parameter \\#1 \\$version1 of function version_compare expects string, string\\|false given\\.$#"
			count: 1
			path: ../tests/Composer/Test/Json/JsonFileTest.php

		-
			message: "#^Parameter \\#1 \\$contents of class Composer\\\\Json\\\\JsonManipulator constructor expects string, string\\|false given\\.$#"
			count: 1
			path: ../tests/Composer/Test/Json/JsonManipulatorTest.php

		-
			message: "#^Parameter \\#1 \\$expectedJson of method PHPUnit\\\\Framework\\\\Assert\\:\\:assertJsonStringEqualsJsonString\\(\\) expects string, string\\|false given\\.$#"
			count: 1
			path: ../tests/Composer/Test/Json/JsonManipulatorTest.php

		-
			message: "#^Offset 'url' on array\\{url\\: string, options\\?\\: array, status\\?\\: int, body\\?\\: string, headers\\?\\: array\\<string\\>\\} on left side of \\?\\? always exists and is not nullable\\.$#"
			count: 1
			path: ../tests/Composer/Test/Mock/HttpDownloaderMock.php

		-
			message: "#^Composer\\\\Test\\\\Mock\\\\InstallationManagerMock\\:\\:__construct\\(\\) does not call parent constructor from Composer\\\\Installer\\\\InstallationManager\\.$#"
			count: 1
			path: ../tests/Composer/Test/Mock/InstallationManagerMock.php

		-
			message: "#^Variable method call on \\$this\\(Composer\\\\Test\\\\Mock\\\\InstallationManagerMock\\)\\.$#"
			count: 1
			path: ../tests/Composer/Test/Mock/InstallationManagerMock.php

		-
			message: "#^Offset 'cmd' on array\\{cmd\\: array\\<int, string\\>\\|string, return\\?\\: int, stdout\\?\\: string, stderr\\?\\: string, callback\\?\\: callable\\(\\)\\: mixed\\} on left side of \\?\\? always exists and is not nullable\\.$#"
			count: 1
			path: ../tests/Composer/Test/Mock/ProcessExecutorMock.php

		-
			message: "#^Only booleans are allowed in an if condition, string given\\.$#"
			count: 2
			path: ../tests/Composer/Test/Mock/ProcessExecutorMock.php

		-
			message: "#^Composer\\\\Test\\\\Mock\\\\VersionGuesserMock\\:\\:__construct\\(\\) does not call parent constructor from Composer\\\\Package\\\\Version\\\\VersionGuesser\\.$#"
			count: 1
			path: ../tests/Composer/Test/Mock/VersionGuesserMock.php

		-
			message: "#^Dynamic call to static method Composer\\\\Test\\\\TestCase\\:\\:getUniqueTmpDirectory\\(\\)\\.$#"
			count: 1
			path: ../tests/Composer/Test/Package/Archiver/ArchivableFilesFinderTest.php

		-
			message: "#^Dynamic call to static method Composer\\\\Factory\\:\\:createConfig\\(\\)\\.$#"
			count: 1
			path: ../tests/Composer/Test/Package/Archiver/ArchiveManagerTest.php

		-
			message: "#^Dynamic call to static method Composer\\\\Factory\\:\\:createHttpDownloader\\(\\)\\.$#"
			count: 1
			path: ../tests/Composer/Test/Package/Archiver/ArchiveManagerTest.php

		-
			message: "#^Dynamic call to static method Composer\\\\Test\\\\TestCase\\:\\:getUniqueTmpDirectory\\(\\)\\.$#"
			count: 1
			path: ../tests/Composer/Test/Package/Archiver/ArchiverTest.php

		-
			message: "#^Dynamic call to static method Composer\\\\Test\\\\TestCase\\:\\:getUniqueTmpDirectory\\(\\)\\.$#"
			count: 2
			path: ../tests/Composer/Test/Package/Archiver/PharArchiverTest.php

		-
			message: "#^Parameter \\#1 \\$sources of method Composer\\\\Package\\\\Archiver\\\\PharArchiver\\:\\:archive\\(\\) expects string, string\\|null given\\.$#"
			count: 2
			path: ../tests/Composer/Test/Package/Archiver/PharArchiverTest.php

		-
			message: "#^Construct empty\\(\\) is not allowed\\. Use more strict comparison\\.$#"
			count: 1
			path: ../tests/Composer/Test/Package/Archiver/ZipArchiverTest.php

		-
			message: "#^Parameter \\#1 \\$sources of method Composer\\\\Package\\\\Archiver\\\\ZipArchiver\\:\\:archive\\(\\) expects string, string\\|null given\\.$#"
			count: 1
			path: ../tests/Composer/Test/Package/Archiver/ZipArchiverTest.php

		-
			message: "#^Implicit array creation is not allowed \\- variable \\$provider does not exist\\.$#"
			count: 1
			path: ../tests/Composer/Test/Package/CompletePackageTest.php

		-
			message: "#^Short ternary operator is not allowed\\. Use null coalesce operator if applicable or consider using long ternary\\.$#"
			count: 1
			path: ../tests/Composer/Test/Package/Dumper/ArrayDumperTest.php

		-
			message: "#^Call to method PHPUnit\\\\Framework\\\\Assert\\:\\:assertTrue\\(\\) with true will always evaluate to true\\.$#"
			count: 1
			path: ../tests/Composer/Test/Package/Loader/ValidatingArrayLoaderTest.php

		-
			message: "#^Offset 'commit' does not exist on array\\{version\\: string, commit\\: string\\|null, pretty_version\\: string\\|null, feature_version\\?\\: string\\|null, feature_pretty_version\\?\\: string\\|null\\}\\|null\\.$#"
			count: 6
			path: ../tests/Composer/Test/Package/Version/VersionGuesserTest.php

		-
			message: "#^Offset 'feature_pretty…' does not exist on array\\{version\\: string, commit\\: string\\|null, pretty_version\\: string\\|null, feature_version\\?\\: string\\|null, feature_pretty_version\\?\\: string\\|null\\}\\|null\\.$#"
			count: 2
			path: ../tests/Composer/Test/Package/Version/VersionGuesserTest.php

		-
			message: "#^Offset 'feature_version' does not exist on array\\{version\\: string, commit\\: string\\|null, pretty_version\\: string\\|null, feature_version\\?\\: string\\|null, feature_pretty_version\\?\\: string\\|null\\}\\|null\\.$#"
			count: 2
			path: ../tests/Composer/Test/Package/Version/VersionGuesserTest.php

		-
			message: "#^Offset 'pretty_version' does not exist on array\\{version\\: string, commit\\: string\\|null, pretty_version\\: string\\|null, feature_version\\?\\: string\\|null, feature_pretty_version\\?\\: string\\|null\\}\\|null\\.$#"
			count: 5
			path: ../tests/Composer/Test/Package/Version/VersionGuesserTest.php

		-
			message: "#^Offset 'version' does not exist on array\\{version\\: string, commit\\: string\\|null, pretty_version\\: string\\|null, feature_version\\?\\: string\\|null, feature_pretty_version\\?\\: string\\|null\\}\\|null\\.$#"
			count: 14
			path: ../tests/Composer/Test/Package/Version/VersionGuesserTest.php

		-
			message: "#^Parameter \\#2 \\$array of method PHPUnit\\\\Framework\\\\Assert\\:\\:assertArrayNotHasKey\\(\\) expects array\\|ArrayAccess, array\\<string, string\\|null\\>\\|null given\\.$#"
			count: 4
			path: ../tests/Composer/Test/Package/Version/VersionGuesserTest.php

		-
			message: "#^Only booleans are allowed in an if condition, string\\|null given\\.$#"
			count: 1
			path: ../tests/Composer/Test/Package/Version/VersionSelectorTest.php

		-
			message: "#^Dynamic call to static method Composer\\\\Test\\\\TestCase\\:\\:getVersionParser\\(\\)\\.$#"
			count: 1
			path: ../tests/Composer/Test/Platform/VersionTest.php

		-
			message: "#^Only booleans are allowed in a ternary operator condition, string\\|null given\\.$#"
			count: 1
			path: ../tests/Composer/Test/Platform/VersionTest.php

		-
			message: "#^Call to method PHPUnit\\\\Framework\\\\Assert\\:\\:assertInstanceOf\\(\\) with 'Composer\\\\\\\\Command…' and Composer\\\\Command\\\\BaseCommand will always evaluate to true\\.$#"
			count: 1
			path: ../tests/Composer/Test/Plugin/PluginInstallerTest.php

		-
			message: "#^Call to method PHPUnit\\\\Framework\\\\Assert\\:\\:assertInstanceOf\\(\\) with 'Composer\\\\\\\\Plugin…' and Composer\\\\Plugin\\\\Capability\\\\CommandProvider will always evaluate to true\\.$#"
			count: 1
			path: ../tests/Composer/Test/Plugin/PluginInstallerTest.php

		-
			message: "#^Call to method PHPUnit\\\\Framework\\\\Assert\\:\\:assertInstanceOf\\(\\) with 'Composer\\\\\\\\Plugin…' and Composer\\\\Test\\\\Plugin\\\\Mock\\\\Capability will always evaluate to true\\.$#"
			count: 1
			path: ../tests/Composer/Test/Plugin/PluginInstallerTest.php

		-
			message: "#^Call to method PHPUnit\\\\Framework\\\\Assert\\:\\:assertInstanceOf\\(\\) with 'Composer\\\\\\\\Test…' and Composer\\\\Test\\\\Plugin\\\\Mock\\\\Capability will always evaluate to true\\.$#"
			count: 1
			path: ../tests/Composer/Test/Plugin/PluginInstallerTest.php

		-
			message: "#^Dynamic call to static method Composer\\\\Test\\\\TestCase\\:\\:getUniqueTmpDirectory\\(\\)\\.$#"
			count: 1
			path: ../tests/Composer/Test/Plugin/PluginInstallerTest.php

		-
			message: "#^Parameter \\#2 \\$capabilityClassName of method Composer\\\\Plugin\\\\PluginManager\\:\\:getPluginCapability\\(\\) expects class\\-string\\<Composer\\\\Plugin\\\\Capability\\\\Capability\\>, string given\\.$#"
			count: 2
			path: ../tests/Composer/Test/Plugin/PluginInstallerTest.php

		-
			message: "#^Unable to resolve the template type CapabilityClass in call to method Composer\\\\Plugin\\\\PluginManager\\:\\:getPluginCapability\\(\\)$#"
			count: 2
			path: ../tests/Composer/Test/Plugin/PluginInstallerTest.php

		-
			message: "#^Parameter \\#1 \\$stream of class Symfony\\\\Component\\\\Console\\\\Output\\\\StreamOutput constructor expects resource, resource\\|false given\\.$#"
			count: 1
			path: ../tests/Composer/Test/Question/StrictConfirmationQuestionTest.php

		-
			message: "#^Cannot call method getDistType\\(\\) on Composer\\\\Package\\\\BasePackage\\|null\\.$#"
			count: 1
			path: ../tests/Composer/Test/Repository/ArtifactRepositoryTest.php

		-
			message: "#^Parameter \\#1 \\$haystack of function strpos expects string, string\\|null given\\.$#"
			count: 2
			path: ../tests/Composer/Test/Repository/ArtifactRepositoryTest.php

		-
			message: "#^Cannot call method getName\\(\\) on Composer\\\\Package\\\\BasePackage\\|null\\.$#"
			count: 2
			path: ../tests/Composer/Test/Repository/CompositeRepositoryTest.php

		-
			message: "#^Cannot call method getPrettyVersion\\(\\) on Composer\\\\Package\\\\BasePackage\\|null\\.$#"
			count: 2
			path: ../tests/Composer/Test/Repository/CompositeRepositoryTest.php

		-
			message: "#^Parameter \\#1 \\$function of function call_user_func_array expects callable\\(\\)\\: mixed, array\\{Composer\\\\Repository\\\\CompositeRepository, string\\} given\\.$#"
			count: 1
			path: ../tests/Composer/Test/Repository/CompositeRepositoryTest.php

		-
			message: "#^Dynamic call to static method Composer\\\\Test\\\\TestCase\\:\\:getUniqueTmpDirectory\\(\\)\\.$#"
			count: 1
			path: ../tests/Composer/Test/Repository/FilesystemRepositoryTest.php

		-
			message: "#^Parameter \\#1 \\$path of function realpath expects string, string\\|false given\\.$#"
			count: 2
			path: ../tests/Composer/Test/Repository/PathRepositoryTest.php

		-
			message: "#^Parameter \\#1 \\$string of function strlen expects string, string\\|false given\\.$#"
			count: 1
			path: ../tests/Composer/Test/Repository/PathRepositoryTest.php

		-
			message: "#^Call to method PHPUnit\\\\Framework\\\\Assert\\:\\:assertInstanceOf\\(\\) with 'Composer\\\\\\\\Repository…' and Composer\\\\Repository\\\\FilterRepository will always evaluate to true\\.$#"
			count: 1
			path: ../tests/Composer/Test/Repository/RepositoryManagerTest.php

		-
			message: "#^Call to method PHPUnit\\\\Framework\\\\Assert\\:\\:assertInstanceOf\\(\\) with 'Composer\\\\\\\\Repository…' and Composer\\\\Repository\\\\RepositoryInterface will always evaluate to true\\.$#"
			count: 1
			path: ../tests/Composer/Test/Repository/RepositoryManagerTest.php

		-
			message: "#^Dynamic call to static method Composer\\\\Test\\\\TestCase\\:\\:getUniqueTmpDirectory\\(\\)\\.$#"
			count: 1
			path: ../tests/Composer/Test/Repository/RepositoryManagerTest.php

		-
			message: "#^Dynamic call to static method Composer\\\\Test\\\\TestCase\\:\\:getUniqueTmpDirectory\\(\\)\\.$#"
			count: 1
			path: ../tests/Composer/Test/Repository/Vcs/FossilDriverTest.php

		-
			message: "#^Dynamic call to static method Composer\\\\Test\\\\TestCase\\:\\:getUniqueTmpDirectory\\(\\)\\.$#"
			count: 1
			path: ../tests/Composer/Test/Repository/Vcs/GitBitbucketDriverTest.php

		-
			message: "#^Dynamic call to static method Composer\\\\Test\\\\TestCase\\:\\:getUniqueTmpDirectory\\(\\)\\.$#"
			count: 1
			path: ../tests/Composer/Test/Repository/Vcs/GitHubDriverTest.php

		-
			message: "#^Offset 'reference' does not exist on array\\{type\\: string, url\\: string, reference\\: string, shasum\\: string\\}\\|null\\.$#"
			count: 4
			path: ../tests/Composer/Test/Repository/Vcs/GitHubDriverTest.php

		-
			message: "#^Offset 'type' does not exist on array\\{type\\: string, url\\: string, reference\\: string, shasum\\: string\\}\\|null\\.$#"
			count: 4
			path: ../tests/Composer/Test/Repository/Vcs/GitHubDriverTest.php

		-
			message: "#^Offset 'url' does not exist on array\\{type\\: string, url\\: string, reference\\: string, shasum\\: string\\}\\|null\\.$#"
			count: 4
			path: ../tests/Composer/Test/Repository/Vcs/GitHubDriverTest.php

		-
			message: "#^Parameter \\#1 \\$objectOrValue of method ReflectionProperty\\:\\:setValue\\(\\) expects object\\|null, object\\|string given\\.$#"
			count: 1
			path: ../tests/Composer/Test/Repository/Vcs/GitHubDriverTest.php

		-
			message: "#^Dynamic call to static method Composer\\\\Test\\\\TestCase\\:\\:getUniqueTmpDirectory\\(\\)\\.$#"
			count: 1
			path: ../tests/Composer/Test/Repository/Vcs/GitLabDriverTest.php

		-
			message: "#^Dynamic call to static method Composer\\\\Test\\\\TestCase\\:\\:getUniqueTmpDirectory\\(\\)\\.$#"
			count: 1
			path: ../tests/Composer/Test/Repository/Vcs/HgDriverTest.php

		-
			message: "#^Dynamic call to static method Composer\\\\Test\\\\TestCase\\:\\:getUniqueTmpDirectory\\(\\)\\.$#"
			count: 1
			path: ../tests/Composer/Test/Repository/Vcs/PerforceDriverTest.php

		-
			message: "#^Parameter \\#1 \\$repoConfig of class Composer\\\\Repository\\\\Vcs\\\\PerforceDriver constructor expects array\\{url\\: string\\}, array\\<string, string\\> given\\.$#"
			count: 1
			path: ../tests/Composer/Test/Repository/Vcs/PerforceDriverTest.php

		-
			message: "#^Dynamic call to static method Composer\\\\Test\\\\TestCase\\:\\:getUniqueTmpDirectory\\(\\)\\.$#"
			count: 1
			path: ../tests/Composer/Test/Repository/Vcs/SvnDriverTest.php

		-
			message: "#^Dynamic call to static method Composer\\\\Test\\\\TestCase\\:\\:getUniqueTmpDirectory\\(\\)\\.$#"
			count: 2
			path: ../tests/Composer/Test/Repository/VcsRepositoryTest.php

		-
			message: "#^Only booleans are allowed in a negated boolean, string given\\.$#"
			count: 1
			path: ../tests/Composer/Test/Repository/VcsRepositoryTest.php

		-
			message: "#^Only booleans are allowed in a negated boolean, string\\|null given\\.$#"
			count: 1
			path: ../tests/Composer/Test/Repository/VcsRepositoryTest.php

		-
			message: "#^Only booleans are allowed in an if condition, string\\|null given\\.$#"
			count: 1
			path: ../tests/Composer/Test/Repository/VcsRepositoryTest.php

		-
			message: "#^Method Composer\\\\Test\\\\TestCase\\:\\:getUniqueTmpDirectory\\(\\) should return string but returns string\\|false\\.$#"
			count: 1
			path: ../tests/Composer/Test/TestCase.php

		-
			message: "#^Only booleans are allowed in &&, mixed given on the right side\\.$#"
			count: 1
			path: ../tests/Composer/Test/TestCase.php

		-
			message: "#^Only booleans are allowed in a negated boolean, Composer\\\\Semver\\\\VersionParser\\|null given\\.$#"
			count: 1
			path: ../tests/Composer/Test/TestCase.php

		-
			message: "#^Variable method call on Composer\\\\Package\\\\PackageInterface\\.$#"
			count: 1
			path: ../tests/Composer/Test/TestCase.php

		-
			message: "#^Dynamic call to static method Composer\\\\Test\\\\TestCase\\:\\:getUniqueTmpDirectory\\(\\)\\.$#"
			count: 2
			path: ../tests/Composer/Test/Util/FilesystemTest.php

		-
			message: "#^Call to method PHPUnit\\\\Framework\\\\Assert\\:\\:assertInstanceOf\\(\\) with 'Composer\\\\\\\\Util\\\\\\\\Http…' and Composer\\\\Util\\\\Http\\\\ProxyManager will always evaluate to true\\.$#"
			count: 1
			path: ../tests/Composer/Test/Util/Http/ProxyManagerTest.php

		-
			message: "#^Call to method PHPUnit\\\\Framework\\\\Assert\\:\\:assertInstanceOf\\(\\) with 'Composer\\\\\\\\Util\\\\\\\\Http…' and Composer\\\\Util\\\\Http\\\\RequestProxy will always evaluate to true\\.$#"
			count: 1
			path: ../tests/Composer/Test/Util/Http/ProxyManagerTest.php

		-
			message: "#^Only booleans are allowed in an if condition, string given\\.$#"
			count: 1
			path: ../tests/Composer/Test/Util/Http/ProxyManagerTest.php

		-
			message: "#^Parameter \\#1 \\$haystack of function stripos expects string, string\\|null given\\.$#"
			count: 1
			path: ../tests/Composer/Test/Util/Http/ProxyManagerTest.php

		-
			message: "#^Only booleans are allowed in an if condition, string\\|false\\|null given\\.$#"
			count: 1
			path: ../tests/Composer/Test/Util/NoProxyPatternTest.php

		-
			message: "#^Implicit array creation is not allowed \\- variable \\$packages does not exist\\.$#"
			count: 1
			path: ../tests/Composer/Test/Util/PackageSorterTest.php

		-
			message: "#^Call to method Composer\\\\Util\\\\Perforce\\:\\:queryP4User\\(\\) with incorrect case\\: queryP4user$#"
			count: 6
			path: ../tests/Composer/Test/Util/PerforceTest.php

		-
			message: "#^Dynamic call to static method Composer\\\\Util\\\\Perforce\\:\\:checkServerExists\\(\\)\\.$#"
			count: 2
			path: ../tests/Composer/Test/Util/PerforceTest.php

		-
			message: "#^Parameter \\#2 \\$string of method PHPUnit\\\\Framework\\\\Assert\\:\\:assertStringStartsWith\\(\\) expects string, string\\|false given\\.$#"
			count: 2
			path: ../tests/Composer/Test/Util/PerforceTest.php

		-
			message: "#^Short ternary operator is not allowed\\. Use null coalesce operator if applicable or consider using long ternary\\.$#"
			count: 1
			path: ../tests/Composer/Test/Util/PlatformTest.php

		-
			message: "#^Call to method PHPUnit\\\\Framework\\\\Assert\\:\\:assertNotNull\\(\\) with string will always evaluate to true\\.$#"
			count: 1
			path: ../tests/Composer/Test/Util/ProcessExecutorTest.php

		-
			message: "#^Dynamic call to static method Composer\\\\Util\\\\ProcessExecutor\\:\\:getTimeout\\(\\)\\.$#"
			count: 1
			path: ../tests/Composer/Test/Util/ProcessExecutorTest.php

		-
			message: "#^Call to method PHPUnit\\\\Framework\\\\Assert\\:\\:assertTrue\\(\\) with true and 'callbackGet must…' will always evaluate to true\\.$#"
			count: 1
			path: ../tests/Composer/Test/Util/RemoteFilesystemTest.php

		-
			message: "#^Parameter \\#1 \\$object of method ReflectionProperty\\:\\:getValue\\(\\) expects object, object\\|string given\\.$#"
			count: 1
			path: ../tests/Composer/Test/Util/RemoteFilesystemTest.php

		-
			message: "#^Parameter \\#1 \\$objectOrValue of method ReflectionProperty\\:\\:setValue\\(\\) expects object\\|null, object\\|string given\\.$#"
			count: 1
			path: ../tests/Composer/Test/Util/RemoteFilesystemTest.php

		-
			message: "#^Parameter \\#1 \\$originUrl of method Composer\\\\Util\\\\RemoteFilesystem\\:\\:getContents\\(\\) expects string, string\\|false\\|null given\\.$#"
			count: 2
			path: ../tests/Composer/Test/Util/RemoteFilesystemTest.php

		-
			message: "#^Parameter \\#2 \\$haystack of method PHPUnit\\\\Framework\\\\Assert\\:\\:assertStringContainsString\\(\\) expects string, bool\\|string given\\.$#"
			count: 1
			path: ../tests/Composer/Test/Util/RemoteFilesystemTest.php

		-
			message: "#^Parameter \\#2 \\$haystack of method PHPUnit\\\\Framework\\\\Assert\\:\\:assertStringContainsString\\(\\) expects string, string\\|false given\\.$#"
			count: 2
			path: ../tests/Composer/Test/Util/RemoteFilesystemTest.php

		-
			message: "#^Implicit array creation is not allowed \\- variable \\$certificate does not exist\\.$#"
			count: 2
			path: ../tests/Composer/Test/Util/TlsHelperTest.php

		-
			message: "#^Offset 'cn' does not exist on array\\{cn\\: string, san\\: array\\<string\\>\\}\\|null\\.$#"
			count: 1
			path: ../tests/Composer/Test/Util/TlsHelperTest.php

		-
			message: "#^Offset 'san' does not exist on array\\{cn\\: string, san\\: array\\<string\\>\\}\\|null\\.$#"
			count: 1
			path: ../tests/Composer/Test/Util/TlsHelperTest.php

		-
			message: "#^Only booleans are allowed in a ternary operator condition, array\\<string\\> given\\.$#"
			count: 1
			path: ../tests/Composer/Test/Util/TlsHelperTest.php
<|MERGE_RESOLUTION|>--- conflicted
+++ resolved
@@ -61,13 +61,8 @@
 			path: ../src/Composer/Autoload/AutoloadGenerator.php
 
 		-
-			message: "#^Only booleans are allowed in a negated boolean, mixed given\\.$#"
-			count: 1
-			path: ../src/Composer/Autoload/AutoloadGenerator.php
-
-		-
 			message: "#^Only booleans are allowed in a negated boolean, string given\\.$#"
-			count: 4
+			count: 3
 			path: ../src/Composer/Autoload/AutoloadGenerator.php
 
 		-
@@ -122,40 +117,32 @@
 
 		-
 			message: "#^Parameter \\#1 \\$str of function strtr expects string, string\\|false given\\.$#"
-<<<<<<< HEAD
-=======
-			count: 2
+			count: 1
 			path: ../src/Composer/Autoload/AutoloadGenerator.php
 
 		-
 			message: "#^Parameter \\#2 \\$content of method Composer\\\\Util\\\\Filesystem\\:\\:filePutContentsIfModified\\(\\) expects string, string\\|null given\\.$#"
->>>>>>> 2ba8758b
 			count: 1
 			path: ../src/Composer/Autoload/AutoloadGenerator.php
 
 		-
-			message: "#^Parameter \\#2 \\$content of method Composer\\\\Util\\\\Filesystem\\:\\:filePutContentsIfModified\\(\\) expects string, string\\|null given\\.$#"
+			message: "#^Parameter \\#2 \\$excluded of static method Composer\\\\Autoload\\\\ClassMapGenerator\\:\\:createMap\\(\\) expects string\\|null, array\\|string\\|null given\\.$#"
 			count: 1
 			path: ../src/Composer/Autoload/AutoloadGenerator.php
 
 		-
-			message: "#^Parameter \\#2 \\$excluded of static method Composer\\\\Autoload\\\\ClassMapGenerator\\:\\:createMap\\(\\) expects string\\|null, array\\|string\\|null given\\.$#"
+			message: "#^Parameter \\#2 \\$subject of static method Composer\\\\Pcre\\\\Preg\\:\\:isMatch\\(\\) expects string, string\\|false given\\.$#"
 			count: 1
 			path: ../src/Composer/Autoload/AutoloadGenerator.php
 
 		-
-			message: "#^Parameter \\#2 \\$subject of static method Composer\\\\Pcre\\\\Preg\\:\\:isMatch\\(\\) expects string, string\\|false given\\.$#"
+			message: "#^Parameter \\#2 \\$to of method Composer\\\\Util\\\\Filesystem\\:\\:findShortestPathCode\\(\\) expects string, string\\|false given\\.$#"
 			count: 1
 			path: ../src/Composer/Autoload/AutoloadGenerator.php
 
 		-
-			message: "#^Parameter \\#2 \\$to of method Composer\\\\Util\\\\Filesystem\\:\\:findShortestPathCode\\(\\) expects string, string\\|false given\\.$#"
-			count: 1
-			path: ../src/Composer/Autoload/AutoloadGenerator.php
-
-		-
 			message: "#^Short ternary operator is not allowed\\. Use null coalesce operator if applicable or consider using long ternary\\.$#"
-			count: 2
+			count: 1
 			path: ../src/Composer/Autoload/AutoloadGenerator.php
 
 		-
@@ -439,14 +426,6 @@
 			path: ../src/Composer/Command/ConfigCommand.php
 
 		-
-<<<<<<< HEAD
-=======
-			message: "#^Parameter \\#1 \\$path of function realpath expects string, string\\|false given\\.$#"
-			count: 1
-			path: ../src/Composer/Command/ConfigCommand.php
-
-		-
->>>>>>> 2ba8758b
 			message: "#^Parameter \\#2 \\$rawContents of method Composer\\\\Command\\\\ConfigCommand\\:\\:listConfiguration\\(\\) expects array\\<array\\|string\\>, array\\|string\\|null given\\.$#"
 			count: 1
 			path: ../src/Composer/Command/ConfigCommand.php
@@ -702,24 +681,6 @@
 			path: ../src/Composer/Command/InitCommand.php
 
 		-
-<<<<<<< HEAD
-=======
-			message: "#^Only booleans are allowed in a ternary operator condition, Composer\\\\Composer\\|null given\\.$#"
-			count: 1
-			path: ../src/Composer/Command/InitCommand.php
-
-		-
-			message: "#^Only booleans are allowed in a ternary operator condition, bool\\|null given\\.$#"
-			count: 1
-			path: ../src/Composer/Command/InitCommand.php
-
-		-
-			message: "#^Only booleans are allowed in a ternary operator condition, string\\|null given\\.$#"
-			count: 1
-			path: ../src/Composer/Command/InitCommand.php
-
-		-
->>>>>>> 2ba8758b
 			message: "#^Only booleans are allowed in an elseif condition, string given\\.$#"
 			count: 1
 			path: ../src/Composer/Command/InitCommand.php
@@ -915,39 +876,6 @@
 			path: ../src/Composer/Command/SelfUpdateCommand.php
 
 		-
-<<<<<<< HEAD
-=======
-			message: "#^Only booleans are allowed in &&, string\\|null given on the left side\\.$#"
-			count: 1
-			path: ../src/Composer/Command/SelfUpdateCommand.php
-
-		-
-			message: "#^Only booleans are allowed in a negated boolean, mixed given\\.$#"
-			count: 1
-			path: ../src/Composer/Command/SelfUpdateCommand.php
-
-		-
-			message: "#^Only booleans are allowed in a negated boolean, string\\|false given\\.$#"
-			count: 1
-			path: ../src/Composer/Command/SelfUpdateCommand.php
-
-		-
-			message: "#^Only booleans are allowed in a negated boolean, string\\|null given\\.$#"
-			count: 1
-			path: ../src/Composer/Command/SelfUpdateCommand.php
-
-		-
-			message: "#^Only booleans are allowed in a ternary operator condition, string\\|null given\\.$#"
-			count: 2
-			path: ../src/Composer/Command/SelfUpdateCommand.php
-
-		-
-			message: "#^Only booleans are allowed in an if condition, int\\<0, max\\> given\\.$#"
-			count: 1
-			path: ../src/Composer/Command/SelfUpdateCommand.php
-
-		-
->>>>>>> 2ba8758b
 			message: "#^Only booleans are allowed in an if condition, mixed given\\.$#"
 			count: 1
 			path: ../src/Composer/Command/SelfUpdateCommand.php
@@ -1353,34 +1281,11 @@
 			path: ../src/Composer/Command/UpdateCommand.php
 
 		-
-<<<<<<< HEAD
-=======
-			message: "#^Cannot call method getLockedRepository\\(\\) on Composer\\\\Package\\\\Locker\\|null\\.$#"
-			count: 2
+			message: "#^Only booleans are allowed in &&, mixed given on the right side\\.$#"
+			count: 1
 			path: ../src/Composer/Command/ValidateCommand.php
 
 		-
-			message: "#^Cannot call method isFresh\\(\\) on Composer\\\\Package\\\\Locker\\|null\\.$#"
-			count: 1
-			path: ../src/Composer/Command/ValidateCommand.php
-
-		-
-			message: "#^Cannot call method isLocked\\(\\) on Composer\\\\Package\\\\Locker\\|null\\.$#"
-			count: 2
-			path: ../src/Composer/Command/ValidateCommand.php
-
-		-
-			message: "#^Only booleans are allowed in &&, mixed given on the left side\\.$#"
-			count: 2
-			path: ../src/Composer/Command/ValidateCommand.php
-
-		-
-			message: "#^Only booleans are allowed in &&, mixed given on the right side\\.$#"
-			count: 1
-			path: ../src/Composer/Command/ValidateCommand.php
-
-		-
->>>>>>> 2ba8758b
 			message: "#^Only booleans are allowed in a negated boolean, array\\<Composer\\\\Package\\\\BasePackage\\> given\\.$#"
 			count: 1
 			path: ../src/Composer/Command/ValidateCommand.php
@@ -1401,72 +1306,41 @@
 			path: ../src/Composer/Command/ValidateCommand.php
 
 		-
-<<<<<<< HEAD
-=======
-			message: "#^Only booleans are allowed in an if condition, mixed given\\.$#"
+			message: "#^Parameter \\#1 \\$function of function call_user_func expects callable\\(\\)\\: mixed, array\\{Composer\\\\Package\\\\RootPackageInterface, 'getDevRequires'\\|'getRequires'\\} given\\.$#"
 			count: 1
 			path: ../src/Composer/Command/ValidateCommand.php
 
 		-
-			message: "#^Only booleans are allowed in \\|\\|, mixed given on the right side\\.$#"
+			message: "#^Short ternary operator is not allowed\\. Use null coalesce operator if applicable or consider using long ternary\\.$#"
 			count: 1
 			path: ../src/Composer/Command/ValidateCommand.php
 
 		-
->>>>>>> 2ba8758b
-			message: "#^Parameter \\#1 \\$function of function call_user_func expects callable\\(\\)\\: mixed, array\\{Composer\\\\Package\\\\RootPackageInterface, 'getDevRequires'\\|'getRequires'\\} given\\.$#"
-			count: 1
-			path: ../src/Composer/Command/ValidateCommand.php
-
-		-
-			message: "#^Short ternary operator is not allowed\\. Use null coalesce operator if applicable or consider using long ternary\\.$#"
-			count: 1
-			path: ../src/Composer/Command/ValidateCommand.php
-
-		-
 			message: "#^Call to function in_array\\(\\) requires parameter \\#3 to be set\\.$#"
 			count: 1
 			path: ../src/Composer/Compiler.php
 
 		-
-<<<<<<< HEAD
-=======
-			message: "#^Call to function method_exists\\(\\) with 'Symfony\\\\\\\\Component…' and 'fromShellCommandline' will always evaluate to true\\.$#"
-			count: 3
+			message: "#^Parameter \\#1 \\$source of method Composer\\\\Compiler\\:\\:stripWhitespace\\(\\) expects string, string\\|false given\\.$#"
+			count: 1
 			path: ../src/Composer/Compiler.php
 
 		-
-			message: "#^Only booleans are allowed in an if condition, array\\<int, bool\\|string\\> given\\.$#"
+			message: "#^Parameter \\#1 \\$str of function strtr expects string, string\\|false given\\.$#"
 			count: 1
 			path: ../src/Composer/Compiler.php
 
 		-
-			message: "#^Only booleans are allowed in an if condition, array\\<int, string\\> given\\.$#"
+			message: "#^Parameter \\#2 \\$contents of method Phar\\:\\:addFromString\\(\\) expects string, string\\|false given\\.$#"
 			count: 1
 			path: ../src/Composer/Compiler.php
 
 		-
->>>>>>> 2ba8758b
-			message: "#^Parameter \\#1 \\$source of method Composer\\\\Compiler\\:\\:stripWhitespace\\(\\) expects string, string\\|false given\\.$#"
+			message: "#^Parameter \\#3 \\$subject of static method Composer\\\\Pcre\\\\Preg\\:\\:replace\\(\\) expects string, string\\|false given\\.$#"
 			count: 1
 			path: ../src/Composer/Compiler.php
 
 		-
-			message: "#^Parameter \\#1 \\$str of function strtr expects string, string\\|false given\\.$#"
-			count: 1
-			path: ../src/Composer/Compiler.php
-
-		-
-			message: "#^Parameter \\#2 \\$contents of method Phar\\:\\:addFromString\\(\\) expects string, string\\|false given\\.$#"
-			count: 1
-			path: ../src/Composer/Compiler.php
-
-		-
-			message: "#^Parameter \\#3 \\$subject of static method Composer\\\\Pcre\\\\Preg\\:\\:replace\\(\\) expects string, string\\|false given\\.$#"
-			count: 1
-			path: ../src/Composer/Compiler.php
-
-		-
 			message: "#^Call to function array_search\\(\\) requires parameter \\#3 to be set\\.$#"
 			count: 1
 			path: ../src/Composer/Config.php
@@ -1493,11 +1367,6 @@
 
 		-
 			message: "#^Only booleans are allowed in a ternary operator condition, string\\|null given\\.$#"
-			count: 1
-			path: ../src/Composer/Config.php
-
-		-
-			message: "#^Only booleans are allowed in an if condition, Composer\\\\IO\\\\IOInterface\\|null given\\.$#"
 			count: 1
 			path: ../src/Composer/Config.php
 
@@ -2677,37 +2546,21 @@
 			path: ../src/Composer/Factory.php
 
 		-
-<<<<<<< HEAD
-=======
-			message: "#^Only booleans are allowed in &&, Composer\\\\IO\\\\IOInterface\\|null given on the left side\\.$#"
-			count: 3
+			message: "#^Only booleans are allowed in a negated boolean, mixed given\\.$#"
+			count: 1
 			path: ../src/Composer/Factory.php
 
 		-
-			message: "#^Only booleans are allowed in a negated boolean, mixed given\\.$#"
-			count: 1
-			path: ../src/Composer/Factory.php
-
-		-
->>>>>>> 2ba8758b
 			message: "#^Only booleans are allowed in a negated boolean, string\\|false given\\.$#"
 			count: 3
 			path: ../src/Composer/Factory.php
 
 		-
-<<<<<<< HEAD
-=======
 			message: "#^Only booleans are allowed in a ternary operator condition, mixed given\\.$#"
 			count: 1
 			path: ../src/Composer/Factory.php
 
 		-
-			message: "#^Only booleans are allowed in an if condition, Composer\\\\IO\\\\IOInterface\\|null given\\.$#"
-			count: 1
-			path: ../src/Composer/Factory.php
-
-		-
->>>>>>> 2ba8758b
 			message: "#^Only booleans are allowed in an if condition, Composer\\\\Util\\\\ProcessExecutor\\|null given\\.$#"
 			count: 1
 			path: ../src/Composer/Factory.php
@@ -3898,14 +3751,6 @@
 			path: ../src/Composer/Repository/ArtifactRepository.php
 
 		-
-<<<<<<< HEAD
-=======
-			message: "#^Anonymous function uses \\$this assigned to variable \\$repo\\. Use \\$this directly in the function body\\.$#"
-			count: 3
-			path: ../src/Composer/Repository/ComposerRepository.php
-
-		-
->>>>>>> 2ba8758b
 			message: "#^Cannot access offset 'path' on array\\{scheme\\?\\: string, host\\?\\: string, port\\?\\: int, user\\?\\: string, pass\\?\\: string, path\\?\\: string, query\\?\\: string, fragment\\?\\: string\\}\\|false\\.$#"
 			count: 1
 			path: ../src/Composer/Repository/ComposerRepository.php
@@ -5349,24 +5194,6 @@
 			path: ../src/Composer/Util/Http/RequestProxy.php
 
 		-
-<<<<<<< HEAD
-=======
-			message: "#^Casting to int something that's already int\\.$#"
-			count: 1
-			path: ../src/Composer/Util/Http/Response.php
-
-		-
-			message: "#^Anonymous function uses \\$this assigned to variable \\$downloader\\. Use \\$this directly in the function body\\.$#"
-			count: 2
-			path: ../src/Composer/Util/HttpDownloader.php
-
-		-
-			message: "#^Argument of an invalid type array\\<array\\<string, string\\>\\>\\|string supplied for foreach, only iterables are supported\\.$#"
-			count: 1
-			path: ../src/Composer/Util/HttpDownloader.php
-
-		-
->>>>>>> 2ba8758b
 			message: "#^Cannot call method abortRequest\\(\\) on Composer\\\\Util\\\\Http\\\\CurlDownloader\\|null\\.$#"
 			count: 1
 			path: ../src/Composer/Util/HttpDownloader.php
@@ -5982,14 +5809,6 @@
 			path: ../tests/Composer/Test/AllFunctionalTest.php
 
 		-
-<<<<<<< HEAD
-=======
-			message: "#^Cannot access offset int\\<0, max\\> on int\\|string\\.$#"
-			count: 3
-			path: ../tests/Composer/Test/AllFunctionalTest.php
-
-		-
->>>>>>> 2ba8758b
 			message: "#^Only booleans are allowed in an if condition, string\\|false given\\.$#"
 			count: 1
 			path: ../tests/Composer/Test/AllFunctionalTest.php
@@ -6040,19 +5859,6 @@
 			path: ../tests/Composer/Test/Autoload/AutoloadGeneratorTest.php
 
 		-
-<<<<<<< HEAD
-=======
-			message: "#^Property Composer\\\\Test\\\\Autoload\\\\AutoloadGeneratorTest\\:\\:\\$origDir \\(string\\) does not accept string\\|false\\.$#"
-			count: 1
-			path: ../tests/Composer/Test/Autoload/AutoloadGeneratorTest.php
-
-		-
-			message: "#^Short ternary operator is not allowed\\. Use null coalesce operator if applicable or consider using long ternary\\.$#"
-			count: 1
-			path: ../tests/Composer/Test/Autoload/AutoloadGeneratorTest.php
-
-		-
->>>>>>> 2ba8758b
 			message: "#^Dynamic call to static method Composer\\\\Test\\\\TestCase\\:\\:ensureDirectoryExistsAndClear\\(\\)\\.$#"
 			count: 1
 			path: ../tests/Composer/Test/Autoload/ClassMapGeneratorTest.php
@@ -6148,14 +5954,6 @@
 			path: ../tests/Composer/Test/DependencyResolver/PoolBuilderTest.php
 
 		-
-<<<<<<< HEAD
-=======
-			message: "#^Parameter \\#1 \\$directory of function chdir expects string, string\\|false given\\.$#"
-			count: 1
-			path: ../tests/Composer/Test/DependencyResolver/PoolBuilderTest.php
-
-		-
->>>>>>> 2ba8758b
 			message: "#^Parameter \\#2 \\$fixturesDir of method Composer\\\\Test\\\\DependencyResolver\\\\PoolBuilderTest\\:\\:readTestFile\\(\\) expects string, string\\|false given\\.$#"
 			count: 1
 			path: ../tests/Composer/Test/DependencyResolver/PoolBuilderTest.php
@@ -6394,14 +6192,6 @@
 			path: ../tests/Composer/Test/InstallerTest.php
 
 		-
-<<<<<<< HEAD
-=======
-			message: "#^Parameter \\#1 \\$fp of function fseek expects resource, resource\\|false given\\.$#"
-			count: 1
-			path: ../tests/Composer/Test/InstallerTest.php
-
-		-
->>>>>>> 2ba8758b
 			message: "#^Parameter \\#1 \\$json of function json_decode expects string, string\\|false\\|null given\\.$#"
 			count: 1
 			path: ../tests/Composer/Test/InstallerTest.php
