{
    "name": "composer/composer",
    "type": "library",
    "description": "Composer helps you declare, manage and install dependencies of PHP projects. It ensures you have the right stack everywhere.",
    "keywords": [
        "package",
        "dependency",
        "autoload"
    ],
    "homepage": "https://getcomposer.org/",
    "license": "MIT",
    "authors": [
        {
            "name": "Nils Adermann",
            "email": "naderman@naderman.de",
            "homepage": "http://www.naderman.de"
        },
        {
            "name": "Jordi Boggiano",
            "email": "j.boggiano@seld.be",
            "homepage": "http://seld.be"
        }
    ],
    "require": {
        "php": "^5.3.2 || ^7.0",
        "composer/ca-bundle": "^1.0",
        "composer/semver": "^1.0",
        "composer/spdx-licenses": "^1.2",
        "composer/xdebug-handler": "^1.1",
        "justinrainbow/json-schema": "^3.0 || ^4.0 || ^5.0",
        "psr/log": "^1.0",
        "seld/jsonlint": "^1.4",
        "seld/phar-utils": "^1.0",
<<<<<<< HEAD
        "symfony/console": "^2.7 || ^3.0 || ^4.0",
        "symfony/filesystem": "^2.7 || ^3.0 || ^4.0",
        "symfony/finder": "^2.7 || ^3.0 || ^4.0",
        "symfony/process": "^2.7 || ^3.0 || ^4.0",
        "react/promise": "^1.2 || ^2.7"
=======
        "symfony/console": "^2.7 || ^3.0 || ^4.0 || ^5.0",
        "symfony/filesystem": "^2.7 || ^3.0 || ^4.0 || ^5.0",
        "symfony/finder": "^2.7 || ^3.0 || ^4.0 || ^5.0",
        "symfony/process": "^2.7 || ^3.0 || ^4.0 || ^5.0"
>>>>>>> 67e170ea
    },
    "conflict": {
        "symfony/console": "2.8.38"
    },
    "require-dev": {
        "phpunit/phpunit": "^4.8.35 || ^5.7",
        "phpunit/phpunit-mock-objects": "^2.3 || ^3.0"
    },
    "suggest": {
        "ext-openssl": "Enabling the openssl extension allows you to access https URLs for repositories and packages",
        "ext-zip": "Enabling the zip extension allows you to unzip archives",
        "ext-zlib": "Allow gzip compression of HTTP requests"
    },
    "config": {
        "platform": {
            "php": "5.3.9"
        }
    },
    "extra": {
        "branch-alias": {
            "dev-master": "2.0-dev"
        }
    },
    "autoload": {
        "psr-4": {
            "Composer\\": "src/Composer"
        }
    },
    "autoload-dev": {
        "psr-4": {
            "Composer\\Test\\": "tests/Composer/Test"
        }
    },
    "bin": [
        "bin/composer"
    ],
    "scripts": {
        "compile": "@php -dphar.readonly=0 bin/compile",
        "test": "phpunit"
    },
    "scripts-descriptions": {
        "compile": "Compile composer.phar",
        "test": "Run all tests"
    },
    "support": {
        "issues": "https://github.com/composer/composer/issues",
        "irc": "irc://irc.freenode.org/composer"
    }
}<|MERGE_RESOLUTION|>--- conflicted
+++ resolved
@@ -31,18 +31,11 @@
         "psr/log": "^1.0",
         "seld/jsonlint": "^1.4",
         "seld/phar-utils": "^1.0",
-<<<<<<< HEAD
-        "symfony/console": "^2.7 || ^3.0 || ^4.0",
-        "symfony/filesystem": "^2.7 || ^3.0 || ^4.0",
-        "symfony/finder": "^2.7 || ^3.0 || ^4.0",
-        "symfony/process": "^2.7 || ^3.0 || ^4.0",
-        "react/promise": "^1.2 || ^2.7"
-=======
         "symfony/console": "^2.7 || ^3.0 || ^4.0 || ^5.0",
         "symfony/filesystem": "^2.7 || ^3.0 || ^4.0 || ^5.0",
         "symfony/finder": "^2.7 || ^3.0 || ^4.0 || ^5.0",
-        "symfony/process": "^2.7 || ^3.0 || ^4.0 || ^5.0"
->>>>>>> 67e170ea
+        "symfony/process": "^2.7 || ^3.0 || ^4.0 || ^5.0",
+        "react/promise": "^1.2 || ^2.7"
     },
     "conflict": {
         "symfony/console": "2.8.38"
