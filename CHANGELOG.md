<<<<<<< HEAD
### [2.3.8] 2022-07-01

  * Fixed support for `cache-read-only` where the filesystem is not writable (#10906)
  * Fixed type error when using `allow-plugins: true` (#10909)
  * Fixed @putenv scripts receiving arguments passed to the command (#10846)
  * Fixed support for spaces in paths with binary proxies on Windows (#10836)
  * Fixed type error in GitDownloader if branches cannot be listed (#10888)
  * Fixed RootPackageInterface issue on PHP 5.3.3 (#10895)
  * Fixed type errors (#10904, #10897)

### [2.3.7] 2022-06-06

  * Fixed a few PHPStan ConfigReturnTypeExtension bugs
  * Fixed Config default for auth configs to be empty arrays instead of null, fixes issues with diagnose command (#10814)
  * Fixed handling of broken symlinks when checking whether a package is still installed (#6708)
  * Fixed bin proxies to allow a proxy to include another one safely (#10823)
  * Fixed openssl 3.x version parsing as it is now semver compliant
  * Fixed type error when a json file cannot be read (#10818)
  * Fixed parsing of multi-line arrays in funding.yml (#10784)

### [2.3.6] 2022-06-01

  * Added `Composer\PHPStan\ConfigReturnTypeExtension` to improve return types of `Config::get()` which you can also use in plugins CI (#10635)
  * Fixed name validation regex in schema causing issues with JS IDEs like VS Code (#10811)
  * Fixed unnecessary HTTP request in BitbucketDriver (#10729)
  * Fixed invalid credentials loop when setting up GitLab token (#10748)
  * Fixed PHP 8.2 deprecations (#10766)
  * Fixed lock file changes being output even when the lock file creation is disabled
  * Fixed race condition when multiple requests asking for auth on the same hostname fired concurrently (#10763)
  * Fixed quoting of commas on Windows (#10775)
  * Fixed issue installing path repos with a disabled symlink function (#10786)
  * Fixed various type errors (#10753, #10739, #10751)

### [2.3.5] 2022-04-13

  * Security: Fixed command injection vulnerability in HgDriver/GitDriver (GHSA-x7cr-6qr6-2hh6 / CVE-2022-24828)
  * Added warning when downloading a file with `verify_peer[_name]` disabled (#10722)
  * Fixed curl downloader not retrying when a DNS resolution failure occurs (#10716)
  * Fixed composer.lock file still being used/read when the `lock` config option is disabled (#10726)
  * Fixed `validate` command checking the lock file even if the `lock` option is disabled (#10723)
  * Fixed detection of default branch name when it changed since a git repo was mirrored in cache dir (#10701)

### [2.3.4] 2022-04-07

  * Fixed the generated autoload.php to support running on PHP 5.6+ (down from 7.0+) and warn clearly on older PHP versions (#10714)
  * Fixed run-script --list flag regression (#10710)
  * Fixed curl downloader handling of DNS resolution failures to do an automatic retry (#10716)
  * Fixed script handling of external commands not setting the Path env correctly on windows (#10700)
  * Fixed various type errors (#10694, #10696, #10702, #10712, #10703)

### [2.3.3] 2022-04-01

  * Added --2.2 flag to `self-update` to pin the Composer version to the 2.2 LTS range (#10682)
  * Added missing config.bitbucket-oauth in composer-schema.json
  * Fixed type errors in SvnDriver (#10681)
  * Fixed --version output to match the pre-2.3 one (#10684)
  * Fixed config/auth.json files not being validated against the composer-schema.json (#10685)
  * Fixed generation of autoload crashing if a package has a broken path (#10688)
  * Fixed GitDriver state issue when reusing old cache dirs and the default branch was renamed (#10687)
  * Updated semver, jsonlint deps for minor fixes
  * Removed dev-master=>dev-main alias from #10372 as it does not work when reloading from lock file and extracting dev deps (#10651)

### [2.3.2] 2022-03-30

  * Fixed type error when running `exec` command (#10672)
  * Fixed endless loop in plugin activation prompt when input is not fully interactive yet appears to be (#10648)
  * Fixed type error in ComposerRepository (#10675)
  * Fixed issues loading platform packages where the version of a library cannot be established (#10631)

### [2.3.1] 2022-03-30

  * Fixed type error when HOME env var is not set (#10670)

### [2.3.0] 2022-03-30

  * Fixed many strict types errors (#10646, #10642, #10647, #10658, #10656, #10665, #10660, #10663, #10662)

### [2.3.0-RC2] 2022-03-20

  * Fixed invalid return value in ComposerRepository::findPackage (#10622)
  * Fixed many `show` command issues due to a flipped condition (#10623)
  * Fixed `phpversion()` handling when it returns false due to an extension defining no version (#10631)
  * Fixed `remove` command failing when no `allow-plugin` is defined in config (#10629)
  * Performance improvement in Composer bootstrapping (version guessing) when on a feature branch (#10632)

### [2.3.0-RC1] 2022-03-16

  * BC Break: the minimum PHP version is now 7.2.5+, use the [Composer 2.2 LTS](https://github.com/composer/composer/issues/10340) if you are stuck with an older PHP (#10343)
  * BC Break: added native parameter & return types to many internal APIs, we explicitly left the most extended/implemented symbols untouched but if this causes problems nonetheless please report it ASAP (#10547, #10561)
  * BC Break: added visibility to all constants, a few internal ones have been made private/protected, if this causes problems please report it ASAP (#10550)
  * BC Break: the minimum supported Symfony components version is now 5.4, this only affects you if you are requiring composer/composer directly however, which is generally frowned upon
  * Bumped `composer-plugin-api` to `2.3.0`
  * Bumped bundled Symfony components from 2.8 to 5.4 🥳
  * Added `declare(strict_types=1)` to all the classes, which for sure could cause regressions in edge cases, please report with stack traces (#10567)
  * Added `--patch-only` to the `outdated` command to only show updates to patch versions and ignore new major/minor versions (#10589)
  * Added clickable links to various commands for terminals which support it (#10430)
  * Added ProcessExecutor ability to receive commands as arrays by (internals/plugin change only) (#10435)
  * Added abandoned flag to `show`/`outdated` commands JSON-formatted output (#10485)
  * Added config.reference option to `path` repositories to configure the way the reference is generated, and possibly reduce composer.lock conflicts (#10488)
  * Added automatic removal of allow-plugins rules when removing a plugin via the `remove` command (#10615)
  * Added COMPOSER_IGNORE_PLATFOR_REQ & COMPOSER_IGNORE_PLATFOR_REQS env vars to configure the equivalent flags (#10616)
  * Added support for Symfony 6.0 components
  * Added support for psr/log 3.x (#10454)
  * Fixed symlink creation in linux VM guest filesystems to be recognized by Windows (#10592)
  * Performance improvement in pool optimization step (#10585)
=======
### [2.2.16] 2022-07-05

  * Fixed non-interactive behavior of allow-plugins to throw instead of continue with a warning to avoid broken installs (#10920)
  * Fixed allow-plugins BC mode to ensure old lock files created pre-2.2 can be installed with only a warning but plugins fully loaded (#10920)
  * Fixed deprecation notice (#10921)
>>>>>>> 2759d8b5

### [2.2.15] 2022-07-01

  * Fixed support for `cache-read-only` where the filesystem is not writable (#10906)
  * Fixed type error when using `allow-plugins: true` (#10909)
  * Fixed @putenv scripts receiving arguments passed to the command (#10846)
  * Fixed support for spaces in paths with binary proxies on Windows (#10836)
  * Fixed type error in GitDownloader if branches cannot be listed (#10888)
  * Fixed RootPackageInterface issue on PHP 5.3.3 (#10895)

### [2.2.14] 2022-06-06

  * Fixed handling of broken symlinks when checking whether a package is still installed (#6708)
  * Fixed name validation regex in schema causing issues with JS IDEs like VS Code (#10811)
  * Fixed bin proxies to allow a proxy to include another one safely (#10823)
  * Fixed gitlab-token JSON schema definition (#10800)
  * Fixed openssl 3.x version parsing as it is now semver compliant
  * Fixed type error when a json file cannot be read (#10818)
  * Fixed parsing of multi-line arrays in funding.yml (#10784)

### [2.2.13] 2022-05-25

  * Fixed invalid credentials loop when setting up GitLab token (#10748)
  * Fixed PHP 8.2 deprecations (#10766)
  * Fixed lock file changes being output even when the lock file creation is disabled
  * Fixed race condition when multiple requests asking for auth on the same hostname fired concurrently (#10763)
  * Fixed quoting of commas on Windows (#10775)
  * Fixed issue installing path repos with a disabled symlink function (#10786)

### [2.2.12] 2022-04-13

  * Security: Fixed command injection vulnerability in HgDriver/GitDriver (GHSA-x7cr-6qr6-2hh6 / CVE-2022-24828)
  * Fixed curl downloader not retrying when a DNS resolution failure occurs (#10716)
  * Fixed composer.lock file still being used/read when the `lock` config option is disabled (#10726)
  * Fixed `validate` command checking the lock file even if the `lock` option is disabled (#10723)

### [2.2.11] 2022-04-01

  * Added missing config.bitbucket-oauth in composer-schema.json
  * Added --2.2 flag to `self-update` to pin the Composer version to the 2.2 LTS range (#10682)
  * Updated semver, jsonlint deps for minor fixes
  * Fixed generation of autoload crashing if a package has a broken path (#10688)
  * Removed dev-master=>dev-main alias from #10372 as it does not work when reloading from lock file and extracting dev deps (#10651)

### [2.2.10] 2022-03-29

  * Fixed Bitbucket authorization detection due to API changes (#10657)
  * Fixed validate command warning about dist/source keys if defined (#10655)
  * Fixed deletion/handling of corrupted 0-bytes zip archives (#10666)

### [2.2.9] 2022-03-15

  * Fixed regression with plugins that modify install path of packages, [see docs](https://getcomposer.org/doc/articles/plugins.md#plugin-modifies-install-path) if you are authoring such a plugin (#10621)

### [2.2.8] 2022-03-15

  * Fixed `files` autoloading sort order to be fully deterministic (#10617)
  * Fixed pool optimization pass edge cases (#10579)
  * Fixed `require` command failing when `self.version` is used as constraint (#10593)
  * Fixed --no-ansi / undecorated output still showing color in repo warnings (#10601)
  * Performance improvement in pool optimization step (composer/semver#131)

### [2.2.7] 2022-02-25

  * Allow installation together with composer/xdebug-handler ^3 (#10528)
  * Fixed support for packages with no licenses in `licenses` command output (#10537)
  * Fixed handling of `allow-plugins: false` which kept warning (#10530)
  * Fixed enum parsing in classmap generation when the enum keyword is not lowercased (#10521)
  * Fixed author parsing in `init` command requiring an email whereas the schema allows a name only (#10538)
  * Fixed issues in `require` command when requiring packages which do not exist (but are provided by something else you require) (#10541)
  * Performance improvement in pool optimization step (#10546)

### [2.2.6] 2022-02-04

  * BC Break: due to an oversight, the `COMPOSER_BIN_DIR` env var for binaries added in Composer 2.2.2 had to be renamed to `COMPOSER_RUNTIME_BIN_DIR` (#10512)
  * Fixed enum parsing in classmap generation with syntax like `enum foo:string` without space after `:` (#10498)
  * Fixed package search not urlencoding the input (#10500)
  * Fixed `reinstall` command not firing `pre-install-cmd`/`post-install-cmd` events (#10514)
  * Fixed edge case in path repositories where a symlink: true option would be ignored on old Windows and old PHP combos (#10482)
  * Fixed test suite compatibility with latest symfony/console releases (#10499)
  * Fixed some error reporting edge cases (#10484, #10451, #10493)

### [2.2.5] 2022-01-21

  * Disabled `composer/package-versions-deprecated` by default as it can function using `Composer\InstalledVersions` at runtime (#10458)
  * Fixed artifact repositories crashing if a phar file was present in the directory (#10406)
  * Fixed binary proxy issue on PHP <8 when fseek is used on the proxied binary path (#10468)
  * Fixed handling of non-string versions in package repositories metadata (#10470)

### [2.2.4] 2022-01-08

  * Fixed handling of process timeout when running async processes during installation
  * Fixed GitLab API handling when projects have a repository disabled (#10440)
  * Fixed reading of environment variables (e.g. APPDATA) containing unicode characters to workaround a PHP bug on Windows (#10434)
  * Fixed partial update issues with path repos missing if a path repo is required by a path repo (#10431)
  * Fixed support for sourcing binaries via the new bin proxies ([#10389](https://github.com/composer/composer/issues/10389#issuecomment-1007372740))
  * Fixed messaging when GitHub tokens need SSO authorization (#10432)

### [2.2.3] 2021-12-31

  * Fixed issue with PHPUnit and process isolation now including PHPUnit <6.5 (#10387)
  * Fixed interoperability issue with laminas/laminas-zendframework-bridge and Composer 2.2 (#10401)
  * Fixed binary proxies for shell scripts to work correctly when they are symlinked (jakzal/phpqa#336)
  * Fixed overly greedy pool optimization in cases where a locked package is not required by anything anymore in a partial update (#10405)

### [2.2.2] 2021-12-29

  * Added [`COMPOSER_BIN_DIR` env var and `_composer_bin_dir` global](https://getcomposer.org/doc/articles/vendor-binaries.md#finding-the-composer-bin-dir-from-a-binary) containing the path to the bin-dir for binaries. Packages relying on finding the bin dir with `$BASH_SOURCES[0]` will need to update their binaries (#10402)
  * Fixed issue when new binary proxies are combined with PHPUnit and process isolation (#10387)
  * Fixed deprecation warnings when using Symfony 5.4+ and requiring composer/composer itself (#10404)
  * Fixed UX of plugin warnings (#10381)

### [2.2.1] 2021-12-22

  * Fixed plugin autoloading including files autoload rules from the root package (#10382)
  * Fixed issue parsing php files with unterminated comments found inside backticks (#10385)

### [2.2.0] 2021-12-22

  * Added support for using `dev-main` as the default path repo package version if no VCS info is available (#10372)
  * Added --no-scripts as a globally supported flag to all Composer commands to disable scripts execution (#10371)
  * Fixed self-update failing in some edge cases due to loading plugins (#10371)
  * Fixed display of conflicts showing the wrong package name in some conditions (#10355)

### [2.2.0-RC1] 2021-12-08

  * Bumped `composer-runtime-api` and `composer-plugin-api` to `2.2.0`
  * UX Change: Added [`allow-plugins`](https://getcomposer.org/doc/06-config.md#allow-plugins) config value to enhance security against runtime execution, this will prompt you the first time you use a plugin and may hang pipelines if they aren't using --no-interaction (-n) as they should (#10314)
  * Added an optimization pass to reduce the amount of redundant inspected during resolution, drastically improving memory and CPU usage (#9261, #9620)
  * Added a [global $_composer_autoload_path variable](https://getcomposer.org/doc/articles/vendor-binaries.md#finding-the-composer-autoloader-from-a-binary) containing the path to autoload.php for binaries (#10137)
  * Added wildcard support to --ignore-platform-req (e.g. `ext-*`) (#10083)
  * Added support for ignoring the upper bound of platform requirements using "name+" notation e.g. using `--ignore-platform-req=php+` would allow installing a package requiring `php: 8.0.*` on PHP 8.1, but not on PHP 7.4. Useful for CI builds of upcoming PHP versions (#10318)
  * Added support for setting platform packages to false in config.platform to disable/hide them (#10308)
  * Added [`use-parent-dir`](https://getcomposer.org/doc/06-config.md#use-parent-dir) option to configure the prompt for using composer.json in upper directory when none is present in current dir (#10307)
  * Added [`composer` platform package](https://getcomposer.org/doc/articles/composer-platform-dependencies.md) which is always the exact version of Composer running unlike `composer-*-api` packages (#10313)
  * Added a --source flag to `config` command to show where config values are loaded from (#10129)
  * Added support for `files` autoloaders in the runtime scripts/plugins contexts (#10065)
  * Added retry behavior on certain http status and curl error codes (#10162)
  * Added abandoned flag display in search command output
  * Added support for --ignore-platform-reqs in `outdated` command (#10293)
  * Added --only-vendor (-O) flag to `search` command to search (and return) vendor names (#10336)
  * Added COMPOSER_NO_DEV environment variable to set the --no-dev flag (#10262)
  * Fixed `archive` command to behave more like git archive, gitignore/hgignore are not taken into account anymore, and gitattributes support was improved (#10309)
  * Fixed unlocking of replacers when a replaced package is unlocked (#10280)
  * Fixed auto-unlocked path repo packages also unlocking their transitive deps when -w/-W is used (#10157)
  * Fixed handling of recursive package links (e.g. requiring or replacing oneself)
  * Fixed env var reads to check $_SERVER and $_ENV before getenv for broader ecosystem compatibility (#10218)
  * Fixed `archive` command to produce archives with files sorted by name (#10274)
  * Fixed VcsRepository issues where server failure could cause missing tags/branches (#10319)
  * Fixed some error reporting issues (#10283, #10339)

### [2.1.14] 2021-11-30

  * Fixed invalid release build

### [2.1.13] 2021-11-30

  * Removed `symfony/console ^6` support as we cannot be compatible until Composer 2.3.0 is released. If you have issues with Composer required as a dependency + Symfony make sure you stay on Symfony 5.4 for now. (#10321)

### [2.1.12] 2021-11-09

  * Fixed issues in proxied binary files relying on __FILE__ / __DIR__ on php <8 (#10261)
  * Fixed 9999999-dev being shown in some cases by the `show` command (#10260)
  * Fixed GitHub Actions output escaping regression on PHP 8.1 (#10250)

### [2.1.11] 2021-11-02

  * Fixed issues in proxied binary files when using declare() on php <8 (#10249)
  * Fixed GitHub Actions output escaping issues (#10243)

### [2.1.10] 2021-10-29

  * Added type annotations to all classes, which may have an effect on CI/static analysis for people using Composer as a dependency (#10159)
  * Fixed CurlDownloader requesting gzip encoding even when no gzip support is present (#10153)
  * Fixed regression in 2.1.6 where the help command was not working for plugin commands (#10147)
  * Fixed warning showing when an invalid cache dir is configured but unused (#10125)
  * Fixed `require` command reverting changes even though dependency resolution succeeded when something fails in scripts for example (#10118)
  * Fixed `require` not finding the right package version when some newly required extension is missing from the system (#10167)
  * Fixed proxied binary file issues, now using output buffering (e1dbd65aff)
  * Fixed and improved error reporting in several edge cases (#9804, #10136, #10163, #10224, #10209)
  * Fixed some more Windows CLI parameter escaping edge cases

### [2.1.9] 2021-10-05

  * Security: Fixed command injection vulnerability on Windows (GHSA-frqg-7g38-6gcf / CVE-2021-41116)
  * Fixed classmap parsing with a new class parser which does not rely on regexes anymore (#10107)
  * Fixed inline git credentials showing up in output in some conditions (#10115)
  * Fixed support for running updates while offline as long as the cache contains enough information (#10116)
  * Fixed `show --all foo/bar` which as of 2.0.0 was not showing all versions anymore but only the installed one (#10095)
  * Fixed VCS repos ignoring some versions silently when the API rate limit is reached (#10132)
  * Fixed CA bundle to remove the expired Let's Encrypt root CA

### [2.1.8] 2021-09-15

  * Fixed regression in 2.1.7 when parsing classmaps in files containing invalid Unicode (#10102)

### [2.1.7] 2021-09-14

  * Added many type annotations internally, which may have an effect on CI/static analysis for people using Composer as a dependency. This work will continue in following releases
  * Fixed regression in 2.1.6 when parsing classmaps with empty heredocs (#10067)
  * Fixed regression in 2.1.6 where list command was not showing plugin commands (#10075)
  * Fixed issue handling package updates where the package type changed (#10076)
  * Fixed docker being detected as WSL when run inside WSL (#10094)

### [2.1.6] 2021-08-19

  * Updated internal PHAR signatures to be SHA512 instead of SHA1
  * Fixed uncaught exception handler regression (#10022)
  * Fixed more PHP 8.1 deprecation warnings (#10036, #10038, #10061)
  * Fixed corrupted zips in the cache from blocking installs until a cache clear, the bad archives are now deleted automatically on first failure (#10028)
  * Fixed URL sanitizer handling of new github tokens (#10048)
  * Fixed issue finding classes with very long heredocs in classmap autoload (#10050)
  * Fixed proc_open being required for simple installs from zip, as well as diagnose (#9253)
  * Fixed path repository bug causing symlinks to be left behind after a package is uninstalled (#10023)
  * Fixed issue in 7-zip support on windows with certain archives (#10058)
  * Fixed bootstrapping process to avoid loading the composer.json and plugins until necessary, speeding things up slightly (#10064)
  * Fixed lib-openssl detection on FreeBSD (#10046)
  * Fixed support for `ircs://` protocol for support.irc composer.json entries

### [2.1.5] 2021-07-23

  * Fixed `create-project` creating a `php:` directory in the directory it was executed in (#10020, #10021)
  * Fixed curl downloader to respect default_socket_timeout if it is bigger than our default 300s (#10018)

### [2.1.4] 2021-07-22

  * Fixed PHP 8.1 deprecation warnings (#10008)
  * Fixed support for working within UNC/WSL paths on Windows (#9993)
  * Fixed 7-zip support to also be looked up on Linux/macOS as 7z or 7zz (#9951)
  * Fixed repositories' `only`/`exclude` properties to avoid matching names as sub-strings of full package names (#10001)
  * Fixed open_basedir regression from #9855
  * Fixed schema errors being reported incorrectly in some conditions (#9986)
  * Fixed `archive` command not working with async archive extraction
  * Fixed `init` command being able to generate an invalid composer.json (#9986)

### [2.1.3] 2021-06-09

  * Add "symlink" option for "bin-compat" config to force symlinking even on WSL/Windows (#9959)
  * Fixed source binaries not being made executable when symlinks cannot be used (#9961)
  * Fixed more deletion edge cases (#9955, #9956)
  * Fixed `dump-autoload` command not dispatching scripts anymore, regressed in 2.1.2 (#9954)

### [2.1.2] 2021-06-07

  * Added `--dev` to `dump-autoload` command to allow force-dumping dev autoload rules even if dev requirements are not present (#9946)
  * Fixed `--no-scripts` disabling events for plugins too instead of only disabling script handlers, using `--no-plugins` is the way to disable plugins (#9942)
  * Fixed handling of deletions during package installs on some filesystems (#9945, #9947)
  * Fixed undefined array access when using "@php <absolute path>" in a script handler (#9943)
  * Fixed usage of InstalledVersions when loaded from composer/composer installed as a dependency and runtime Composer is v1 (#9937)

### [2.1.1] 2021-06-04

  * Fixed regression in autoload generation when --no-scripts is used (#9935)
  * Fixed `outdated` color legend to have the right color in the right place (#9939)
  * Fixed PCRE bug causing a previously valid pattern to fail to match (#9941)
  * Fixed JsonFile::validateSchema regression when used as a library to validate custom schema files (#9938)

### [2.1.0] 2021-06-03

  * Fixed PHP 8.1 deprecation warning (#9932)
  * Fixed env var handling when variables_order includes E and symfony/console 3.3.15+ is in use (#9930)

### [2.1.0-RC1] 2021-06-02

  * Bumped `composer-runtime-api` and `composer-plugin-api` to `2.1.0`
  * UX Change: The default install method for packages is now always dist/zip, even for dev packages, added `--prefer-install=auto` if you want the old behavior (#9603)
  * UX Change: Packages from `path` repositories which are symlinked in the vendor dir will always be updated in partial updates to avoid mistakes when the original composer.json changes but the symlinked package is not explicitly updated (#9765)
  * Added `reinstall` command that takes one or more package names, including wildcard (`*`) support, and removes then reinstalls them in the exact same version they had (#9915)
  * Added support for parallel package installs on Windows via [7-Zip](https://www.7-zip.org/) if it is installed (#9875)
  * Added detection of invalid composer.lock files that do not fullfil the composer.json requirements to `validate` command (#9899)
  * Added `InstalledVersions::getInstalledPackagesByType(string $type)` to retrieve installed plugins for example, [read more](https://getcomposer.org/doc/07-runtime.md#knowing-which-packages-of-a-given-type-are-installed) (#9699)
  * Added `InstalledVersions::getInstalledPath(string $packageName)` to retrieve the install path of a given package, [read more](https://getcomposer.org/doc/07-runtime.md#knowing-the-path-in-which-a-package-is-installed) (#9699)
  * Added flag to `InstalledVersions::isInstalled()` to allow excluding dev requirements from that check (#9682)
  * Added support for PHP 8.1 enums in autoloader / classmap generation (#9670)
  * Added support for using `@php binary-name foo` in scripts to refer to a binary without using its full path, but forcing to use the same PHP version as Composer used (#9726)
  * Added `--format=json` support to the `fund` command (#9678)
  * Added `--format=json` support to the `search` command (#9747)
  * Added `COMPOSER_DEV_MODE` env var definition within the run-script command for compatibility (#9793)
  * Added async uninstall of packages (#9618)
  * Added color legend to `outdated` and `show --latest` commands (#9716)
  * Added `secure-svn-domains` config option to mark secure svn:// hostnames and suppress warnings without disabling secure-http (#9872)
  * Added `gitlab-protocol` config option to allow forcing `git` or `http` URLs for all gitlab repos loaded inline, instead of the default of git for private and http for public (#9401)
  * Added generation of autoload rules in `init` command (#9829)
  * Added source/dist validation in `validate` command
  * Added automatic detection of WSL when generating binaries and use `bin-compat:full` implicitly (#9855)
  * Added automatic detection of the --no-dev state for `dump-autoload` based on the last install run (#9714)
  * Added warning/prompt to `require` command if requiring a package that already exists in require-dev or vice versa (#9542)
  * Added information about package conflicts in the `why`/`why-not` commands (#9693)
  * Removed version argument from `why` command as it was not needed (#9729)
  * Fixed `why-not` command to always require a specific version as it is useless without (#9729)
  * Fixed cache dir on macOS to follow OS guidelines, it is now in ~/Library/Caches/composer (#9898)
  * Fixed composer.json JSON schema to avoid having name/description required by default (#9912)
  * Fixed support for running inside WSL paths from a Windows PHP/Composer (#9861)
  * Fixed InstalledVersions to include the original doc blocks when installed from a Composer phar file
  * Fixed `require` command to use `*` as constraint for extensions bundled with PHP instead of duplicating the PHP constraint (#9483)
  * Fixed `search` output to be aligned and avoid wrapped long lines to be more readable (#9455)
  * Error output improvements for many cases (#9876, #9837, #9928, and some smaller improvements)

### [2.0.14] 2021-05-21

  * Updated composer/xdebug-handler to 2.0 which adds supports for Xdebug 3
  * Fixed handling of inline-update-constraints with references or stability flags (#9847)
  * Fixed async processes erroring in an unclear way when they failed to start (#9808)
  * Fixed support for the upcoming Symfony 6.0 release when Composer is installed as a library (#9896)
  * Fixed progress output missing newlines on PowerShell, and disable progress output by default when CI env var is present (#9621)
  * Fixed support for Vagrant/VirtualBox filesystem slowness when installing binaries from packages (#9627)
  * Fixed type annotations for the InstalledVersions class
  * Deprecated InstalledVersions::getRawData in favor of InstalledVersions::getAllRawData (#9816)

### [2.0.13] 2021-04-27

  * Security: Fixed command injection vulnerability in HgDriver/HgDownloader and hardened other VCS drivers and downloaders (GHSA-h5h8-pc6h-jvvx / CVE-2021-29472)
  * Fixed install step at the end of the init command to take new dependencies into account correctly
  * Fixed `update --lock` listing updates which were not really happening (#9812)
  * Fixed support for --no-dev combined with --locked in outdated and show commands (#9788)

### [2.0.12] 2021-04-01

  * Fixed support for new GitHub OAuth token format (#9757)
  * Fixed support for Vagrant/VirtualBox filesystem slowness by adding short sleeps in some places (#9627)
  * Fixed unclear error reporting when a package is in the lock file but not in the remote repositories (#9750)
  * Fixed processes silently ignoring the CWD when it does not exist
  * Fixed new Windows bin handling to avoid proxying phar files (#9742)
  * Fixed issue extracting archives into paths that already exist, fixing problems with some custom installers (composer/installers#479)
  * Fixed support for branch names starting with master/trunk/default (#9739)
  * Fixed self-update to preserve phar file permissions on Windows (#9733)
  * Fixed detection of hg version when localized (#9753)
  * Fixed git execution failures to also include the stdout output (#9720)

### [2.0.11] 2021-02-24

  * Reverted "Fixed runtime autoloader registration (for plugins and script handlers) to prefer the project dependencies over the bundled Composer ones" as it caused more problems than expected

### [2.0.10] 2021-02-23

  * Added COMPOSER_MAX_PARALLEL_HTTP to let people set a lower amount of parallel requests if needed
  * Fixed autoloader registration when plugins are loaded, which may impact plugins relying on this bug (if you use `symfony/flex` make sure you upgrade it to 1.12.2+ to fix `dump-env` issues)
  * Fixed `exec` command suppressing output in some circumstances
  * Fixed Windows/cmd.exe support for script handlers defined as `path/to/foo`, which are now rewritten internally to `path\to\foo` when needed
  * Fixed bin handling on Windows for PHP scripts, to more closely match symlinks and allow `@php vendor/bin/foo` to work cross-platform
  * Fixed Git for Windows/Git Bash not being detected correctly as an interactive shell (regression since 2.0.7)
  * Fixed regression handling some private Bitbucket repository clones
  * Fixed Ctrl-C/SIGINT handling during downloads to correctly abort as soon as possible
  * Fixed runtime autoloader registration (for plugins and script handlers) to prefer the project dependencies over the bundled Composer ones
  * Fixed numeric default branches being aliased as 9999999-dev internally. This alias now only applies to default branches being non-numeric (e.g. `dev-main`)
  * Fixed support for older lib-sodium versions
  * Fixed various minor issues

### [2.0.9] 2021-01-27

  * Added warning if the curl extension is not enabled as it significantly degrades performance
  * Fixed InstalledVersions to report all packages when several vendor dirs are present in the same runtime
  * Fixed download speed when downloading large files
  * Fixed `archive` and path repo copies mishandling some .gitignore paths
  * Fixed root package classes not being available to the plugins/scripts during the initial install
  * Fixed cache writes to be atomic and better support multiple Composer processes running in parallel
  * Fixed preg jit issues when `config` or `require` modifies large composer.json files
  * Fixed compatibility with envs having open_basedir restrictions
  * Fixed exclude-from-classmap causing regex issues when having too many paths
  * Fixed compatibility issue with Symfony 4/5
  * Several small performance and debug output improvements

### [2.0.8] 2020-12-03

  * Fixed packages with aliases not matching conflicts which match the alias
  * Fixed invalid reports of uncommitted changes when using non-default remotes in vendor dir
  * Fixed curl error handling edge cases
  * Fixed cached git repositories becoming stale by having a `git gc` applied to them periodically
  * Fixed issue initializing plugins when using dev packages
  * Fixed update --lock / mirrors failing to update in some edge cases
  * Fixed partial update with --with-dependencies failing in some edge cases with some nonsensical error

### [2.0.7] 2020-11-13

  * Fixed detection of TTY mode, made input non-interactive automatically if STDIN is not a TTY
  * Fixed root aliases not being present in lock file if not required by anything else
  * Fixed `remove` command requiring a lock file to be present
  * Fixed `Composer\InstalledVersions` to always contain up to date data during installation
  * Fixed `status` command breaking on slow networks
  * Fixed order of POST_PACKAGE_* events to occur together once all installations of a package batch are done

### [2.0.6] 2020-11-07

  * Fixed regression in 2.0.5 dealing with custom installers which do not pass absolute paths

### [2.0.5] 2020-11-06

  * Disabled platform-check verification of extensions by default (now defaulting `php-only`), set platform-check to `true` if you want a complete check
  * Improved platform-check handling of issue reporting
  * Fixed platform-check to only check non-dev requires even if require-dev dependencies are installed
  * Fixed issues dealing with custom installers which return trailing slashes in getInstallPath (ideally avoid doing this as there might be other issues left)
  * Fixed issues when curl functions are disabled
  * Fixed gitlab-domains/github-domains to make sure if they are overridden the default value remains present
  * Fixed issues removing/upgrading packages from path repositories on Windows
  * Fixed regression in 2.0.4 when handling of git@bitbucket.org URLs in vcs repositories
  * Fixed issue running create-project in current directory on Windows

### [2.0.4] 2020-10-30

  * Fixed `check-platform-req` command not being clear on what packages are checked, and added a --lock flag to explicitly check the locked packages
  * Fixed `config` & `create-project` adding of repositories to make sure they are prepended as order is much more important in Composer 2, also added a --append flag to `config` to restore the old behavior in the unlikely case this is needed
  * Fixed curl downloader failing on old PHP releases or when using self-signed SSL certificates
  * Fixed Bitbucket API authentication issue

### [2.0.3] 2020-10-28

  * Fixed bug in `outdated` command where dev packages with branch-aliases where always shown as being outdated
  * Fixed issue in lock file interoperability with composer 1.x when using `dev-master as xxx` aliases
  * Fixed new `--locked` option being missing from `outdated` command, for checking outdated packages directly from the lock file
  * Fixed a few debug/error reporting strings

### [2.0.2] 2020-10-25

  * Fixed regression handling `composer show -s` in projects where no version can be guessed from VCS
  * Fixed regression handling partial updates/`require` when a lock file was missing
  * Fixed interop issue with plugins that need to update dist URLs of packages, [see docs](https://getcomposer.org/doc/articles/plugins.md#plugin-modifies-downloads) if you need this

### [2.0.1] 2020-10-24

  * Fixed crash on PHP 8

### [2.0.0] 2020-10-24

  * Fixed proxy handling issues when combined with our new curl-based downloader
  * Fixed solver bug resulting in endless loops in some cases
  * Fixed solver output being extremely long due to learnt rules
  * Fixed solver bug with multi literals
  * Fixed a couple minor regressions

### [2.0.0-RC2] 2020-10-14

  * Breaking: Removed `OperationInterface::getReason` as the data was not accurate
  * Added automatic removal of packages which are not required anymore whenever an update is done, this will purge packages previously left over by partial updates and `require`/`remove`
  * Added shorthand aliases `-w` for `--with-dependencies` and `-W` for `--with-all-dependencies` on `update`/`require`/`remove` commands
  * Added `COMPOSER_DEBUG_EVENTS=1` env var support for plugin authors to figure out which events are triggered when
  * Added `setCustomCacheKey` to `PreFileDownloadEvent` and fixed a cache bug for integrations changing the processed url of package archives
  * Added `Composer\Util\SyncHelper` for plugin authors to deal with async Promises more easily
  * Added `$composer->getLoop()->getHttpDownloader()` to get access to the main HttpDownloader instance in plugins
  * Added a non-zero exit code (2) and warning to `remove` command when a package to be removed could not be removed
  * Added `--apcu-autoloader-prefix` (or `--apcu-prefix` for `dump-autoload` command) flag to let people use apcu autoloading in a deterministic output way if that is needed
  * Fixed version guesser to look at remote branches as well as local ones
  * Lots of minor bug fixes and improvements

### [2.0.0-RC1] 2020-09-10

  * Added more advanced filtering to avoid loading all versions of all referenced packages when resolving dependencies, which should reduce memory usage further in some cases
  * Added support for many new `lib-*` packages in the platform repository and improved version detection for some `ext-*` and `lib-*` packages
  * Added an `--ask` flag to `create-project` command to make Composer prompt for the install dir name, [useful for project install instructions](https://github.com/composer/composer/pull/9181)
  * Added support for tar in artifact repositories
  * Added a `cache-read-only` config option to make the cache usable in read only mode for containers and such
  * Added better error reporting for a few more specific cases
  * Added a new optional `available-package-patterns` attribute for v2-format Composer repositories, see [UPGRADE](UPGRADE-2.0.md) for details
  * Fixed more PHP 8 compatibility issues
  * Lots of minor bug fixes for regressions

### [2.0.0-alpha3] 2020-08-03

  * Breaking: Zip archives loaded by artifact repositories must now have a composer.json on top level, or a max of one folder on top level of the archive
  * Added --no-dev support to `show` and `outdated` commands to skip dev requirements
  * Added support for multiple --repository flags being passed into the `create-project` command, only useful in combination with `--add-repository` to persist them to composer.json
  * Added a new optional `list` API endpoint for v2-format Composer repositories, see [UPGRADE](UPGRADE-2.0.md) for details
  * Fixed `show -a` command not listing anything
  * Fixed solver bug where it ended in a "Reached invalid decision id 0"
  * Fixed updates of git-installed packages on windows
  * Lots of minor bug fixes

### [2.0.0-alpha2] 2020-06-24

  * Added parallel installation of packages (requires OSX/Linux/WSL, and that `unzip` is present in PATH)
  * Added optimization of constraints by compiling them to PHP code, which should reduce CPU time of updates
  * Added handling of Ctrl-C on Windows for PHP 7.4+
  * Added better support for default branch names other than `master`
  * Added --format=summary flag to `license` command
  * Fixed issue in platform check when requiring ext-zend-opcache
  * Fixed inline aliases issues
  * Fixed git integration issue when signatures are set to be shown by default

### [2.0.0-alpha1] 2020-06-03

  * Breaking: This is a major release and while we tried to keep things compatible for most users, you might want to have a look at the [UPGRADE](UPGRADE-2.0.md) guides
  * Many CPU and memory performance improvements
  * The update command is now much more deterministic as it does not take the already installed packages into account
  * Package installation now performs all network operations first before doing any changes on disk, to reduce the chances of ending up with a partially updated vendor dir
  * Partial updates and require/remove are now much faster as they only load the metadata required for the updated packages
  * Added a [platform-check step](doc/07-runtime.md#platform-check) when vendor/autoload.php gets initialized which checks the current PHP version/extensions match what is expected and fails hard otherwise. Can be disabled with the platform-check config option
  * Added a [`Composer\InstalledVersions`](doc/07-runtime.md#installed-versions) class which is autoloaded in every project and lets you check which packages/versions are present at runtime
  * Added a `composer-runtime-api` virtual package which you can require (as e.g. `^2.0`) to ensure things like the InstalledVersions class above are present. It will effectively force people to use Composer 2.x to install your project
  * Added support for parallel downloads of package metadata and zip files, this requires that the curl extension is present and we thus strongly recommend enabling curl
  * Added much clearer dependency resolution error reporting for common error cases
  * Added support for updating to a specific version with partial updates, as well as a [--with flag](doc/03-cli.md#update--u) to pass in temporary constraint overrides
  * Added support for TTY mode on Linux/OSX/WSL so that script handlers now run in interactive mode
  * Added `only`, `exclude` and `canonical` options to all repositories, see [repository priorities](https://getcomposer.org/repoprio) for details
  * Added support for lib-zip platform package
  * Added `pre-operations-exec` event to be fired before the packages get installed/upgraded/removed
  * Added `pre-pool-create` event to be fired before the package pool for the dependency solver is created, which lets you modify the list of packages going in
  * Added `post-file-download` event to be fired after package dist files are downloaded, which lets you do additional checks on the files
  * Added --locked flag to `show` command to see the packages from the composer.lock file
  * Added --unused flag to `remove` command to make sure any packages which are not needed anymore get removed
  * Added --dry-run flag to `require` and `remove` commands
  * Added --no-install flag to `update`, `require` and `remove` commands to disable the install step and only do the update step (composer.lock file update)
  * Added --with-dependencies and --with-all-dependencies flag aliases to `require` and `remove` commands for consistency with `update`
  * Added more info to `vendor/composer/installed.json`, a dev key stores whether dev requirements were installed, and every package now has an install-path key with its install location
  * Added COMPOSER_DISABLE_NETWORK which if set makes Composer do its best to run offline. This can be useful when you have poor connectivity or to do benchmarking without network jitter
  * Added --json and --merge flags to `config` command to allow editing complex `extra.*` values by using json as input
  * Added confirmation prompt when running Composer as superuser in interactive mode
  * Added --no-check-version to `validate` command to remove the warning in case the version is defined
  * Added --ignore-platform-req (without s) to all commands supporting --ignore-platform-reqs, which accepts a package name so you can ignore only specific platform requirements
  * Added support for wildcards (`*`) in classmap autoloader paths
  * Added support for configuring GitLab deploy tokens in addition to private tokens, see [gitlab-token](doc/06-config.md#gitlab-token)
  * Added support for package version guessing for require and init command to take all platform packages into account, not just php version
  * Fixed package ordering when autoloading and especially when loading plugins, to make sure dependencies are loaded before their dependents
  * Fixed suggest output being very spammy, it now is only one line long and shows more rarely
  * Fixed conflict rules like e.g. >=5 from matching dev-master, as it is not normalized to 9999999-dev internally anymore

### [1.10.23] 2021-10-05

  * Security: Fixed command injection vulnerability on Windows (GHSA-frqg-7g38-6gcf / CVE-2021-41116)

### [1.10.22] 2021-04-27

  * Security: Fixed command injection vulnerability in HgDriver/HgDownloader and hardened other VCS drivers and downloaders (GHSA-h5h8-pc6h-jvvx / CVE-2021-29472)

### [1.10.21] 2021-04-01

  * Fixed support for new GitHub OAuth token format
  * Fixed processes silently ignoring the CWD when it does not exist

### [1.10.20] 2021-01-27

  * Fixed exclude-from-classmap causing regex issues when having too many paths
  * Fixed compatibility issue with Symfony 4/5

### [1.10.19] 2020-12-04

  * Fixed regression on PHP 8.0

### [1.10.18] 2020-12-03

  * Allow installation on PHP 8.0

### [1.10.17] 2020-10-30

  * Fixed Bitbucket API authentication issue
  * Fixed parsing of Composer 2 lock files breaking in some rare conditions

### [1.10.16] 2020-10-24

  * Added warning to `validate` command for cases where packages provide/replace a package that they also require
  * Fixed JSON schema validation issue with PHPStorm
  * Fixed symlink handling in `archive` command

### [1.10.15] 2020-10-13

  * Fixed path repo version guessing issue

### [1.10.14] 2020-10-13

  * Fixed version guesser to look at remote branches as well as local ones
  * Fixed path repositories version guessing to handle edge cases where version is different from the VCS-guessed version
  * Fixed COMPOSER env var causing issues when combined with the `global ` command
  * Fixed a few issues dealing with PHP without openssl extension (not recommended at all but sometimes needed for testing)

### [1.10.13] 2020-09-09

  * Fixed regressions with old version validation
  * Fixed invalid root aliases not being reported

### [1.10.12] 2020-09-08

  * Fixed regressions with old version validation

### [1.10.11] 2020-09-08

  * Fixed more PHP 8 compatibility issues
  * Fixed regression in handling of CTRL-C when xdebug is loaded
  * Fixed `status` handling of broken symlinks

### [1.10.10] 2020-08-03

  * Fixed `create-project` not triggering events while installing the root package
  * Fixed PHP 8 compatibility issue
  * Fixed `self-update` to avoid automatically upgrading to the next major version once it becomes stable

### [1.10.9] 2020-07-16

  * Fixed Bitbucket redirect loop when credentials are outdated
  * Fixed GitLab auth prompt wording
  * Fixed `self-update` handling of files requiring admin permissions to write to on Windows (it now does a UAC prompt)
  * Fixed parsing issues in funding.yml files

### [1.10.8] 2020-06-24

  * Fixed compatibility issue with git being configured to show signatures by default
  * Fixed discarding of local changes when updating packages to include untracked files
  * Several minor fixes

### [1.10.7] 2020-06-03

  * Fixed PHP 8 deprecations
  * Fixed detection of pcntl_signal being in disabled_functions when pcntl_async_signal is allowed

### [1.10.6] 2020-05-06

  * Fixed version guessing to take composer-runtime-api and composer-plugin-api requirements into account to avoid selecting packages which require Composer 2
  * Fixed package name validation to allow several dashes following each other
  * Fixed post-status-cmd script not firing when there were no changes to be displayed
  * Fixed composer-runtime-api support on Composer 1.x, the package is now present as 1.0.0
  * Fixed support for composer show --name-only --self
  * Fixed detection of GitLab URLs when handling authentication in some cases

### [1.10.5] 2020-04-10

  * Fixed self-update on PHP <5.6, seriously please upgrade people, it's time
  * Fixed 1.10.2 regression with PATH resolution in scripts

### [1.10.4] 2020-04-09

  * Fixed 1.10.2 regression in path symlinking with absolute path repos

### [1.10.3] 2020-04-09

  * Fixed invalid --2 flag warning in `self-update` when no channel is requested

### [1.10.2] 2020-04-09

  * Added --1 flag to `self-update` command which can be added to automated self-update runs to make sure it won't automatically jump to 2.0 once that is released
  * Fixed path repository symlinks being made relative when the repo url is defined as absolute paths
  * Fixed potential issues when using "composer ..." in scripts and composer/composer was also required in the project
  * Fixed 1.10.0 regression when downloading GitHub archives from non-API URLs
  * Fixed handling of malformed info in fund command
  * Fixed Symfony5 compatibility issues in a few commands

### [1.10.1] 2020-03-13

  * Fixed path repository warning on empty path when using wildcards
  * Fixed superfluous warnings when generating optimized autoloaders

### [1.10.0] 2020-03-10

  * Added `bearer` auth config to authenticate using `Authorization: Bearer <token>` headers
  * Added `plugin-api-version` in composer.lock so third-party tools can know which Composer version was used to generate a lock file
  * Fixed composer fund command and funding info parsing to be more useful
  * Fixed issue where --no-dev autoload generation was excluding some packages which should not have been excluded
  * Fixed 1.10-RC regression in create project's handling of absolute paths

### [1.10.0-RC] 2020-02-14

  * Breaking: `composer global exec ...` now executes the process in the current working directory instead of executing it in the global directory.
  * Warning: Added a warning when class names are being loaded by a PSR-4 or PSR-0 rule only due to classmap optimization, but would not otherwise be autoloadable. Composer 2.0 will stop autoloading these classes so make sure you fix your autoload configs.
  * Added new funding key to composer.json to describe ways your package's maintenance can be funded. This reads info from GitHub's FUNDING.yml by default so better configure it there so it shows on GitHub and Composer/Packagist
  * Added `composer fund` command to show funding info of your dependencies
  * Added support for --format=json output for show command when showing a single package
  * Added support for configuring suggestions using config command, e.g. `composer config suggest.foo/bar some text`
  * Added support for configuring fine-grained preferred-install using config command, e.g. `composer config preferred-install.foo/* dist`
  * Added `@putenv` script handler to set environment variables from composer.json for following scripts
  * Added `lock` option that can be set to false, in which case no composer.lock file will be generated
  * Added --add-repository flag to create-project command which will persist the repo given in --repository into the composer.json of the package being installed
  * Added support for IPv6 addresses in NO_PROXY
  * Added package homepage display in the show command
  * Added debug info about HTTP authentications
  * Added Symfony 5 compatibility
  * Added --fixed flag to require command to make it use a fixed constraint instead of a ^x.y constraint when adding the requirement
  * Fixed exclude-from-classmap matching subsets of directories e.g. foo/ was excluding foobar/
  * Fixed archive command to persist file permissions inside the zip files
  * Fixed init/require command to avoid suggesting packages which are already selected in the search results
  * Fixed create-project UX issues
  * Fixed filemtime for `vendor/composer/*` files is now only changing when the files actually change
  * Fixed issues detecting docker environment with an active open_basedir

### [1.9.3] 2020-02-04

  * Fixed GitHub deprecation of access_token query parameter, now using Authorization header

### [1.9.2] 2020-01-14

  * Fixed minor git driver bugs
  * Fixed schema validation for version field to allow `dev-*` versions too
  * Fixed external processes' output being formatted even though it should not
  * Fixed issue with path repositories when trying to install feature branches

### [1.9.1] 2019-11-01

  * Fixed various credential handling issues with gitlab and github
  * Fixed credentials being present in git remotes in Composer cache and vendor directory when not using SSH keys
  * Fixed `composer why` not listing replacers as a reason something is present
  * Fixed various PHP 7.4 compatibility issues
  * Fixed root warnings always present in Docker containers, setting COMPOSER_ALLOW_SUPERUSER is not necessary anymore
  * Fixed GitHub access tokens leaking into debug-verbosity output
  * Fixed several edge case issues detecting GitHub, Bitbucket and GitLab repository types
  * Fixed Composer asking if you want to use a composer.json in a parent directory when ran in non-interactive mode
  * Fixed classmap autoloading issue finding classes located within a few non-PHP context blocks (?>...<?php)

### [1.9.0] 2019-08-02

  * Breaking: artifact repositories with URLs containing port numbers and requiring authentication now require you to configure http-basic auth for the `host:port` pair explicitly
  * Added a `--no-cache` flag available on all commands to run with the cache disabled
  * Added PHP_BINARY as env var pointing to the PHP process when executing Composer scripts as shell scripts
  * Added a `use-github-api` config option which can set the `no-api` flag on all GitHub VCS repositories declared
  * Added a static helper you can preprend to a script to avoid process timeouts, `"Composer\\Config::disableProcessTimeout"`
  * Added Event::getOriginatingEvent to retrieve an event's original event when a script handler forwards to another one
  * Added support for autoloading directly from a phar file
  * Fixed loading order of plugins to always initialize them in order of dependencies
  * Fixed various network-mount related issues
  * Fixed --ignore-platform-reqs not ignoring conflict rules against platform packages

### [1.8.6] 2019-06-11

  * Fixed handling of backslash-escapes handling in composer.json when using the require command
  * Fixed create-project not following classmap-authoritative and apcu-autoloader config values
  * Fixed HHVM version warning showing up in some cases when it was not in use

### [1.8.5] 2019-04-09

  * HHVM 4.0 is no longer compatible with Composer. Please use PHP instead going forward.
  * Added forward compatibility with upcoming 2.0 changes
  * Fixed support for PHP 7.3-style heredoc/nowdoc syntax changes in autoload generation
  * Fixed require command usage when combined with --ignore-platform-reqs
  * Fixed and cleaned up various Windows junctions handling issues

### [1.8.4] 2019-02-11

  * Fixed long standing solver bug leading to odd solving issues in edge cases, see #7946
  * Fixed HHVM support for upcoming releases
  * Fixed unix proxy for binaries to be POSIX compatible instead of breaking some shells
  * Fixed invalid deprecation warning for composer-plugin-api
  * Fixed edge case issues with Windows junctions when working with path repositories

### [1.8.3] 2019-01-30

  * Fixed regression when executing partial updates

### [1.8.2] 2019-01-29

  * Fixed invalid deprecation warning for ext-pdo_mysql and similar
  * Updated to latest xdebug-handler

### [1.8.1] 2019-01-29

  * Deprecated support for non-standard package names (anything with uppercase, or no / in it). Make sure to follow the warnings if you see any to avoid problems in 2.0.
  * Fixed some packages missing from the autoloader config when installing with --no-dev
  * Fixed support for cloning GitLab repos using OAuth tokens instead of SSH keys
  * Fixed metapackage installs/updates missing from output
  * Fixed --with-dependencies / --with-all-dependencies not updating some packages in some edge cases
  * Fixed compatibility with Symfony 4.2 deprecations
  * Fixed temp dir not being cleaned up on download error while archiving packages
  * Updated to latest ca-bundle

### [1.8.0] 2018-12-03

  * Changed `post-package-install` / `post-package-update` event to be fired *after* the lock file has been updated as opposed to before
  * Added support for removing packages using a wildcard with the `remove` command, e.g. `composer remove foo/*`
  * Added `chat` to the list of `support` channels you can list in composer.json
  * Added signal handling on require command to restore the composer.json in case of abort
  * Added `--ignore` to `outdated` command to pass one or more packages that you do not want to be listed
  * Added `--no-dev` to `check-platform-reqs` command to skip dev requirements even if they are installed
  * Added support for running plugin commands from sub-directories within a project much like other Composer commands
  * Added support for running Composer via phpdbg
  * Added `lib-imagick` platform package
  * Fixed validate command always checking for disabled checks when used with `--strict`

### [1.7.3] 2018-11-01

  * Fixed handling of replace/conflict rules. This may affect dependency resolution in some edge cases.
  * Fixed Bitbucket API support and migrated all calls to API v2 as v1 is deprecated
  * Fixed support for lib-openssl 1.1.1 having only lowercase algorithm names
  * Fixed escaping of URLs in Perforce and Svn drivers
  * Fixed `show` command not respecting `--path` when a single package name was given
  * Fixed regression in 1.7.2's handling of metapackages

### [1.7.2] 2018-08-16

  * Fixed reporting of authentication/rate limiting issues for GitHub API access
  * Fixed `create-project` not checking the checking the latest commit out when a cache was already present
  * Fixed reporting of errors when `global` command can not switch the working directory
  * Fixed PHP 5.3 JSON encoding issues with complex unicode character sequences
  * Updated to latest ca-bundle and xdebug-handler projects, see related changelogs

### [1.7.1] 2018-08-07

  * Fixed issue autoloading plugins in require-dev in some conditions
  * Fixed handling of SSL to repo.packagist.org on very old PHP versions

### [1.7.0] 2018-08-03

  * Added the overridden platform config's PHP version in the `diagnose` command output
  * Fixed --no-plugins not being respected in a few commands
  * Fixed 1.7.0-RC regression in output showing <warn> instead of proper colors
  * Fixed 1.7.0-RC regression in output missing "Loading from cache" output on package install

### [1.7.0-RC] 2018-07-24

  * Changed default repository URL from packagist.org to repo.packagist.org, this might affect people with strict firewall rules
  * Changed output from Updating to Downgrading when performing package downgrades, this might affect anything parsing output
  * Several minor performance improvements
  * Added basic authentication support for mercurial repos
  * Added explicit `i` and `u` aliases for the `install` and `update` commands
  * Added support for `show` command to output json format with --tree
  * Added support for {glob,braces} support in the path repository's path argument
  * Added support in `status` command for showing diffs in vendor dir even for packages installed as dist/zip archives
  * Added `--remove-vcs` flag to `create-project` command to avoid prompting for keeping VCS files
  * Added `--no-secure-http` flag to `create-project` command to bypass https (use at your own risk)
  * Added `pre-command-run` event that lets plugins modify arguments
  * Added RemoteFilesystem::getRemoteContents extension point
  * Fixed setting scripts via `config` command

### [1.6.5] 2018-05-04

  * Fixed regression in 1.6.4 causing strange update behaviors with dev packages
  * Fixed regression in 1.6.4 color support detection for Windows
  * Fixed issues dealing with broken symlinks when switching branches and using path repositories
  * Fixed JSON schema for package repositories
  * Fixed issues on computers set to Turkish locale
  * Fixed classmap parsing of files using short-open-tags when they are disabled in php

### [1.6.4] 2018-04-13

  * Security fixes in some edge case scenarios, recommended update for all users
  * Fixed regression in version guessing of path repositories
  * Fixed removing aliased packages from the repository, which might resolve some odd update bugs
  * Fixed updating of package URLs for GitLab
  * Fixed run-script --list failing when script handlers were defined
  * Fixed init command not respecting the current php version when selecting package versions
  * Fixed handling of uppercase package names in why/why-not commands
  * Fixed exclude-from-classmap symlink handling
  * Fixed filesystem permissions of PEAR binaries
  * Improved performance of subversion repos
  * Other minor fixes

### [1.6.3] 2018-01-31

  * Fixed GitLab downloads failing in some edge cases
  * Fixed ctrl-C handling during create-project
  * Fixed GitHub VCS repositories not prompting for a token in some conditions
  * Fixed SPDX license identifiers being case sensitive
  * Fixed and clarified a few dependency resolution error reporting strings
  * Fixed SVN commit log fetching in verbose mode when using private repositories

### [1.6.2] 2018-01-05

  * Fixed more autoloader regressions
  * Fixed support for updating dist refs in gitlab URLs

### [1.6.1] 2018-01-04

  * Fixed upgrade regression due to some autoloader cleanups
  * Fixed some overly loose version constraints

### [1.6.0] 2018-01-04

  * Added support for SPDX license identifiers v3.0, deprecates GPL/LGPL/AGPL identifiers, which should now have a `-only` or `-or-later` suffix added.
  * Added support for COMPOSER_MEMORY_LIMIT env var to make Composer set the PHP memory limit explicitly
  * Added support for simple strings for the `bin`
  * Fixed `check-platform-reqs` bug in version checking

### [1.6.0-RC] 2017-12-19

  * Improved performance of installs and updates from git clones when checking out known commits
  * Added `check-platform-reqs` command that checks that your PHP and extensions versions match the platform requirements of the installed packages
  * Added `--with-all-dependencies` to the `update` and `require` commands which updates all dependencies of the listed packages, including those that are direct root requirements
  * Added `scripts-descriptions` key to composer.json to customize the description and document your custom commands
  * Added support for the uppercase NO_PROXY env var
  * Added support for COMPOSER_DEFAULT_{AUTHOR,LICENSE,EMAIL,VENDOR} env vars to pre-populate init command values
  * Added support for local fossil repositories
  * Added suggestions for alternative spellings when entering packages in `init` and `require` commands and nothing can be found
  * Fixed installed.json data to be sorted alphabetically by package name
  * Fixed compatibility with Symfony 4.x components that Composer uses

### [1.5.6] - 2017-12-18

  * Fixed root package version guessed when a tag is checked out
  * Fixed support for GitLab repos hosted on non-standard ports
  * Fixed regression in require command when requiring unstable packages, part 3

### [1.5.5] - 2017-12-01

  * Fixed regression in require command when requiring unstable packages, part 2

### [1.5.4] - 2017-12-01

  * Fixed regression in require command when requiring unstable packages

### [1.5.3] - 2017-11-30

  * Fixed require/remove commands reverting the composer.json change when a non-solver-related error occurs
  * Fixed GitLabDriver to support installations of GitLab not at the root of the domain
  * Fixed create-project not following the optimize-autoloader flag of the root package
  * Fixed Authorization header being forwarded across domains after a redirect
  * Improved some error messages for clarity

### [1.5.2] - 2017-09-11

  * Fixed GitLabDriver looping endlessly in some conditions
  * Fixed GitLabDriver support for unauthenticated requests
  * Fixed GitLab zip downloads not triggering credentials prompt if unauthenticated
  * Fixed path repository support of COMPOSER_ROOT_VERSION, it now applies to all path repos within the same git repository
  * Fixed path repository handling of copies to avoid copying VCS files and others
  * Fixed sub-directory call to ignore list and create-project commands as well as calls to Composer using --working-dir
  * Fixed invalid warning appearing when calling `remove` on an non-stable package

### [1.5.1] - 2017-08-09

  * Fixed regression in GitLabDriver with repos containing >100 branches or tags
  * Fixed sub-directory call support to respect the COMPOSER env var

### [1.5.0] - 2017-08-08

  * Changed the package install order to ensure that plugins are always installed as soon as possible
  * Added ability to call composer from within sub-directories of a project
  * Added support for GitLab API v4
  * Added support for GitLab sub-groups
  * Added some more rules to composer validate
  * Added support for reading the `USER` env when guessing the username in `composer init`
  * Added warning when uncompressing files with the same name but difference cases on case insensitive filesystems
  * Added `htaccess-protect` option / `COMPOSER_HTACCESS_PROTECT` env var to disable the .htaccess creation in home dir (defaults to true)
  * Improved `clear-cache` command
  * Minor improvements/fixes and many documentation updates

### [1.4.3] - 2017-08-06

  * Fixed GitLab URLs
  * Fixed root package version detection using latest git versions
  * Fixed inconsistencies in date format in composer.lock when installing from source
  * Fixed Mercurial support regression
  * Fixed exclude-from-classmap not being applied when autoloading files for Composer plugins
  * Fixed exclude-from-classmap being ignored when cwd has the wrong case on case insensitive filesystems
  * Fixed several other minor issues

### [1.4.2] - 2017-05-17

  * Fixed Bitbucket API handler parsing old deleted branches in hg repos
  * Fixed regression in gitlab downloads
  * Fixed output inconsistencies
  * Fixed unicode handling in `init` command for author names
  * Fixed useless warning when doing partial updates/removes on packages that are not currently installed
  * Fixed Xdebug disabling issue when combined with disable_functions and allow_url_fopen CLI overrides

### [1.4.1] - 2017-03-10

  * Fixed `apcu-autoloader` config option being ignored in `dump-autoload` command
  * Fixed json validation not allowing boolean for trunk-path, branches-path and tags-path in svn repos
  * Fixed json validation not allowing repository URLs without scheme

### [1.4.0] - 2017-03-08

  * Improved memory usage of dependency solver
  * Added `--format json` option to the `outdated` and `show` command to get machine readable package listings
  * Added `--ignore-filters` flag to `archive` command to bypass the .gitignore and co
  * Added support for `outdated` output without ansi colors
  * Added support for Bitbucket API v2
  * Changed the require command to follow minimum-stability / prefer-stable values when picking a version
  * Fixed regression when using composer in a Mercurial repository

### [1.3.3] - 2017-03-08

  * **Capifony users beware**: This release has output format tweaks that mess up capifony interactive mode, see #6233
  * Improved baseline psr-4 autoloader performance for projects with many nested namespaces configured
  * Fixed issues with gitlab API access when the token had insufficient permissions
  * Fixed some HHVM strict type issues
  * Fixed version guessing of headless git checkouts in some conditions
  * Fixed compatibility with subversion 1.8
  * Fixed version guessing not working with svn/hg
  * Fixed script/exec errors not being output correctly
  * Fixed PEAR repository bug with pear.php.net

### [1.3.2] - 2017-01-27

  * Added `COMPOSER_BINARY` env var that is defined within the scope of a Composer run automatically with the path to the phar file
  * Fixed create-project ending in a detached HEAD when installing aliased packages
  * Fixed composer show not returning non-zero exit code when the package does not exist
  * Fixed `@composer` handling in scripts when --working-dir is used together with it
  * Fixed private-GitLab handling of repos with dashes in them

### [1.3.1] - 2017-01-07

  * Fixed dist downloads from Bitbucket
  * Fixed some regressions related to xdebug disabling
  * Fixed `--minor-only` flag in `outdated` command
  * Fixed handling of config.platform.php which did not replace other `php-*` package's versions

### [1.3.0] - 2016-12-24

  * Fixed handling of annotated git tags vs lightweight tags leading to useless updates sometimes
  * Fixed ext-xdebug not being require-able anymore due to automatic xdebug disabling
  * Fixed case insensitivity of remove command

### [1.3.0-RC] - 2016-12-11

  * Added workaround for xdebug performance impact by restarting PHP without xdebug automatically in case it is enabled
  * Added `--minor-only` to the `outdated` command to only show updates to minor versions and ignore new major versions
  * Added `--apcu-autoloader` to the `update`/`install` commands and `--apcu` to `dump-autoload` to enable an APCu-caching autoloader, which can be more efficient than --classmap-authoritative if you attempt to autoload many classes that do not exist, or if you can not use authoritative classmaps for some reason
  * Added summary of operations to be executed before they run, and made execution output more compact
  * Added `php-debug` and `php-zts` virtual platform packages
  * Added `gitlab-token` auth config for GitLab private tokens
  * Added `--strict` to the `outdated` command to return a non-zero exit code when there are outdated packages
  * Added ability to call php scripts using the current php interpreter (instead of finding php in PATH by default) in script handlers via `@php ...`
  * Added `COMPOSER_ALLOW_XDEBUG` env var to circumvent the Xdebug-disabling behavior
  * Added `COMPOSER_MIRROR_PATH_REPOS` env var to force mirroring of path repositories vs symlinking
  * Added `COMPOSER_DEV_MODE` env var that is set by Composer to forward the dev mode to script handlers
  * Fixed support for git 2.11
  * Fixed output from zip and rar leaking out when an error occurred
  * Removed `hash` from composer.lock, only `content-hash` is now used which should reduce conflicts
  * Minor fixes and performance improvements

### [1.2.4] - 2016-12-06

  * Fixed regression in output handling of scripts from 1.2.3
  * Fixed support for LibreSSL detection as lib-openssl
  * Fixed issue with Zend Guard in the autoloader bootstrapping
  * Fixed support for loading partial provider repositories

### [1.2.3] - 2016-12-01

  * Fixed bug in HgDriver failing to identify BitBucket repositories
  * Fixed support for loading partial provider repositories

### [1.2.2] - 2016-11-03

  * Fixed selection of packages based on stability to be independent from package repository order
  * Fixed POST_DEPENDENCIES_SOLVING not containing some operations in edge cases
  * Fixed issue handling GitLab URLs containing dots and other special characters
  * Fixed issue on Windows when running composer at the root of a drive
  * Minor fixes

### [1.2.1] - 2016-09-12

  * Fixed edge case issues with the static autoloader
  * Minor fixes

### [1.2.0] - 2016-07-19

  * Security: Fixed [httpoxy](https://httpoxy.org/) vulnerability
  * Fixed `home` command to avoid rogue output on unix
  * Fixed output of git clones to clearly state when clones are from cache
  * (from 1.2 RC) Fixed ext-network-ipv6 to be php-ipv6

### [1.2.0-RC] - 2016-07-04

  * Added caching of git repositories if you have git 2.3+ installed. Repositories will now be cached once and then cloned from local cache so subsequent installs should be faster
  * Added detection of HEAD changes to the `status` command. If you `git checkout X` in a vendor directory for example it will tell you that it is not at the version that was installed
  * Added a virtual `php-ipv6` extension to require PHP compiled with IPv6 support
  * Added `--no-suggest` to `install` and `update` commands to skip output of suggestions at the end
  * Added `--type` to the `search` command to restrict to a given package type
  * Added fossil support as alternative to git/svn/.. for package downloads
  * Improved BitBucket OAuth support
  * Added support for blocking cache operations using COMPOSER_CACHE_DIR=/dev/null (or NUL on windows)
  * Added support for using declare(strict_types=1) in plugins
  * Added `--prefer-stable` and `--prefer-lowest` to the `require` command
  * Added `--no-scripts` to the `require` and `remove` commands
  * Added `_comment` top level key to the schema to endorse using it as a place to store comments (it can be a string or array of strings)
  * Added support for justinrainbow/json-schema 2.0
  * Fixed binaries not being re-installed if deleted by users or the bin-dir changes. `update` and `install` will now re-install them
  * Many minor UX and docs improvements

### [1.1.3] - 2016-06-26

  * Fixed bitbucket oauth instructions
  * Fixed version parsing issue
  * Fixed handling of bad proxies that modify JSON content on the fly

### [1.1.2] - 2016-05-31

  * Fixed degraded mode issue when accessing packagist.org
  * Fixed GitHub access_token being added on subsequent requests in case of redirections
  * Fixed exclude-from-classmap not working in some circumstances
  * Fixed openssl warning preventing the use of config command for disabling tls

### [1.1.1] - 2016-05-17

  * Fixed regression in handling of #reference which made it update every time
  * Fixed dev platform requirements being required even in --no-dev install from a lock file
  * Fixed parsing of extension versions that do not follow valid numbers, we now try to parse x.y.z and ignore the rest
  * Fixed exact constraints warnings appearing for 0.x versions
  * Fixed regression in the `remove` command

### [1.1.0] - 2016-05-10

  * Added fallback to SSH for https bitbucket URLs
  * Added BaseCommand::isProxyCommand that can be overridden to mark a command as being a mere proxy, which helps avoid duplicate warnings etc on composer startup
  * Fixed archiving generating long paths in zip files on Windows

### [1.1.0-RC] - 2016-04-29

  * Added ability for plugins to register their own composer commands
  * Optimized the autoloader initialization using static loading on PHP 5.6 and above, this reduces the load time for large classmaps to almost nothing
  * Added `--latest` to `show` command to show the latest version available of your dependencies
  * Added `--outdated` to `show` command an `composer outdated` alias for it, to show only packages in need of update
  * Added `--direct` to `show` and `outdated` commands to show only your direct dependencies in the listing
  * Added support for editing all top-level properties (name, minimum-stability, ...) as well as extra values via the `config` command
  * Added abandoned state warning to the `show` and `outdated` commands when listing latest packages
  * Added support for `~/` and `$HOME/` in the path repository paths
  * Added support for wildcards in the `show` command package filter, e.g. `composer show seld/*`
  * Added ability to call composer itself from scripts via `@composer ...`
  * Added untracked files detection to the `status` command
  * Added warning to `validate` command when using exact-version requires
  * Added warning once per domain when accessing insecure URLs with secure-http disabled
  * Added a dependency on composer/ca-bundle (extracted CA bundle management to a standalone lib)
  * Added support for empty directories when archiving to tar
  * Added an `init` event for plugins to react to, which occurs right after a Composer instance is fully initialized
  * Added many new detections of problems in the `why-not`/`prohibits` command to figure out why something does not get installed in the expected version
  * Added a deprecation notice for script event listeners that use legacy script classes
  * Fixed abandoned state not showing up if you had a package installed before it was marked abandoned
  * Fixed --no-dev updates creating an incomplete lock file, everything is now always resolved on update
  * Fixed partial updates in case the vendor dir was not up to date with the lock file

### [1.0.3] - 2016-04-29

  * Security: Fixed possible command injection from the env vars into our sudo detection
  * Fixed interactive authentication with gitlab
  * Fixed class name replacement in plugins
  * Fixed classmap generation mistakenly detecting anonymous classes
  * Fixed auto-detection of stability flags in complex constraints like `2.0-dev || ^1.5`
  * Fixed content-length handling when redirecting to very small responses

### [1.0.2] - 2016-04-21

  * Fixed regression in 1.0.1 on systems with mbstring.func_overload enabled
  * Fixed regression in 1.0.1 that made dev packages update to the latest reference even if not whitelisted in a partial update
  * Fixed init command ignoring the COMPOSER env var for choosing the json file name
  * Fixed error reporting bug when the dependency resolution fails
  * Fixed handling of `$` sign in composer config command in some cases it could corrupt the json file

### [1.0.1] - 2016-04-18

  * Fixed URL updating when a package's URL changes, composer.lock now contains the right URL including correct reference
  * Fixed URL updating of the origin git remote as well for packages installed as git clone
  * Fixed binary .bat files generated from linux being incompatible with windows cmd
  * Fixed handling of paths with trailing slashes in path repository
  * Fixed create-project not using platform config when selecting a package
  * Fixed self-update not showing the channel it uses to perform the update
  * Fixed file downloads not failing loudly when the content does not match the Content-Length header
  * Fixed secure-http detecting some malformed URLs as insecure
  * Updated CA bundle

### [1.0.0] - 2016-04-05

  * Added support for bitbucket-oauth configuration
  * Added warning when running composer as super user, set COMPOSER_ALLOW_SUPERUSER=1 to hide the warning if you really must
  * Added PluginManager::getGlobalComposer getter to retrieve the global instance (which can be null!)
  * Fixed dependency solver error reporting in many cases it now shows you proper errors instead of just saying a package does not exist
  * Fixed output of failed downloads appearing as 100% done instead of Failed
  * Fixed handling of empty directories when archiving, they are not skipped anymore
  * Fixed installation of broken plugins corrupting the vendor state when combined with symlinked path repositories

### [1.0.0-beta2] - 2016-03-27

  * Break: The `install` command now turns into an `update` command automatically if you have no composer.lock. This was done only half-way before which caused inconsistencies
  * Break: By default the `remove` command now removes dependencies as well, and --update-with-dependencies is deprecated. Use --no-update-with-dependencies to get old behavior
  * Added support for update channels in `self-update`. All users will now update to stable builds by default. Run `self-update` with `--snapshot`, `--preview` or `--stable` to switch between update channels.
  * Added support for SSL_CERT_DIR env var and openssl.capath ini value
  * Added some conflict detection in `why-not` command
  * Added suggestion of root package's suggests in `create-project` command
  * Fixed `create-project` ignoring --ignore-platform-reqs when choosing a version of the package
  * Fixed `search` command in a directory without composer.json
  * Fixed path repository handling of symlinks on windows
  * Fixed PEAR repo handling to prefer HTTPS mirrors over HTTP ones
  * Fixed handling of Path env var on Windows, only PATH was accepted before
  * Small error reporting and docs improvements

### [1.0.0-beta1] - 2016-03-03

  * Break: By default we now disable any non-secure protocols (http, git, svn). This may lead to issues if you rely on those. See `secure-http` config option.
  * Break: `show` / `list` command now only show installed packages by default. An `--all` option is added to show all packages.
  * Added VCS repo support for the GitLab API, see also `gitlab-oauth` and `gitlab-domains` config options
  * Added `prohibits` / `why-not` command to show what blocks an upgrade to a given package:version pair
  * Added --tree / -t to the `show` command to see all your installed packages in a tree view
  * Added --interactive / -i to the `update` command, which lets you pick packages to update interactively
  * Added `exec` command to run binaries while having bin-dir in the PATH for convenience
  * Added --root-reqs to the `update` command to update only your direct, first degree dependencies
  * Added `cafile` and `capath` config options to control HTTPS certificate authority
  * Added pubkey verification of composer.phar when running self-update
  * Added possibility to configure per-package `preferred-install` types for more flexibility between prefer-source and prefer-dist
  * Added unpushed-changes detection when updating dependencies and in the `status` command
  * Added COMPOSER_AUTH env var that lets you pass a json configuration like the auth.json file
  * Added `secure-http` and `disable-tls` config options to control HTTPS/HTTP
  * Added warning when Xdebug is enabled as it reduces performance quite a bit, hide it with COMPOSER_DISABLE_XDEBUG_WARN=1 if you must
  * Added duplicate key detection when loading composer.json
  * Added `sort-packages` config option to force sorting of the requirements when using the `require` command
  * Added support for the XDG Base Directory spec on linux
  * Added XzDownloader for xz file support
  * Fixed SSL support to fully verify peers in all PHP versions, unsecure HTTP is also disabled by default
  * Fixed stashing and cleaning up of untracked files when updating packages
  * Fixed plugins being enabled after installation even when --no-plugins
  * Many small bug fixes and additions

### [1.0.0-alpha11] - 2015-11-14

  * Added config.platform to let you specify what your target environment looks like and make sure you do not inadvertently install dependencies that would break it
  * Added `exclude-from-classmap` in the autoload config that lets you ignore sub-paths of classmapped directories, or psr-0/4 directories when building optimized autoloaders
  * Added `path` repository type to install/symlink packages from local paths
  * Added possibility to reference script handlers from within other handlers using @script-name to reduce duplication
  * Added `suggests` command to show what packages are suggested, use -v to see more details
  * Added `content-hash` inside the composer.lock to restrict the warnings about outdated lock file to some specific changes in the composer.json file
  * Added `archive-format` and `archive-dir` config options to specify default values for the archive command
  * Added --classmap-authoritative to `install`, `update`, `require`, `remove` and `dump-autoload` commands, forcing the optimized classmap to be authoritative
  * Added -A / --with-dependencies to the `validate` command to allow validating all your dependencies recursively
  * Added --strict to the `validate` command to treat any warning as an error that then returns a non-zero exit code
  * Added a dependency on composer/semver, which is the externalized lib for all the version constraints parsing and handling
  * Added support for classmap autoloading to load plugin classes and script handlers
  * Added `bin-compat` config option that if set to `full` will create .bat proxy for binaries even if Composer runs in a linux VM
  * Added SPDX 2.0 support, and externalized that in a composer/spdx-licenses lib
  * Added warnings when the classmap autoloader finds duplicate classes
  * Added --file to the `archive` command to choose the filename
  * Added Ctrl+C handling in create-project to cancel the operation cleanly
  * Fixed version guessing to use ^ always, default to stable versions, and avoid versions that require a higher php version than you have
  * Fixed the lock file switching back and forth between old and new URL when a package URL is changed and many people run updates
  * Fixed partial updates updating things they shouldn't when the current vendor dir was out of date with the lock file
  * Fixed PHAR file creation to be more reproducible and always generate the exact same phar file from a given source
  * Fixed issue when checking out git branches or tags that are also the name of a file in the repo
  * Many minor fixes and documentation additions and UX improvements

### [1.0.0-alpha10] - 2015-04-14

  * Break: The following event classes are deprecated and you should update your script handlers to use the new ones in type hints:
    - `Composer\Script\CommandEvent` is deprecated, use `Composer\Script\Event`
    - `Composer\Script\PackageEvent` is deprecated, use `Composer\Installer\PackageEvent`
  * Break: Output is now split between stdout and stderr. Any irrelevant output to each command is on stderr as per unix best practices.
  * Added support for npm-style semver operators (`^` and `-` ranges, ` ` = AND, `||` = OR)
  * Added --prefer-lowest to `update` command to allow testing a package with the lowest declared dependencies
  * Added support for parsing semver build metadata `+anything` at the end of versions
  * Added --sort-packages option to `require` command for sorting dependencies
  * Added --no-autoloader to `install` and `update` commands to skip autoload generation
  * Added --list to `run-script` command to see available scripts
  * Added --absolute to `config` command to get back absolute paths
  * Added `classmap-authoritative` config option, if enabled only the classmap info will be used by the composer autoloader
  * Added support for branch-alias on numeric branches
  * Added support for the `https_proxy`/`HTTPS_PROXY` env vars used only for https URLs
  * Added support for using real composer repos as local paths in `create-project` command
  * Added --no-dev to `licenses` command
  * Added support for PHP 7.0 nightly builds
  * Fixed detection of stability when parsing multiple constraints
  * Fixed installs from lock file containing updated composer.json requirement
  * Fixed the autoloader suffix in vendor/autoload.php changing in every build
  * Many minor fixes, documentation additions and UX improvements

### [1.0.0-alpha9] - 2014-12-07

  * Added `remove` command to do the reverse of `require`
  * Added --ignore-platform-reqs to `install`/`update` commands to install even if you are missing a php extension or have an invalid php version
  * Added a warning when abandoned packages are being installed
  * Added auto-selection of the version constraint in the `require` command, which can now be used simply as `composer require foo/bar`
  * Added ability to define custom composer commands using scripts
  * Added `browse` command to open a browser to the given package's repo URL (or homepage with `-H`)
  * Added an `autoload-dev` section to declare dev-only autoload rules + a --no-dev flag to dump-autoload
  * Added an `auth.json` file, with `store-auths` config option
  * Added a `http-basic` config option to store login/pwds to hosts
  * Added failover to source/dist and vice-versa in case a download method fails
  * Added --path (-P) flag to the show command to see the install path of packages
  * Added --update-with-dependencies and --update-no-dev flags to the require command
  * Added `optimize-autoloader` config option to force the `-o` flag from the config
  * Added `clear-cache` command
  * Added a GzipDownloader to download single gzipped files
  * Added `ssh` support in the `github-protocols` config option
  * Added `pre-dependencies-solving` and `post-dependencies-solving` events
  * Added `pre-archive-cmd` and `post-archive-cmd` script events to the `archive` command
  * Added a `no-api` flag to GitHub VCS repos to skip the API but still get zip downloads
  * Added http-basic auth support for private git repos not on github
  * Added support for autoloading `.hh` files when running HHVM
  * Added support for PHP 5.6
  * Added support for OTP auth when retrieving a GitHub API key
  * Fixed isolation of `files` autoloaded scripts to ensure they can not affect anything
  * Improved performance of solving dependencies
  * Improved SVN and Perforce support
  * A boatload of minor fixes, documentation additions and UX improvements

### [1.0.0-alpha8] - 2014-01-06

  * Break: The `install` command now has --dev enabled by default. --no-dev can be used to install without dev requirements
  * Added `composer-plugin` package type to allow extensibility, and deprecated `composer-installer`
  * Added `psr-4` autoloading support and deprecated `target-dir` since it is a better alternative
  * Added --no-plugins flag to replace --no-custom-installers where available
  * Added `global` command to operate Composer in a user-global directory
  * Added `licenses` command to list the license of all your dependencies
  * Added `pre-status-cmd` and `post-status-cmd` script events to the `status` command
  * Added `post-root-package-install` and `post-create-project-cmd` script events to the `create-project` command
  * Added `pre-autoload-dump` script event
  * Added --rollback flag to self-update
  * Added --no-install flag to create-project to skip installing the dependencies
  * Added a `hhvm` platform package to require Facebook's HHVM implementation of PHP
  * Added `github-domains` config option to allow using GitHub Enterprise with Composer's GitHub support
  * Added `prepend-autoloader` config option to allow appending Composer's autoloader instead of the default prepend behavior
  * Added Perforce support to the VCS repository
  * Added a vendor/composer/autoload_files.php file that lists all files being included by the files autoloader
  * Added support for the `no_proxy` env var and other proxy support improvements
  * Added many robustness tweaks to make sure zip downloads work more consistently and corrupted caches are invalidated
  * Added the release date to `composer -V` output
  * Added `autoloader-suffix` config option to allow overriding the randomly generated autoloader class suffix
  * Fixed BitBucket API usage
  * Fixed parsing of inferred stability flags that are more stable than the minimum stability
  * Fixed installation order of plugins/custom installers
  * Fixed tilde and wildcard version constraints to be more intuitive regarding stabilities
  * Fixed handling of target-dir changes when updating packages
  * Improved performance of the class loader
  * Improved memory usage and performance of solving dependencies
  * Tons of minor bug fixes and improvements

### [1.0.0-alpha7] - 2013-05-04

  * Break: For forward compatibility, you should change your deployment scripts to run `composer install --no-dev`. The install command will install dev dependencies by default starting in the next release
  * Break: The `update` command now has --dev enabled by default. --no-dev can be used to update without dev requirements, but it will create an incomplete lock file and is discouraged
  * Break: Removed support for lock files created before 2012-09-15 due to their outdated unusable format
  * Added `prefer-stable` flag to pick stable packages over unstable ones when possible
  * Added `preferred-install` config option to always enable --prefer-source or --prefer-dist
  * Added `diagnose` command to to system/network checks and find common problems
  * Added wildcard support in the update whitelist, e.g. to update all packages of a vendor do `composer update vendor/*`
  * Added `archive` command to archive the current directory or a given package
  * Added `run-script` command to manually trigger scripts
  * Added `proprietary` as valid license identifier for non-free code
  * Added a `php-64bit` platform package that you can require to force a 64bit php
  * Added a `lib-ICU` platform package
  * Added a new official package type `project` for project-bootstrapping packages
  * Added zip/dist local cache to speed up repetitive installations
  * Added `post-autoload-dump` script event
  * Added `Event::getDevMode` to let script handlers know if dev requirements are being installed
  * Added `discard-changes` config option to control the default behavior when updating "dirty" dependencies
  * Added `use-include-path` config option to make the autoloader look for files in the include path too
  * Added `cache-ttl`, `cache-files-ttl` and `cache-files-maxsize` config option
  * Added `cache-dir`, `cache-files-dir`, `cache-repo-dir` and `cache-vcs-dir` config option
  * Added support for using http(s) authentication to non-github repos
  * Added support for using multiple autoloaders at once (e.g. PHPUnit + application both using Composer autoloader)
  * Added support for .inc files for classmap autoloading (legacy support, do not do this on new projects!)
  * Added support for version constraints in show command, e.g. `composer show monolog/monolog 1.4.*`
  * Added support for svn repositories containing packages in a deeper path (see package-path option)
  * Added an `artifact` repository to scan a directory containing zipped packages
  * Added --no-dev flag to `install` and `update` commands
  * Added --stability (-s) flag to create-project to lower the required stability
  * Added --no-progress to `install` and `update` to hide the progress indicators
  * Added --available (-a) flag to the `show` command to display only available packages
  * Added --name-only (-N) flag to the `show` command to show only package names (one per line, no formatting)
  * Added --optimize-autoloader (-o) flag to optimize the autoloader from the `install` and `update` commands
  * Added -vv and -vvv flags to get more verbose output, can be useful to debug some issues
  * Added COMPOSER_NO_INTERACTION env var to do the equivalent of --no-interaction (should be set on build boxes, CI, PaaS)
  * Added PHP 5.2 compatibility to the autoloader configuration files so they can be used to configure another autoloader
  * Fixed handling of platform requirements of the root package when installing from lock
  * Fixed handling of require-dev dependencies
  * Fixed handling of unstable packages that should be downgraded to stable packages when updating to new version constraints
  * Fixed parsing of the `~` operator combined with unstable versions
  * Fixed the `require` command corrupting the json if the new requirement was invalid
  * Fixed support of aliases used together with `<version>#<reference>` constraints
  * Improved output of dependency solver problems by grouping versions of a package together
  * Improved performance of classmap generation
  * Improved mercurial support in various places
  * Improved lock file format to minimize unnecessary diffs
  * Improved the `config` command to support all options
  * Improved the coverage of the `validate` command
  * Tons of minor bug fixes and improvements

### [1.0.0-alpha6] - 2012-10-23

  * Schema: Added ability to pass additional options to repositories (i.e. ssh keys/client certificates to secure private repos)
  * Schema: Added a new `~` operator that should be preferred over `>=`, see https://getcomposer.org/doc/01-basic-usage.md#package-versions
  * Schema: Version constraints `<x.y` are assumed to be `<x.y-dev` unless specified as `<x.y-stable` to reduce confusion
  * Added `config` command to edit/list config values, including --global switch for system config
  * Added OAuth token support for the GitHub API
  * Added ability to specify CLI commands as scripts in addition to PHP callbacks
  * Added --prefer-dist flag to force installs of dev packages from zip archives instead of clones
  * Added --working-dir (-d) flag to change the working directory
  * Added --profile flag to all commands to display execution time and memory usage
  * Added `github-protocols` config key to define the order of preferred protocols for github.com clones
  * Added ability to interactively reset changes to vendor dirs while updating
  * Added support for hg bookmarks in the hg driver
  * Added support for svn repositories not following the standard trunk/branch/tags scheme
  * Fixed git clones of dev versions so that you end up on a branch and not in detached HEAD
  * Fixed "Package not installed" issues with --dev installs
  * Fixed the lock file format to be a snapshot of all the package info at the time of update
  * Fixed order of autoload requires to follow package dependencies
  * Fixed rename() failures with "Access denied" on windows
  * Improved memory usage to be more reasonable and not grow with the repository size
  * Improved performance and memory usage of installs from composer.lock
  * Improved performance of a few essential code paths
  * Many bug small fixes and docs improvements

### [1.0.0-alpha5] - 2012-08-18

  * Added `dump-autoload` command to only regenerate the autoloader
  * Added --optimize to `dump-autoload` to generate a more performant classmap-based autoloader for production
  * Added `status` command to show if any source-installed dependency has local changes, use --verbose to see changed files
  * Added --verbose flag to `install` and `update` that shows the new commits when updating source-installed dependencies
  * Added --no-update flag to `require` to only modify the composer.json file but skip the update
  * Added --no-custom-installers and --no-scripts to `install`, `update` and `create-project` to prevent all automatic code execution
  * Added support for installing archives that contain only a single file
  * Fixed APC related issues in the autoload script on high load websites
  * Fixed installation of branches containing capital letters
  * Fixed installation of custom dev versions/branches
  * Improved the coverage of the `validate` command
  * Improved PEAR scripts/binaries support
  * Improved and fixed the output of various commands
  * Improved error reporting on network failures and some other edge cases
  * Various minor bug fixes and docs improvements

### [1.0.0-alpha4] - 2012-07-04

  * Break: The default `minimum-stability` is now `stable`, [read more](https://groups.google.com/d/topic/composer-dev/_g3ASeIFlrc/discussion)
  * Break: Custom installers now receive the IO instance and a Composer instance in their constructor
  * Schema: Added references for dev versions, requiring `dev-master#abcdef` for example will force the abcdef commit
  * Schema: Added `support` key with some more metadata (email, issues, forum, wiki, irc, source)
  * Schema: Added `!=` operator for version constraints in `require`/`require-dev`
  * Added a recommendation for package names to be `lower-cased/with-dashes`, it will be enforced for new packages on Pacakgist
  * Added `require` command to add a package to your requirements and install it
  * Added a whitelist to `update`. Calling `composer update foo/bar foo/baz` allows you to update only those packages
  * Added support for overriding repositories in the system config (define repositories in `~/.composer/config.json`)
  * Added `lib-*` packages to the platform repository, e.g. `lib-pcre` contains the pcre version
  * Added caching of GitHub metadata (faster startup time with custom GitHub VCS repos)
  * Added caching of SVN metadata (faster startup time with custom SVN VCS repos)
  * Added support for file:// URLs to GitDriver
  * Added --self flag to the `show` command to display the infos of the root package
  * Added --dev flag to `create-project` command
  * Added --no-scripts to `install` and `update` commands to avoid triggering the scripts
  * Added `COMPOSER_ROOT_VERSION` env var to specify the version of the root package (fixes some edge cases)
  * Added support for multiple custom installers in one package
  * Added files autoloading method which requires files on every request, e.g. to load functional code
  * Added automatic recovery for lock files that contain references to rewritten (force pushed) commits
  * Improved PEAR repositories support and package.xml extraction
  * Improved and fixed the output of various commands
  * Fixed the order of installation of requirements (they are always installed before the packages requiring them)
  * Cleaned up / refactored the dependency solver code as well as the output for unsolvable requirements
  * Various bug fixes and docs improvements

### [1.0.0-alpha3] - 2012-05-13

  * Schema: Added `require-dev` for development-time requirements (tests, etc), install with --dev
  * Schema: Added author.role to list the author's role in the project
  * Schema: Added `minimum-stability` + `@<stability>` flags in require for restricting packages to a certain stability
  * Schema: Removed `recommend`
  * Schema: `suggest` is now informational and can use any description for a package, not only a constraint
  * Break: vendor/.composer/autoload.php has been moved to vendor/autoload.php, other files are now in vendor/composer/
  * Added caching of repository metadata (faster startup times & failover if packagist is down)
  * Added removal of packages that are not needed anymore
  * Added include_path support for legacy projects that are full of require_once statements
  * Added installation notifications API to allow better statistics on Composer repositories
  * Added support for proxies that require authentication
  * Added support for private github repositories over https
  * Added autoloading support for root packages that use target-dir
  * Added awareness of the root package presence and support for it's provide/replace/conflict keys
  * Added IOInterface::isDecorated to test for colored output support
  * Added validation of licenses based on the [SPDX registry](https://spdx.org/licenses/)
  * Improved repository protocol to have large cacheable parts
  * Fixed various bugs relating to package aliasing, proxy configuration, binaries
  * Various bug fixes and docs improvements

### [1.0.0-alpha2] - 2012-04-03

  * Added `create-project` command to install a project from scratch with composer
  * Added automated `classmap` autoloading support for non-PSR-0 compliant projects
  * Added human readable error reporting when deps can not be solved
  * Added support for private GitHub and SVN repositories (use --no-interaction for CI)
  * Added "file" downloader type to download plain files
  * Added support for authentication with svn repositories
  * Added autoload support for PEAR repositories
  * Improved clones from GitHub which now automatically select between git/https/http protocols
  * Improved `validate` command to give more feedback
  * Improved the `search` & `show` commands output
  * Removed dependency on filter_var
  * Various robustness & error handling improvements, docs fixes and more bug fixes

### 1.0.0-alpha1 - 2012-03-01

  * Initial release

<<<<<<< HEAD
[2.3.8]: https://github.com/composer/composer/compare/2.3.7...2.3.8
[2.3.7]: https://github.com/composer/composer/compare/2.3.6...2.3.7
[2.3.6]: https://github.com/composer/composer/compare/2.3.5...2.3.6
[2.3.5]: https://github.com/composer/composer/compare/2.3.4...2.3.5
[2.3.4]: https://github.com/composer/composer/compare/2.3.3...2.3.4
[2.3.3]: https://github.com/composer/composer/compare/2.3.2...2.3.3
[2.3.2]: https://github.com/composer/composer/compare/2.3.1...2.3.2
[2.3.1]: https://github.com/composer/composer/compare/2.3.0...2.3.1
[2.3.0]: https://github.com/composer/composer/compare/2.3.0-RC2...2.3.0
[2.3.0-RC2]: https://github.com/composer/composer/compare/2.3.0-RC1...2.3.0-RC2
[2.3.0-RC1]: https://github.com/composer/composer/compare/2.2.9...2.3.0-RC1
=======
[2.2.16]: https://github.com/composer/composer/compare/2.2.15...2.2.16
>>>>>>> 2759d8b5
[2.2.15]: https://github.com/composer/composer/compare/2.2.14...2.2.15
[2.2.14]: https://github.com/composer/composer/compare/2.2.13...2.2.14
[2.2.13]: https://github.com/composer/composer/compare/2.2.12...2.2.13
[2.2.12]: https://github.com/composer/composer/compare/2.2.11...2.2.12
[2.2.11]: https://github.com/composer/composer/compare/2.2.10...2.2.11
[2.2.10]: https://github.com/composer/composer/compare/2.2.9...2.2.10
[2.2.9]: https://github.com/composer/composer/compare/2.2.8...2.2.9
[2.2.8]: https://github.com/composer/composer/compare/2.2.7...2.2.8
[2.2.7]: https://github.com/composer/composer/compare/2.2.6...2.2.7
[2.2.6]: https://github.com/composer/composer/compare/2.2.5...2.2.6
[2.2.5]: https://github.com/composer/composer/compare/2.2.4...2.2.5
[2.2.4]: https://github.com/composer/composer/compare/2.2.3...2.2.4
[2.2.3]: https://github.com/composer/composer/compare/2.2.2...2.2.3
[2.2.2]: https://github.com/composer/composer/compare/2.2.1...2.2.2
[2.2.1]: https://github.com/composer/composer/compare/2.2.0...2.2.1
[2.2.0]: https://github.com/composer/composer/compare/2.2.0-RC1...2.2.0
[2.2.0-RC1]: https://github.com/composer/composer/compare/2.1.14...2.2.0-RC1
[2.1.14]: https://github.com/composer/composer/compare/2.1.13...2.1.14
[2.1.13]: https://github.com/composer/composer/compare/2.1.12...2.1.13
[2.1.12]: https://github.com/composer/composer/compare/2.1.11...2.1.12
[2.1.11]: https://github.com/composer/composer/compare/2.1.10...2.1.11
[2.1.10]: https://github.com/composer/composer/compare/2.1.9...2.1.10
[2.1.9]: https://github.com/composer/composer/compare/2.1.8...2.1.9
[2.1.8]: https://github.com/composer/composer/compare/2.1.7...2.1.8
[2.1.7]: https://github.com/composer/composer/compare/2.1.6...2.1.7
[2.1.6]: https://github.com/composer/composer/compare/2.1.5...2.1.6
[2.1.5]: https://github.com/composer/composer/compare/2.1.4...2.1.5
[2.1.4]: https://github.com/composer/composer/compare/2.1.3...2.1.4
[2.1.3]: https://github.com/composer/composer/compare/2.1.2...2.1.3
[2.1.2]: https://github.com/composer/composer/compare/2.1.1...2.1.2
[2.1.1]: https://github.com/composer/composer/compare/2.1.0...2.1.1
[2.1.0]: https://github.com/composer/composer/compare/2.1.0-RC1...2.1.0
[2.1.0-RC1]: https://github.com/composer/composer/compare/2.0.14...2.1.0-RC1
[2.0.14]: https://github.com/composer/composer/compare/2.0.13...2.0.14
[2.0.13]: https://github.com/composer/composer/compare/2.0.12...2.0.13
[2.0.12]: https://github.com/composer/composer/compare/2.0.11...2.0.12
[2.0.11]: https://github.com/composer/composer/compare/2.0.10...2.0.11
[2.0.10]: https://github.com/composer/composer/compare/2.0.9...2.0.10
[2.0.9]: https://github.com/composer/composer/compare/2.0.8...2.0.9
[2.0.8]: https://github.com/composer/composer/compare/2.0.7...2.0.8
[2.0.7]: https://github.com/composer/composer/compare/2.0.6...2.0.7
[2.0.6]: https://github.com/composer/composer/compare/2.0.5...2.0.6
[2.0.5]: https://github.com/composer/composer/compare/2.0.4...2.0.5
[2.0.4]: https://github.com/composer/composer/compare/2.0.3...2.0.4
[2.0.3]: https://github.com/composer/composer/compare/2.0.2...2.0.3
[2.0.2]: https://github.com/composer/composer/compare/2.0.1...2.0.2
[2.0.1]: https://github.com/composer/composer/compare/2.0.0...2.0.1
[2.0.0]: https://github.com/composer/composer/compare/2.0.0-RC2...2.0.0
[2.0.0-RC2]: https://github.com/composer/composer/compare/2.0.0-RC1...2.0.0-RC2
[2.0.0-RC1]: https://github.com/composer/composer/compare/2.0.0-alpha3...2.0.0-RC1
[2.0.0-alpha3]: https://github.com/composer/composer/compare/2.0.0-alpha2...2.0.0-alpha3
[2.0.0-alpha2]: https://github.com/composer/composer/compare/2.0.0-alpha1...2.0.0-alpha2
[2.0.0-alpha1]: https://github.com/composer/composer/compare/1.10.7...2.0.0-alpha1
[1.10.23]: https://github.com/composer/composer/compare/1.10.22...1.10.23
[1.10.22]: https://github.com/composer/composer/compare/1.10.21...1.10.22
[1.10.21]: https://github.com/composer/composer/compare/1.10.20...1.10.21
[1.10.20]: https://github.com/composer/composer/compare/1.10.19...1.10.20
[1.10.19]: https://github.com/composer/composer/compare/1.10.18...1.10.19
[1.10.18]: https://github.com/composer/composer/compare/1.10.17...1.10.18
[1.10.17]: https://github.com/composer/composer/compare/1.10.16...1.10.17
[1.10.16]: https://github.com/composer/composer/compare/1.10.15...1.10.16
[1.10.15]: https://github.com/composer/composer/compare/1.10.14...1.10.15
[1.10.14]: https://github.com/composer/composer/compare/1.10.13...1.10.14
[1.10.13]: https://github.com/composer/composer/compare/1.10.12...1.10.13
[1.10.12]: https://github.com/composer/composer/compare/1.10.11...1.10.12
[1.10.11]: https://github.com/composer/composer/compare/1.10.10...1.10.11
[1.10.10]: https://github.com/composer/composer/compare/1.10.9...1.10.10
[1.10.9]: https://github.com/composer/composer/compare/1.10.8...1.10.9
[1.10.8]: https://github.com/composer/composer/compare/1.10.7...1.10.8
[1.10.7]: https://github.com/composer/composer/compare/1.10.6...1.10.7
[1.10.6]: https://github.com/composer/composer/compare/1.10.5...1.10.6
[1.10.5]: https://github.com/composer/composer/compare/1.10.4...1.10.5
[1.10.4]: https://github.com/composer/composer/compare/1.10.3...1.10.4
[1.10.3]: https://github.com/composer/composer/compare/1.10.2...1.10.3
[1.10.2]: https://github.com/composer/composer/compare/1.10.1...1.10.2
[1.10.1]: https://github.com/composer/composer/compare/1.10.0...1.10.1
[1.10.0]: https://github.com/composer/composer/compare/1.10.0-RC...1.10.0
[1.10.0-RC]: https://github.com/composer/composer/compare/1.9.3...1.10.0-RC
[1.9.3]: https://github.com/composer/composer/compare/1.9.2...1.9.3
[1.9.2]: https://github.com/composer/composer/compare/1.9.1...1.9.2
[1.9.1]: https://github.com/composer/composer/compare/1.9.0...1.9.1
[1.9.0]: https://github.com/composer/composer/compare/1.8.6...1.9.0
[1.8.6]: https://github.com/composer/composer/compare/1.8.5...1.8.6
[1.8.5]: https://github.com/composer/composer/compare/1.8.4...1.8.5
[1.8.4]: https://github.com/composer/composer/compare/1.8.3...1.8.4
[1.8.3]: https://github.com/composer/composer/compare/1.8.2...1.8.3
[1.8.2]: https://github.com/composer/composer/compare/1.8.1...1.8.2
[1.8.1]: https://github.com/composer/composer/compare/1.8.0...1.8.1
[1.8.0]: https://github.com/composer/composer/compare/1.7.3...1.8.0
[1.7.3]: https://github.com/composer/composer/compare/1.7.2...1.7.3
[1.7.2]: https://github.com/composer/composer/compare/1.7.1...1.7.2
[1.7.1]: https://github.com/composer/composer/compare/1.7.0...1.7.1
[1.7.0]: https://github.com/composer/composer/compare/1.7.0-RC...1.7.0
[1.7.0-RC]: https://github.com/composer/composer/compare/1.6.5...1.7.0-RC
[1.6.5]: https://github.com/composer/composer/compare/1.6.4...1.6.5
[1.6.4]: https://github.com/composer/composer/compare/1.6.3...1.6.4
[1.6.3]: https://github.com/composer/composer/compare/1.6.2...1.6.3
[1.6.2]: https://github.com/composer/composer/compare/1.6.1...1.6.2
[1.6.1]: https://github.com/composer/composer/compare/1.6.0...1.6.1
[1.6.0]: https://github.com/composer/composer/compare/1.6.0-RC...1.6.0
[1.6.0-RC]: https://github.com/composer/composer/compare/1.5.6...1.6.0-RC
[1.5.6]: https://github.com/composer/composer/compare/1.5.5...1.5.6
[1.5.5]: https://github.com/composer/composer/compare/1.5.4...1.5.5
[1.5.4]: https://github.com/composer/composer/compare/1.5.3...1.5.4
[1.5.3]: https://github.com/composer/composer/compare/1.5.2...1.5.3
[1.5.2]: https://github.com/composer/composer/compare/1.5.1...1.5.2
[1.5.1]: https://github.com/composer/composer/compare/1.5.0...1.5.1
[1.5.0]: https://github.com/composer/composer/compare/1.4.3...1.5.0
[1.4.3]: https://github.com/composer/composer/compare/1.4.2...1.4.3
[1.4.2]: https://github.com/composer/composer/compare/1.4.1...1.4.2
[1.4.1]: https://github.com/composer/composer/compare/1.4.0...1.4.1
[1.4.0]: https://github.com/composer/composer/compare/1.3.3...1.4.0
[1.3.3]: https://github.com/composer/composer/compare/1.3.2...1.3.3
[1.3.2]: https://github.com/composer/composer/compare/1.3.1...1.3.2
[1.3.1]: https://github.com/composer/composer/compare/1.3.0...1.3.1
[1.3.0]: https://github.com/composer/composer/compare/1.3.0-RC...1.3.0
[1.3.0-RC]: https://github.com/composer/composer/compare/1.2.4...1.3.0-RC
[1.2.4]: https://github.com/composer/composer/compare/1.2.3...1.2.4
[1.2.3]: https://github.com/composer/composer/compare/1.2.2...1.2.3
[1.2.2]: https://github.com/composer/composer/compare/1.2.1...1.2.2
[1.2.1]: https://github.com/composer/composer/compare/1.2.0...1.2.1
[1.2.0]: https://github.com/composer/composer/compare/1.2.0-RC...1.2.0
[1.2.0-RC]: https://github.com/composer/composer/compare/1.1.3...1.2.0-RC
[1.1.3]: https://github.com/composer/composer/compare/1.1.2...1.1.3
[1.1.2]: https://github.com/composer/composer/compare/1.1.1...1.1.2
[1.1.1]: https://github.com/composer/composer/compare/1.1.0...1.1.1
[1.1.0]: https://github.com/composer/composer/compare/1.0.3...1.1.0
[1.1.0-RC]: https://github.com/composer/composer/compare/1.0.3...1.1.0-RC
[1.0.3]: https://github.com/composer/composer/compare/1.0.2...1.0.3
[1.0.2]: https://github.com/composer/composer/compare/1.0.1...1.0.2
[1.0.1]: https://github.com/composer/composer/compare/1.0.0...1.0.1
[1.0.0]: https://github.com/composer/composer/compare/1.0.0-beta2...1.0.0
[1.0.0-beta2]: https://github.com/composer/composer/compare/1.0.0-beta1...1.0.0-beta2
[1.0.0-beta1]: https://github.com/composer/composer/compare/1.0.0-alpha11...1.0.0-beta1
[1.0.0-alpha11]: https://github.com/composer/composer/compare/1.0.0-alpha10...1.0.0-alpha11
[1.0.0-alpha10]: https://github.com/composer/composer/compare/1.0.0-alpha9...1.0.0-alpha10
[1.0.0-alpha9]: https://github.com/composer/composer/compare/1.0.0-alpha8...1.0.0-alpha9
[1.0.0-alpha8]: https://github.com/composer/composer/compare/1.0.0-alpha7...1.0.0-alpha8
[1.0.0-alpha7]: https://github.com/composer/composer/compare/1.0.0-alpha6...1.0.0-alpha7
[1.0.0-alpha6]: https://github.com/composer/composer/compare/1.0.0-alpha5...1.0.0-alpha6
[1.0.0-alpha5]: https://github.com/composer/composer/compare/1.0.0-alpha4...1.0.0-alpha5
[1.0.0-alpha4]: https://github.com/composer/composer/compare/1.0.0-alpha3...1.0.0-alpha4
[1.0.0-alpha3]: https://github.com/composer/composer/compare/1.0.0-alpha2...1.0.0-alpha3
[1.0.0-alpha2]: https://github.com/composer/composer/compare/1.0.0-alpha1...1.0.0-alpha2<|MERGE_RESOLUTION|>--- conflicted
+++ resolved
@@ -1,4 +1,10 @@
-<<<<<<< HEAD
+### [2.3.9] 2022-07-05
+
+  * Fixed non-interactive behavior of allow-plugins to throw instead of continue with a warning to avoid broken installs (#10920)
+  * Fixed allow-plugins BC mode to ensure old lock files created pre-2.2 can be installed with only a warning but plugins fully loaded (#10920)
+  * Fixed deprecation notice (#10921)
+  * Fixed type errors (#10924)
+
 ### [2.3.8] 2022-07-01
 
   * Fixed support for `cache-read-only` where the filesystem is not writable (#10906)
@@ -104,13 +110,12 @@
   * Added support for psr/log 3.x (#10454)
   * Fixed symlink creation in linux VM guest filesystems to be recognized by Windows (#10592)
   * Performance improvement in pool optimization step (#10585)
-=======
+
 ### [2.2.16] 2022-07-05
 
   * Fixed non-interactive behavior of allow-plugins to throw instead of continue with a warning to avoid broken installs (#10920)
   * Fixed allow-plugins BC mode to ensure old lock files created pre-2.2 can be installed with only a warning but plugins fully loaded (#10920)
   * Fixed deprecation notice (#10921)
->>>>>>> 2759d8b5
 
 ### [2.2.15] 2022-07-01
 
@@ -1569,7 +1574,7 @@
 
   * Initial release
 
-<<<<<<< HEAD
+[2.3.9]: https://github.com/composer/composer/compare/2.3.8...2.3.9
 [2.3.8]: https://github.com/composer/composer/compare/2.3.7...2.3.8
 [2.3.7]: https://github.com/composer/composer/compare/2.3.6...2.3.7
 [2.3.6]: https://github.com/composer/composer/compare/2.3.5...2.3.6
@@ -1581,9 +1586,7 @@
 [2.3.0]: https://github.com/composer/composer/compare/2.3.0-RC2...2.3.0
 [2.3.0-RC2]: https://github.com/composer/composer/compare/2.3.0-RC1...2.3.0-RC2
 [2.3.0-RC1]: https://github.com/composer/composer/compare/2.2.9...2.3.0-RC1
-=======
 [2.2.16]: https://github.com/composer/composer/compare/2.2.15...2.2.16
->>>>>>> 2759d8b5
 [2.2.15]: https://github.com/composer/composer/compare/2.2.14...2.2.15
 [2.2.14]: https://github.com/composer/composer/compare/2.2.13...2.2.14
 [2.2.13]: https://github.com/composer/composer/compare/2.2.12...2.2.13
