<<<<<<< HEAD
### [2.3.0-RC1] 2022-03-16

  * BC Break: the minimum PHP version is now 7.2.5+, use the [Composer 2.2 LTS](https://github.com/composer/composer/issues/10340) if you are stuck with an older PHP (#10343)
  * BC Break: added native parameter & return types to many internal APIs, we explicitly left the most extended/implemented symbols untouched but if this causes problems nonetheless please report it ASAP (#10547, #10561)
  * BC Break: added visibility to all constants, a few internal ones have been made private/protected, if this causes problems please report it ASAP (#10550)
  * BC Break: the minimum supported Symfony components version is now 5.4, this only affects you if you are requiring composer/composer directly however, which is generally frowned upon
  * Bumped `composer-plugin-api` to `2.3.0`
  * Bumped bundled Symfony components from 2.8 to 5.4 🥳
  * Added `declare(strict_types=1)` to all the classes, which for sure could cause regressions in edge cases, please report with stack traces (#10567)
  * Added `--patch-only` to the `outdated` command to only show updates to patch versions and ignore new major/minor versions (#10589)
  * Added clickable links to various commands for terminals which support it (#10430)
  * Added ProcessExecutor ability to receive commands as arrays by (internals/plugin change only) (#10435)
  * Added abandoned flag to `show`/`outdated` commands JSON-formatted output (#10485)
  * Added config.reference option to `path` repositories to configure the way the reference is generated, and possibly reduce composer.lock conflicts (#10488)
  * Added automatic removal of allow-plugins rules when removing a plugin via the `remove` command (#10615)
  * Added COMPOSER_IGNORE_PLATFOR_REQ & COMPOSER_IGNORE_PLATFOR_REQS env vars to configure the equivalent flags (#10616)
  * Added support for Symfony 6.0 components
  * Added support for psr/log 3.x (#10454)
  * Fixed symlink creation in linux VM guest filesystems to be recognized by Windows (#10592)
  * Performance improvement in pool optimization step (#10585)
=======
### [2.2.9] 2022-03-15

  * Fixed regression with plugins that modify install path of packages, [see docs](https://getcomposer.org/doc/articles/plugins.md#plugin-modifies-install-path) if you are authoring such a plugin (#10621)
>>>>>>> 78bdd812

### [2.2.8] 2022-03-15

  * Fixed `files` autoloading sort order to be fully deterministic (#10617)
  * Fixed pool optimization pass edge cases (#10579)
  * Fixed `require` command failing when `self.version` is used as constraint (#10593)
  * Fixed --no-ansi / undecorated output still showing color in repo warnings (#10601)
  * Performance improvement in pool optimization step (composer/semver#131)

### [2.2.7] 2022-02-25

  * Allow installation together with composer/xdebug-handler ^3 (#10528)
  * Fixed support for packages with no licenses in `licenses` command output (#10537)
  * Fixed handling of `allow-plugins: false` which kept warning (#10530)
  * Fixed enum parsing in classmap generation when the enum keyword is not lowercased (#10521)
  * Fixed author parsing in `init` command requiring an email whereas the schema allows a name only (#10538)
  * Fixed issues in `require` command when requiring packages which do not exist (but are provided by something else you require) (#10541)
  * Performance improvement in pool optimization step (#10546)

### [2.2.6] 2022-02-04

  * BC Break: due to an oversight, the `COMPOSER_BIN_DIR` env var for binaries added in Composer 2.2.2 had to be renamed to `COMPOSER_RUNTIME_BIN_DIR` (#10512)
  * Fixed enum parsing in classmap generation with syntax like `enum foo:string` without space after `:` (#10498)
  * Fixed package search not urlencoding the input (#10500)
  * Fixed `reinstall` command not firing `pre-install-cmd`/`post-install-cmd` events (#10514)
  * Fixed edge case in path repositories where a symlink: true option would be ignored on old Windows and old PHP combos (#10482)
  * Fixed test suite compatibility with latest symfony/console releases (#10499)
  * Fixed some error reporting edge cases (#10484, #10451, #10493)

### [2.2.5] 2022-01-21

  * Disabled `composer/package-versions-deprecated` by default as it can function using `Composer\InstalledVersions` at runtime (#10458)
  * Fixed artifact repositories crashing if a phar file was present in the directory (#10406)
  * Fixed binary proxy issue on PHP <8 when fseek is used on the proxied binary path (#10468)
  * Fixed handling of non-string versions in package repositories metadata (#10470)

### [2.2.4] 2022-01-08

  * Fixed handling of process timeout when running async processes during installation
  * Fixed GitLab API handling when projects have a repository disabled (#10440)
  * Fixed reading of environment variables (e.g. APPDATA) containing unicode characters to workaround a PHP bug on Windows (#10434)
  * Fixed partial update issues with path repos missing if a path repo is required by a path repo (#10431)
  * Fixed support for sourcing binaries via the new bin proxies ([#10389](https://github.com/composer/composer/issues/10389#issuecomment-1007372740))
  * Fixed messaging when GitHub tokens need SSO authorization (#10432)

### [2.2.3] 2021-12-31

  * Fixed issue with PHPUnit and process isolation now including PHPUnit <6.5 (#10387)
  * Fixed interoperability issue with laminas/laminas-zendframework-bridge and Composer 2.2 (#10401)
  * Fixed binary proxies for shell scripts to work correctly when they are symlinked (jakzal/phpqa#336)
  * Fixed overly greedy pool optimization in cases where a locked package is not required by anything anymore in a partial update (#10405)

### [2.2.2] 2021-12-29

  * Added [`COMPOSER_BIN_DIR` env var and `_composer_bin_dir` global](https://getcomposer.org/doc/articles/vendor-binaries.md#finding-the-composer-bin-dir-from-a-binary) containing the path to the bin-dir for binaries. Packages relying on finding the bin dir with `$BASH_SOURCES[0]` will need to update their binaries (#10402)
  * Fixed issue when new binary proxies are combined with PHPUnit and process isolation (#10387)
  * Fixed deprecation warnings when using Symfony 5.4+ and requiring composer/composer itself (#10404)
  * Fixed UX of plugin warnings (#10381)

### [2.2.1] 2021-12-22

  * Fixed plugin autoloading including files autoload rules from the root package (#10382)
  * Fixed issue parsing php files with unterminated comments found inside backticks (#10385)

### [2.2.0] 2021-12-22

  * Added support for using `dev-main` as the default path repo package version if no VCS info is available (#10372)
  * Added --no-scripts as a globally supported flag to all Composer commands to disable scripts execution (#10371)
  * Fixed self-update failing in some edge cases due to loading plugins (#10371)
  * Fixed display of conflicts showing the wrong package name in some conditions (#10355)

### [2.2.0-RC1] 2021-12-08

  * Bumped `composer-runtime-api` and `composer-plugin-api` to `2.2.0`
  * UX Change: Added [`allow-plugins`](https://getcomposer.org/doc/06-config.md#allow-plugins) config value to enhance security against runtime execution, this will prompt you the first time you use a plugin and may hang pipelines if they aren't using --no-interaction (-n) as they should (#10314)
  * Added an optimization pass to reduce the amount of redundant inspected during resolution, drastically improving memory and CPU usage (#9261, #9620)
  * Added a [global $_composer_autoload_path variable](https://getcomposer.org/doc/articles/vendor-binaries.md#finding-the-composer-autoloader-from-a-binary) containing the path to autoload.php for binaries (#10137)
  * Added wildcard support to --ignore-platform-req (e.g. `ext-*`) (#10083)
  * Added support for ignoring the upper bound of platform requirements using "name+" notation e.g. using `--ignore-platform-req=php+` would allow installing a package requiring `php: 8.0.*` on PHP 8.1, but not on PHP 7.4. Useful for CI builds of upcoming PHP versions (#10318)
  * Added support for setting platform packages to false in config.platform to disable/hide them (#10308)
  * Added [`use-parent-dir`](https://getcomposer.org/doc/06-config.md#use-parent-dir) option to configure the prompt for using composer.json in upper directory when none is present in current dir (#10307)
  * Added [`composer` platform package](https://getcomposer.org/doc/articles/composer-platform-dependencies.md) which is always the exact version of Composer running unlike `composer-*-api` packages (#10313)
  * Added a --source flag to `config` command to show where config values are loaded from (#10129)
  * Added support for `files` autoloaders in the runtime scripts/plugins contexts (#10065)
  * Added retry behavior on certain http status and curl error codes (#10162)
  * Added abandoned flag display in search command output
  * Added support for --ignore-platform-reqs in `outdated` command (#10293)
  * Added --only-vendor (-O) flag to `search` command to search (and return) vendor names (#10336)
  * Added COMPOSER_NO_DEV environment variable to set the --no-dev flag (#10262)
  * Fixed `archive` command to behave more like git archive, gitignore/hgignore are not taken into account anymore, and gitattributes support was improved (#10309)
  * Fixed unlocking of replacers when a replaced package is unlocked (#10280)
  * Fixed auto-unlocked path repo packages also unlocking their transitive deps when -w/-W is used (#10157)
  * Fixed handling of recursive package links (e.g. requiring or replacing oneself)
  * Fixed env var reads to check $_SERVER and $_ENV before getenv for broader ecosystem compatibility (#10218)
  * Fixed `archive` command to produce archives with files sorted by name (#10274)
  * Fixed VcsRepository issues where server failure could cause missing tags/branches (#10319)
  * Fixed some error reporting issues (#10283, #10339)

### [2.1.14] 2021-11-30

  * Fixed invalid release build

### [2.1.13] 2021-11-30

  * Removed `symfony/console ^6` support as we cannot be compatible until Composer 2.3.0 is released. If you have issues with Composer required as a dependency + Symfony make sure you stay on Symfony 5.4 for now. (#10321)

### [2.1.12] 2021-11-09

  * Fixed issues in proxied binary files relying on __FILE__ / __DIR__ on php <8 (#10261)
  * Fixed 9999999-dev being shown in some cases by the `show` command (#10260)
  * Fixed GitHub Actions output escaping regression on PHP 8.1 (#10250)

### [2.1.11] 2021-11-02

  * Fixed issues in proxied binary files when using declare() on php <8 (#10249)
  * Fixed GitHub Actions output escaping issues (#10243)

### [2.1.10] 2021-10-29

  * Added type annotations to all classes, which may have an effect on CI/static analysis for people using Composer as a dependency (#10159)
  * Fixed CurlDownloader requesting gzip encoding even when no gzip support is present (#10153)
  * Fixed regression in 2.1.6 where the help command was not working for plugin commands (#10147)
  * Fixed warning showing when an invalid cache dir is configured but unused (#10125)
  * Fixed `require` command reverting changes even though dependency resolution succeeded when something fails in scripts for example (#10118)
  * Fixed `require` not finding the right package version when some newly required extension is missing from the system (#10167)
  * Fixed proxied binary file issues, now using output buffering (e1dbd65aff)
  * Fixed and improved error reporting in several edge cases (#9804, #10136, #10163, #10224, #10209)
  * Fixed some more Windows CLI parameter escaping edge cases

### [2.1.9] 2021-10-05

  * Security: Fixed command injection vulnerability on Windows (GHSA-frqg-7g38-6gcf / CVE-2021-41116)
  * Fixed classmap parsing with a new class parser which does not rely on regexes anymore (#10107)
  * Fixed inline git credentials showing up in output in some conditions (#10115)
  * Fixed support for running updates while offline as long as the cache contains enough information (#10116)
  * Fixed `show --all foo/bar` which as of 2.0.0 was not showing all versions anymore but only the installed one (#10095)
  * Fixed VCS repos ignoring some versions silently when the API rate limit is reached (#10132)
  * Fixed CA bundle to remove the expired Let's Encrypt root CA

### [2.1.8] 2021-09-15

  * Fixed regression in 2.1.7 when parsing classmaps in files containing invalid Unicode (#10102)

### [2.1.7] 2021-09-14

  * Added many type annotations internally, which may have an effect on CI/static analysis for people using Composer as a dependency. This work will continue in following releases
  * Fixed regression in 2.1.6 when parsing classmaps with empty heredocs (#10067)
  * Fixed regression in 2.1.6 where list command was not showing plugin commands (#10075)
  * Fixed issue handling package updates where the package type changed (#10076)
  * Fixed docker being detected as WSL when run inside WSL (#10094)

### [2.1.6] 2021-08-19

  * Updated internal PHAR signatures to be SHA512 instead of SHA1
  * Fixed uncaught exception handler regression (#10022)
  * Fixed more PHP 8.1 deprecation warnings (#10036, #10038, #10061)
  * Fixed corrupted zips in the cache from blocking installs until a cache clear, the bad archives are now deleted automatically on first failure (#10028)
  * Fixed URL sanitizer handling of new github tokens (#10048)
  * Fixed issue finding classes with very long heredocs in classmap autoload (#10050)
  * Fixed proc_open being required for simple installs from zip, as well as diagnose (#9253)
  * Fixed path repository bug causing symlinks to be left behind after a package is uninstalled (#10023)
  * Fixed issue in 7-zip support on windows with certain archives (#10058)
  * Fixed bootstrapping process to avoid loading the composer.json and plugins until necessary, speeding things up slightly (#10064)
  * Fixed lib-openssl detection on FreeBSD (#10046)
  * Fixed support for `ircs://` protocol for support.irc composer.json entries

### [2.1.5] 2021-07-23

  * Fixed `create-project` creating a `php:` directory in the directory it was executed in (#10020, #10021)
  * Fixed curl downloader to respect default_socket_timeout if it is bigger than our default 300s (#10018)

### [2.1.4] 2021-07-22

  * Fixed PHP 8.1 deprecation warnings (#10008)
  * Fixed support for working within UNC/WSL paths on Windows (#9993)
  * Fixed 7-zip support to also be looked up on Linux/macOS as 7z or 7zz (#9951)
  * Fixed repositories' `only`/`exclude` properties to avoid matching names as sub-strings of full package names (#10001)
  * Fixed open_basedir regression from #9855
  * Fixed schema errors being reported incorrectly in some conditions (#9986)
  * Fixed `archive` command not working with async archive extraction
  * Fixed `init` command being able to generate an invalid composer.json (#9986)

### [2.1.3] 2021-06-09

  * Add "symlink" option for "bin-compat" config to force symlinking even on WSL/Windows (#9959)
  * Fixed source binaries not being made executable when symlinks cannot be used (#9961)
  * Fixed more deletion edge cases (#9955, #9956)
  * Fixed `dump-autoload` command not dispatching scripts anymore, regressed in 2.1.2 (#9954)

### [2.1.2] 2021-06-07

  * Added `--dev` to `dump-autoload` command to allow force-dumping dev autoload rules even if dev requirements are not present (#9946)
  * Fixed `--no-scripts` disabling events for plugins too instead of only disabling script handlers, using `--no-plugins` is the way to disable plugins (#9942)
  * Fixed handling of deletions during package installs on some filesystems (#9945, #9947)
  * Fixed undefined array access when using "@php <absolute path>" in a script handler (#9943)
  * Fixed usage of InstalledVersions when loaded from composer/composer installed as a dependency and runtime Composer is v1 (#9937)

### [2.1.1] 2021-06-04

  * Fixed regression in autoload generation when --no-scripts is used (#9935)
  * Fixed `outdated` color legend to have the right color in the right place (#9939)
  * Fixed PCRE bug causing a previously valid pattern to fail to match (#9941)
  * Fixed JsonFile::validateSchema regression when used as a library to validate custom schema files (#9938)

### [2.1.0] 2021-06-03

  * Fixed PHP 8.1 deprecation warning (#9932)
  * Fixed env var handling when variables_order includes E and symfony/console 3.3.15+ is in use (#9930)

### [2.1.0-RC1] 2021-06-02

  * Bumped `composer-runtime-api` and `composer-plugin-api` to `2.1.0`
  * UX Change: The default install method for packages is now always dist/zip, even for dev packages, added `--prefer-install=auto` if you want the old behavior (#9603)
  * UX Change: Packages from `path` repositories which are symlinked in the vendor dir will always be updated in partial updates to avoid mistakes when the original composer.json changes but the symlinked package is not explicitly updated (#9765)
  * Added `reinstall` command that takes one or more package names, including wildcard (`*`) support, and removes then reinstalls them in the exact same version they had (#9915)
  * Added support for parallel package installs on Windows via [7-Zip](https://www.7-zip.org/) if it is installed (#9875)
  * Added detection of invalid composer.lock files that do not fullfil the composer.json requirements to `validate` command (#9899)
  * Added `InstalledVersions::getInstalledPackagesByType(string $type)` to retrieve installed plugins for example, [read more](https://getcomposer.org/doc/07-runtime.md#knowing-which-packages-of-a-given-type-are-installed) (#9699)
  * Added `InstalledVersions::getInstalledPath(string $packageName)` to retrieve the install path of a given package, [read more](https://getcomposer.org/doc/07-runtime.md#knowing-the-path-in-which-a-package-is-installed) (#9699)
  * Added flag to `InstalledVersions::isInstalled()` to allow excluding dev requirements from that check (#9682)
  * Added support for PHP 8.1 enums in autoloader / classmap generation (#9670)
  * Added support for using `@php binary-name foo` in scripts to refer to a binary without using its full path, but forcing to use the same PHP version as Composer used (#9726)
  * Added `--format=json` support to the `fund` command (#9678)
  * Added `--format=json` support to the `search` command (#9747)
  * Added `COMPOSER_DEV_MODE` env var definition within the run-script command for compatibility (#9793)
  * Added async uninstall of packages (#9618)
  * Added color legend to `outdated` and `show --latest` commands (#9716)
  * Added `secure-svn-domains` config option to mark secure svn:// hostnames and suppress warnings without disabling secure-http (#9872)
  * Added `gitlab-protocol` config option to allow forcing `git` or `http` URLs for all gitlab repos loaded inline, instead of the default of git for private and http for public (#9401)
  * Added generation of autoload rules in `init` command (#9829)
  * Added source/dist validation in `validate` command
  * Added automatic detection of WSL when generating binaries and use `bin-compat:full` implicitly (#9855)
  * Added automatic detection of the --no-dev state for `dump-autoload` based on the last install run (#9714)
  * Added warning/prompt to `require` command if requiring a package that already exists in require-dev or vice versa (#9542)
  * Added information about package conflicts in the `why`/`why-not` commands (#9693)
  * Removed version argument from `why` command as it was not needed (#9729)
  * Fixed `why-not` command to always require a specific version as it is useless without (#9729)
  * Fixed cache dir on macOS to follow OS guidelines, it is now in ~/Library/Caches/composer (#9898)
  * Fixed composer.json JSON schema to avoid having name/description required by default (#9912)
  * Fixed support for running inside WSL paths from a Windows PHP/Composer (#9861)
  * Fixed InstalledVersions to include the original doc blocks when installed from a Composer phar file
  * Fixed `require` command to use `*` as constraint for extensions bundled with PHP instead of duplicating the PHP constraint (#9483)
  * Fixed `search` output to be aligned and avoid wrapped long lines to be more readable (#9455)
  * Error output improvements for many cases (#9876, #9837, #9928, and some smaller improvements)

### [2.0.14] 2021-05-21

  * Updated composer/xdebug-handler to 2.0 which adds supports for Xdebug 3
  * Fixed handling of inline-update-constraints with references or stability flags (#9847)
  * Fixed async processes erroring in an unclear way when they failed to start (#9808)
  * Fixed support for the upcoming Symfony 6.0 release when Composer is installed as a library (#9896)
  * Fixed progress output missing newlines on PowerShell, and disable progress output by default when CI env var is present (#9621)
  * Fixed support for Vagrant/VirtualBox filesystem slowness when installing binaries from packages (#9627)
  * Fixed type annotations for the InstalledVersions class
  * Deprecated InstalledVersions::getRawData in favor of InstalledVersions::getAllRawData (#9816)

### [2.0.13] 2021-04-27

  * Security: Fixed command injection vulnerability in HgDriver/HgDownloader and hardened other VCS drivers and downloaders (GHSA-h5h8-pc6h-jvvx / CVE-2021-29472)
  * Fixed install step at the end of the init command to take new dependencies into account correctly
  * Fixed `update --lock` listing updates which were not really happening (#9812)
  * Fixed support for --no-dev combined with --locked in outdated and show commands (#9788)

### [2.0.12] 2021-04-01

  * Fixed support for new GitHub OAuth token format (#9757)
  * Fixed support for Vagrant/VirtualBox filesystem slowness by adding short sleeps in some places (#9627)
  * Fixed unclear error reporting when a package is in the lock file but not in the remote repositories (#9750)
  * Fixed processes silently ignoring the CWD when it does not exist
  * Fixed new Windows bin handling to avoid proxying phar files (#9742)
  * Fixed issue extracting archives into paths that already exist, fixing problems with some custom installers (composer/installers#479)
  * Fixed support for branch names starting with master/trunk/default (#9739)
  * Fixed self-update to preserve phar file permissions on Windows (#9733)
  * Fixed detection of hg version when localized (#9753)
  * Fixed git execution failures to also include the stdout output (#9720)

### [2.0.11] 2021-02-24

  * Reverted "Fixed runtime autoloader registration (for plugins and script handlers) to prefer the project dependencies over the bundled Composer ones" as it caused more problems than expected

### [2.0.10] 2021-02-23

  * Added COMPOSER_MAX_PARALLEL_HTTP to let people set a lower amount of parallel requests if needed
  * Fixed autoloader registration when plugins are loaded, which may impact plugins relying on this bug (if you use `symfony/flex` make sure you upgrade it to 1.12.2+ to fix `dump-env` issues)
  * Fixed `exec` command suppressing output in some circumstances
  * Fixed Windows/cmd.exe support for script handlers defined as `path/to/foo`, which are now rewritten internally to `path\to\foo` when needed
  * Fixed bin handling on Windows for PHP scripts, to more closely match symlinks and allow `@php vendor/bin/foo` to work cross-platform
  * Fixed Git for Windows/Git Bash not being detected correctly as an interactive shell (regression since 2.0.7)
  * Fixed regression handling some private Bitbucket repository clones
  * Fixed Ctrl-C/SIGINT handling during downloads to correctly abort as soon as possible
  * Fixed runtime autoloader registration (for plugins and script handlers) to prefer the project dependencies over the bundled Composer ones
  * Fixed numeric default branches being aliased as 9999999-dev internally. This alias now only applies to default branches being non-numeric (e.g. `dev-main`)
  * Fixed support for older lib-sodium versions
  * Fixed various minor issues

### [2.0.9] 2021-01-27

  * Added warning if the curl extension is not enabled as it significantly degrades performance
  * Fixed InstalledVersions to report all packages when several vendor dirs are present in the same runtime
  * Fixed download speed when downloading large files
  * Fixed `archive` and path repo copies mishandling some .gitignore paths
  * Fixed root package classes not being available to the plugins/scripts during the initial install
  * Fixed cache writes to be atomic and better support multiple Composer processes running in parallel
  * Fixed preg jit issues when `config` or `require` modifies large composer.json files
  * Fixed compatibility with envs having open_basedir restrictions
  * Fixed exclude-from-classmap causing regex issues when having too many paths
  * Fixed compatibility issue with Symfony 4/5
  * Several small performance and debug output improvements

### [2.0.8] 2020-12-03

  * Fixed packages with aliases not matching conflicts which match the alias
  * Fixed invalid reports of uncommitted changes when using non-default remotes in vendor dir
  * Fixed curl error handling edge cases
  * Fixed cached git repositories becoming stale by having a `git gc` applied to them periodically
  * Fixed issue initializing plugins when using dev packages
  * Fixed update --lock / mirrors failing to update in some edge cases
  * Fixed partial update with --with-dependencies failing in some edge cases with some nonsensical error

### [2.0.7] 2020-11-13

  * Fixed detection of TTY mode, made input non-interactive automatically if STDIN is not a TTY
  * Fixed root aliases not being present in lock file if not required by anything else
  * Fixed `remove` command requiring a lock file to be present
  * Fixed `Composer\InstalledVersions` to always contain up to date data during installation
  * Fixed `status` command breaking on slow networks
  * Fixed order of POST_PACKAGE_* events to occur together once all installations of a package batch are done

### [2.0.6] 2020-11-07

  * Fixed regression in 2.0.5 dealing with custom installers which do not pass absolute paths

### [2.0.5] 2020-11-06

  * Disabled platform-check verification of extensions by default (now defaulting `php-only`), set platform-check to `true` if you want a complete check
  * Improved platform-check handling of issue reporting
  * Fixed platform-check to only check non-dev requires even if require-dev dependencies are installed
  * Fixed issues dealing with custom installers which return trailing slashes in getInstallPath (ideally avoid doing this as there might be other issues left)
  * Fixed issues when curl functions are disabled
  * Fixed gitlab-domains/github-domains to make sure if they are overridden the default value remains present
  * Fixed issues removing/upgrading packages from path repositories on Windows
  * Fixed regression in 2.0.4 when handling of git@bitbucket.org URLs in vcs repositories
  * Fixed issue running create-project in current directory on Windows

### [2.0.4] 2020-10-30

  * Fixed `check-platform-req` command not being clear on what packages are checked, and added a --lock flag to explicitly check the locked packages
  * Fixed `config` & `create-project` adding of repositories to make sure they are prepended as order is much more important in Composer 2, also added a --append flag to `config` to restore the old behavior in the unlikely case this is needed
  * Fixed curl downloader failing on old PHP releases or when using self-signed SSL certificates
  * Fixed Bitbucket API authentication issue

### [2.0.3] 2020-10-28

  * Fixed bug in `outdated` command where dev packages with branch-aliases where always shown as being outdated
  * Fixed issue in lock file interoperability with composer 1.x when using `dev-master as xxx` aliases
  * Fixed new `--locked` option being missing from `outdated` command, for checking outdated packages directly from the lock file
  * Fixed a few debug/error reporting strings

### [2.0.2] 2020-10-25

  * Fixed regression handling `composer show -s` in projects where no version can be guessed from VCS
  * Fixed regression handling partial updates/`require` when a lock file was missing
  * Fixed interop issue with plugins that need to update dist URLs of packages, [see docs](https://getcomposer.org/doc/articles/plugins.md#plugin-modifies-downloads) if you need this

### [2.0.1] 2020-10-24

  * Fixed crash on PHP 8

### [2.0.0] 2020-10-24

  * Fixed proxy handling issues when combined with our new curl-based downloader
  * Fixed solver bug resulting in endless loops in some cases
  * Fixed solver output being extremely long due to learnt rules
  * Fixed solver bug with multi literals
  * Fixed a couple minor regressions

### [2.0.0-RC2] 2020-10-14

  * Breaking: Removed `OperationInterface::getReason` as the data was not accurate
  * Added automatic removal of packages which are not required anymore whenever an update is done, this will purge packages previously left over by partial updates and `require`/`remove`
  * Added shorthand aliases `-w` for `--with-dependencies` and `-W` for `--with-all-dependencies` on `update`/`require`/`remove` commands
  * Added `COMPOSER_DEBUG_EVENTS=1` env var support for plugin authors to figure out which events are triggered when
  * Added `setCustomCacheKey` to `PreFileDownloadEvent` and fixed a cache bug for integrations changing the processed url of package archives
  * Added `Composer\Util\SyncHelper` for plugin authors to deal with async Promises more easily
  * Added `$composer->getLoop()->getHttpDownloader()` to get access to the main HttpDownloader instance in plugins
  * Added a non-zero exit code (2) and warning to `remove` command when a package to be removed could not be removed
  * Added `--apcu-autoloader-prefix` (or `--apcu-prefix` for `dump-autoload` command) flag to let people use apcu autoloading in a deterministic output way if that is needed
  * Fixed version guesser to look at remote branches as well as local ones
  * Lots of minor bug fixes and improvements

### [2.0.0-RC1] 2020-09-10

  * Added more advanced filtering to avoid loading all versions of all referenced packages when resolving dependencies, which should reduce memory usage further in some cases
  * Added support for many new `lib-*` packages in the platform repository and improved version detection for some `ext-*` and `lib-*` packages
  * Added an `--ask` flag to `create-project` command to make Composer prompt for the install dir name, [useful for project install instructions](https://github.com/composer/composer/pull/9181)
  * Added support for tar in artifact repositories
  * Added a `cache-read-only` config option to make the cache usable in read only mode for containers and such
  * Added better error reporting for a few more specific cases
  * Added a new optional `available-package-patterns` attribute for v2-format Composer repositories, see [UPGRADE](UPGRADE-2.0.md) for details
  * Fixed more PHP 8 compatibility issues
  * Lots of minor bug fixes for regressions

### [2.0.0-alpha3] 2020-08-03

  * Breaking: Zip archives loaded by artifact repositories must now have a composer.json on top level, or a max of one folder on top level of the archive
  * Added --no-dev support to `show` and `outdated` commands to skip dev requirements
  * Added support for multiple --repository flags being passed into the `create-project` command, only useful in combination with `--add-repository` to persist them to composer.json
  * Added a new optional `list` API endpoint for v2-format Composer repositories, see [UPGRADE](UPGRADE-2.0.md) for details
  * Fixed `show -a` command not listing anything
  * Fixed solver bug where it ended in a "Reached invalid decision id 0"
  * Fixed updates of git-installed packages on windows
  * Lots of minor bug fixes

### [2.0.0-alpha2] 2020-06-24

  * Added parallel installation of packages (requires OSX/Linux/WSL, and that `unzip` is present in PATH)
  * Added optimization of constraints by compiling them to PHP code, which should reduce CPU time of updates
  * Added handling of Ctrl-C on Windows for PHP 7.4+
  * Added better support for default branch names other than `master`
  * Added --format=summary flag to `license` command
  * Fixed issue in platform check when requiring ext-zend-opcache
  * Fixed inline aliases issues
  * Fixed git integration issue when signatures are set to be shown by default

### [2.0.0-alpha1] 2020-06-03

  * Breaking: This is a major release and while we tried to keep things compatible for most users, you might want to have a look at the [UPGRADE](UPGRADE-2.0.md) guides
  * Many CPU and memory performance improvements
  * The update command is now much more deterministic as it does not take the already installed packages into account
  * Package installation now performs all network operations first before doing any changes on disk, to reduce the chances of ending up with a partially updated vendor dir
  * Partial updates and require/remove are now much faster as they only load the metadata required for the updated packages
  * Added a [platform-check step](doc/07-runtime.md#platform-check) when vendor/autoload.php gets initialized which checks the current PHP version/extensions match what is expected and fails hard otherwise. Can be disabled with the platform-check config option
  * Added a [`Composer\InstalledVersions`](doc/07-runtime.md#installed-versions) class which is autoloaded in every project and lets you check which packages/versions are present at runtime
  * Added a `composer-runtime-api` virtual package which you can require (as e.g. `^2.0`) to ensure things like the InstalledVersions class above are present. It will effectively force people to use Composer 2.x to install your project
  * Added support for parallel downloads of package metadata and zip files, this requires that the curl extension is present and we thus strongly recommend enabling curl
  * Added much clearer dependency resolution error reporting for common error cases
  * Added support for updating to a specific version with partial updates, as well as a [--with flag](doc/03-cli.md#update--u) to pass in temporary constraint overrides
  * Added support for TTY mode on Linux/OSX/WSL so that script handlers now run in interactive mode
  * Added `only`, `exclude` and `canonical` options to all repositories, see [repository priorities](https://getcomposer.org/repoprio) for details
  * Added support for lib-zip platform package
  * Added `pre-operations-exec` event to be fired before the packages get installed/upgraded/removed
  * Added `pre-pool-create` event to be fired before the package pool for the dependency solver is created, which lets you modify the list of packages going in
  * Added `post-file-download` event to be fired after package dist files are downloaded, which lets you do additional checks on the files
  * Added --locked flag to `show` command to see the packages from the composer.lock file
  * Added --unused flag to `remove` command to make sure any packages which are not needed anymore get removed
  * Added --dry-run flag to `require` and `remove` commands
  * Added --no-install flag to `update`, `require` and `remove` commands to disable the install step and only do the update step (composer.lock file update)
  * Added --with-dependencies and --with-all-dependencies flag aliases to `require` and `remove` commands for consistency with `update`
  * Added more info to `vendor/composer/installed.json`, a dev key stores whether dev requirements were installed, and every package now has an install-path key with its install location
  * Added COMPOSER_DISABLE_NETWORK which if set makes Composer do its best to run offline. This can be useful when you have poor connectivity or to do benchmarking without network jitter
  * Added --json and --merge flags to `config` command to allow editing complex `extra.*` values by using json as input
  * Added confirmation prompt when running Composer as superuser in interactive mode
  * Added --no-check-version to `validate` command to remove the warning in case the version is defined
  * Added --ignore-platform-req (without s) to all commands supporting --ignore-platform-reqs, which accepts a package name so you can ignore only specific platform requirements
  * Added support for wildcards (`*`) in classmap autoloader paths
  * Added support for configuring GitLab deploy tokens in addition to private tokens, see [gitlab-token](doc/06-config.md#gitlab-token)
  * Added support for package version guessing for require and init command to take all platform packages into account, not just php version
  * Fixed package ordering when autoloading and especially when loading plugins, to make sure dependencies are loaded before their dependents
  * Fixed suggest output being very spammy, it now is only one line long and shows more rarely
  * Fixed conflict rules like e.g. >=5 from matching dev-master, as it is not normalized to 9999999-dev internally anymore

### [1.10.23] 2021-10-05

  * Security: Fixed command injection vulnerability on Windows (GHSA-frqg-7g38-6gcf / CVE-2021-41116)

### [1.10.22] 2021-04-27

  * Security: Fixed command injection vulnerability in HgDriver/HgDownloader and hardened other VCS drivers and downloaders (GHSA-h5h8-pc6h-jvvx / CVE-2021-29472)

### [1.10.21] 2021-04-01

  * Fixed support for new GitHub OAuth token format
  * Fixed processes silently ignoring the CWD when it does not exist

### [1.10.20] 2021-01-27

  * Fixed exclude-from-classmap causing regex issues when having too many paths
  * Fixed compatibility issue with Symfony 4/5

### [1.10.19] 2020-12-04

  * Fixed regression on PHP 8.0

### [1.10.18] 2020-12-03

  * Allow installation on PHP 8.0

### [1.10.17] 2020-10-30

  * Fixed Bitbucket API authentication issue
  * Fixed parsing of Composer 2 lock files breaking in some rare conditions

### [1.10.16] 2020-10-24

  * Added warning to `validate` command for cases where packages provide/replace a package that they also require
  * Fixed JSON schema validation issue with PHPStorm
  * Fixed symlink handling in `archive` command

### [1.10.15] 2020-10-13

  * Fixed path repo version guessing issue

### [1.10.14] 2020-10-13

  * Fixed version guesser to look at remote branches as well as local ones
  * Fixed path repositories version guessing to handle edge cases where version is different from the VCS-guessed version
  * Fixed COMPOSER env var causing issues when combined with the `global ` command
  * Fixed a few issues dealing with PHP without openssl extension (not recommended at all but sometimes needed for testing)

### [1.10.13] 2020-09-09

  * Fixed regressions with old version validation
  * Fixed invalid root aliases not being reported

### [1.10.12] 2020-09-08

  * Fixed regressions with old version validation

### [1.10.11] 2020-09-08

  * Fixed more PHP 8 compatibility issues
  * Fixed regression in handling of CTRL-C when xdebug is loaded
  * Fixed `status` handling of broken symlinks

### [1.10.10] 2020-08-03

  * Fixed `create-project` not triggering events while installing the root package
  * Fixed PHP 8 compatibility issue
  * Fixed `self-update` to avoid automatically upgrading to the next major version once it becomes stable

### [1.10.9] 2020-07-16

  * Fixed Bitbucket redirect loop when credentials are outdated
  * Fixed GitLab auth prompt wording
  * Fixed `self-update` handling of files requiring admin permissions to write to on Windows (it now does a UAC prompt)
  * Fixed parsing issues in funding.yml files

### [1.10.8] 2020-06-24

  * Fixed compatibility issue with git being configured to show signatures by default
  * Fixed discarding of local changes when updating packages to include untracked files
  * Several minor fixes

### [1.10.7] 2020-06-03

  * Fixed PHP 8 deprecations
  * Fixed detection of pcntl_signal being in disabled_functions when pcntl_async_signal is allowed

### [1.10.6] 2020-05-06

  * Fixed version guessing to take composer-runtime-api and composer-plugin-api requirements into account to avoid selecting packages which require Composer 2
  * Fixed package name validation to allow several dashes following each other
  * Fixed post-status-cmd script not firing when there were no changes to be displayed
  * Fixed composer-runtime-api support on Composer 1.x, the package is now present as 1.0.0
  * Fixed support for composer show --name-only --self
  * Fixed detection of GitLab URLs when handling authentication in some cases

### [1.10.5] 2020-04-10

  * Fixed self-update on PHP <5.6, seriously please upgrade people, it's time
  * Fixed 1.10.2 regression with PATH resolution in scripts

### [1.10.4] 2020-04-09

  * Fixed 1.10.2 regression in path symlinking with absolute path repos

### [1.10.3] 2020-04-09

  * Fixed invalid --2 flag warning in `self-update` when no channel is requested

### [1.10.2] 2020-04-09

  * Added --1 flag to `self-update` command which can be added to automated self-update runs to make sure it won't automatically jump to 2.0 once that is released
  * Fixed path repository symlinks being made relative when the repo url is defined as absolute paths
  * Fixed potential issues when using "composer ..." in scripts and composer/composer was also required in the project
  * Fixed 1.10.0 regression when downloading GitHub archives from non-API URLs
  * Fixed handling of malformed info in fund command
  * Fixed Symfony5 compatibility issues in a few commands

### [1.10.1] 2020-03-13

  * Fixed path repository warning on empty path when using wildcards
  * Fixed superfluous warnings when generating optimized autoloaders

### [1.10.0] 2020-03-10

  * Added `bearer` auth config to authenticate using `Authorization: Bearer <token>` headers
  * Added `plugin-api-version` in composer.lock so third-party tools can know which Composer version was used to generate a lock file
  * Fixed composer fund command and funding info parsing to be more useful
  * Fixed issue where --no-dev autoload generation was excluding some packages which should not have been excluded
  * Fixed 1.10-RC regression in create project's handling of absolute paths

### [1.10.0-RC] 2020-02-14

  * Breaking: `composer global exec ...` now executes the process in the current working directory instead of executing it in the global directory.
  * Warning: Added a warning when class names are being loaded by a PSR-4 or PSR-0 rule only due to classmap optimization, but would not otherwise be autoloadable. Composer 2.0 will stop autoloading these classes so make sure you fix your autoload configs.
  * Added new funding key to composer.json to describe ways your package's maintenance can be funded. This reads info from GitHub's FUNDING.yml by default so better configure it there so it shows on GitHub and Composer/Packagist
  * Added `composer fund` command to show funding info of your dependencies
  * Added support for --format=json output for show command when showing a single package
  * Added support for configuring suggestions using config command, e.g. `composer config suggest.foo/bar some text`
  * Added support for configuring fine-grained preferred-install using config command, e.g. `composer config preferred-install.foo/* dist`
  * Added `@putenv` script handler to set environment variables from composer.json for following scripts
  * Added `lock` option that can be set to false, in which case no composer.lock file will be generated
  * Added --add-repository flag to create-project command which will persist the repo given in --repository into the composer.json of the package being installed
  * Added support for IPv6 addresses in NO_PROXY
  * Added package homepage display in the show command
  * Added debug info about HTTP authentications
  * Added Symfony 5 compatibility
  * Added --fixed flag to require command to make it use a fixed constraint instead of a ^x.y constraint when adding the requirement
  * Fixed exclude-from-classmap matching subsets of directories e.g. foo/ was excluding foobar/
  * Fixed archive command to persist file permissions inside the zip files
  * Fixed init/require command to avoid suggesting packages which are already selected in the search results
  * Fixed create-project UX issues
  * Fixed filemtime for `vendor/composer/*` files is now only changing when the files actually change
  * Fixed issues detecting docker environment with an active open_basedir

### [1.9.3] 2020-02-04

  * Fixed GitHub deprecation of access_token query parameter, now using Authorization header

### [1.9.2] 2020-01-14

  * Fixed minor git driver bugs
  * Fixed schema validation for version field to allow `dev-*` versions too
  * Fixed external processes' output being formatted even though it should not
  * Fixed issue with path repositories when trying to install feature branches

### [1.9.1] 2019-11-01

  * Fixed various credential handling issues with gitlab and github
  * Fixed credentials being present in git remotes in Composer cache and vendor directory when not using SSH keys
  * Fixed `composer why` not listing replacers as a reason something is present
  * Fixed various PHP 7.4 compatibility issues
  * Fixed root warnings always present in Docker containers, setting COMPOSER_ALLOW_SUPERUSER is not necessary anymore
  * Fixed GitHub access tokens leaking into debug-verbosity output
  * Fixed several edge case issues detecting GitHub, Bitbucket and GitLab repository types
  * Fixed Composer asking if you want to use a composer.json in a parent directory when ran in non-interactive mode
  * Fixed classmap autoloading issue finding classes located within a few non-PHP context blocks (?>...<?php)

### [1.9.0] 2019-08-02

  * Breaking: artifact repositories with URLs containing port numbers and requiring authentication now require you to configure http-basic auth for the `host:port` pair explicitly
  * Added a `--no-cache` flag available on all commands to run with the cache disabled
  * Added PHP_BINARY as env var pointing to the PHP process when executing Composer scripts as shell scripts
  * Added a `use-github-api` config option which can set the `no-api` flag on all GitHub VCS repositories declared
  * Added a static helper you can preprend to a script to avoid process timeouts, `"Composer\\Config::disableProcessTimeout"`
  * Added Event::getOriginatingEvent to retrieve an event's original event when a script handler forwards to another one
  * Added support for autoloading directly from a phar file
  * Fixed loading order of plugins to always initialize them in order of dependencies
  * Fixed various network-mount related issues
  * Fixed --ignore-platform-reqs not ignoring conflict rules against platform packages

### [1.8.6] 2019-06-11

  * Fixed handling of backslash-escapes handling in composer.json when using the require command
  * Fixed create-project not following classmap-authoritative and apcu-autoloader config values
  * Fixed HHVM version warning showing up in some cases when it was not in use

### [1.8.5] 2019-04-09

  * HHVM 4.0 is no longer compatible with Composer. Please use PHP instead going forward.
  * Added forward compatibility with upcoming 2.0 changes
  * Fixed support for PHP 7.3-style heredoc/nowdoc syntax changes in autoload generation
  * Fixed require command usage when combined with --ignore-platform-reqs
  * Fixed and cleaned up various Windows junctions handling issues

### [1.8.4] 2019-02-11

  * Fixed long standing solver bug leading to odd solving issues in edge cases, see #7946
  * Fixed HHVM support for upcoming releases
  * Fixed unix proxy for binaries to be POSIX compatible instead of breaking some shells
  * Fixed invalid deprecation warning for composer-plugin-api
  * Fixed edge case issues with Windows junctions when working with path repositories

### [1.8.3] 2019-01-30

  * Fixed regression when executing partial updates

### [1.8.2] 2019-01-29

  * Fixed invalid deprecation warning for ext-pdo_mysql and similar
  * Updated to latest xdebug-handler

### [1.8.1] 2019-01-29

  * Deprecated support for non-standard package names (anything with uppercase, or no / in it). Make sure to follow the warnings if you see any to avoid problems in 2.0.
  * Fixed some packages missing from the autoloader config when installing with --no-dev
  * Fixed support for cloning GitLab repos using OAuth tokens instead of SSH keys
  * Fixed metapackage installs/updates missing from output
  * Fixed --with-dependencies / --with-all-dependencies not updating some packages in some edge cases
  * Fixed compatibility with Symfony 4.2 deprecations
  * Fixed temp dir not being cleaned up on download error while archiving packages
  * Updated to latest ca-bundle

### [1.8.0] 2018-12-03

  * Changed `post-package-install` / `post-package-update` event to be fired *after* the lock file has been updated as opposed to before
  * Added support for removing packages using a wildcard with the `remove` command, e.g. `composer remove foo/*`
  * Added `chat` to the list of `support` channels you can list in composer.json
  * Added signal handling on require command to restore the composer.json in case of abort
  * Added `--ignore` to `outdated` command to pass one or more packages that you do not want to be listed
  * Added `--no-dev` to `check-platform-reqs` command to skip dev requirements even if they are installed
  * Added support for running plugin commands from sub-directories within a project much like other Composer commands
  * Added support for running Composer via phpdbg
  * Added `lib-imagick` platform package
  * Fixed validate command always checking for disabled checks when used with `--strict`

### [1.7.3] 2018-11-01

  * Fixed handling of replace/conflict rules. This may affect dependency resolution in some edge cases.
  * Fixed Bitbucket API support and migrated all calls to API v2 as v1 is deprecated
  * Fixed support for lib-openssl 1.1.1 having only lowercase algorithm names
  * Fixed escaping of URLs in Perforce and Svn drivers
  * Fixed `show` command not respecting `--path` when a single package name was given
  * Fixed regression in 1.7.2's handling of metapackages

### [1.7.2] 2018-08-16

  * Fixed reporting of authentication/rate limiting issues for GitHub API access
  * Fixed `create-project` not checking the checking the latest commit out when a cache was already present
  * Fixed reporting of errors when `global` command can not switch the working directory
  * Fixed PHP 5.3 JSON encoding issues with complex unicode character sequences
  * Updated to latest ca-bundle and xdebug-handler projects, see related changelogs

### [1.7.1] 2018-08-07

  * Fixed issue autoloading plugins in require-dev in some conditions
  * Fixed handling of SSL to repo.packagist.org on very old PHP versions

### [1.7.0] 2018-08-03

  * Added the overridden platform config's PHP version in the `diagnose` command output
  * Fixed --no-plugins not being respected in a few commands
  * Fixed 1.7.0-RC regression in output showing <warn> instead of proper colors
  * Fixed 1.7.0-RC regression in output missing "Loading from cache" output on package install

### [1.7.0-RC] 2018-07-24

  * Changed default repository URL from packagist.org to repo.packagist.org, this might affect people with strict firewall rules
  * Changed output from Updating to Downgrading when performing package downgrades, this might affect anything parsing output
  * Several minor performance improvements
  * Added basic authentication support for mercurial repos
  * Added explicit `i` and `u` aliases for the `install` and `update` commands
  * Added support for `show` command to output json format with --tree
  * Added support for {glob,braces} support in the path repository's path argument
  * Added support in `status` command for showing diffs in vendor dir even for packages installed as dist/zip archives
  * Added `--remove-vcs` flag to `create-project` command to avoid prompting for keeping VCS files
  * Added `--no-secure-http` flag to `create-project` command to bypass https (use at your own risk)
  * Added `pre-command-run` event that lets plugins modify arguments
  * Added RemoteFilesystem::getRemoteContents extension point
  * Fixed setting scripts via `config` command

### [1.6.5] 2018-05-04

  * Fixed regression in 1.6.4 causing strange update behaviors with dev packages
  * Fixed regression in 1.6.4 color support detection for Windows
  * Fixed issues dealing with broken symlinks when switching branches and using path repositories
  * Fixed JSON schema for package repositories
  * Fixed issues on computers set to Turkish locale
  * Fixed classmap parsing of files using short-open-tags when they are disabled in php

### [1.6.4] 2018-04-13

  * Security fixes in some edge case scenarios, recommended update for all users
  * Fixed regression in version guessing of path repositories
  * Fixed removing aliased packages from the repository, which might resolve some odd update bugs
  * Fixed updating of package URLs for GitLab
  * Fixed run-script --list failing when script handlers were defined
  * Fixed init command not respecting the current php version when selecting package versions
  * Fixed handling of uppercase package names in why/why-not commands
  * Fixed exclude-from-classmap symlink handling
  * Fixed filesystem permissions of PEAR binaries
  * Improved performance of subversion repos
  * Other minor fixes

### [1.6.3] 2018-01-31

  * Fixed GitLab downloads failing in some edge cases
  * Fixed ctrl-C handling during create-project
  * Fixed GitHub VCS repositories not prompting for a token in some conditions
  * Fixed SPDX license identifiers being case sensitive
  * Fixed and clarified a few dependency resolution error reporting strings
  * Fixed SVN commit log fetching in verbose mode when using private repositories

### [1.6.2] 2018-01-05

  * Fixed more autoloader regressions
  * Fixed support for updating dist refs in gitlab URLs

### [1.6.1] 2018-01-04

  * Fixed upgrade regression due to some autoloader cleanups
  * Fixed some overly loose version constraints

### [1.6.0] 2018-01-04

  * Added support for SPDX license identifiers v3.0, deprecates GPL/LGPL/AGPL identifiers, which should now have a `-only` or `-or-later` suffix added.
  * Added support for COMPOSER_MEMORY_LIMIT env var to make Composer set the PHP memory limit explicitly
  * Added support for simple strings for the `bin`
  * Fixed `check-platform-reqs` bug in version checking

### [1.6.0-RC] 2017-12-19

  * Improved performance of installs and updates from git clones when checking out known commits
  * Added `check-platform-reqs` command that checks that your PHP and extensions versions match the platform requirements of the installed packages
  * Added `--with-all-dependencies` to the `update` and `require` commands which updates all dependencies of the listed packages, including those that are direct root requirements
  * Added `scripts-descriptions` key to composer.json to customize the description and document your custom commands
  * Added support for the uppercase NO_PROXY env var
  * Added support for COMPOSER_DEFAULT_{AUTHOR,LICENSE,EMAIL,VENDOR} env vars to pre-populate init command values
  * Added support for local fossil repositories
  * Added suggestions for alternative spellings when entering packages in `init` and `require` commands and nothing can be found
  * Fixed installed.json data to be sorted alphabetically by package name
  * Fixed compatibility with Symfony 4.x components that Composer uses

### [1.5.6] - 2017-12-18

  * Fixed root package version guessed when a tag is checked out
  * Fixed support for GitLab repos hosted on non-standard ports
  * Fixed regression in require command when requiring unstable packages, part 3

### [1.5.5] - 2017-12-01

  * Fixed regression in require command when requiring unstable packages, part 2

### [1.5.4] - 2017-12-01

  * Fixed regression in require command when requiring unstable packages

### [1.5.3] - 2017-11-30

  * Fixed require/remove commands reverting the composer.json change when a non-solver-related error occurs
  * Fixed GitLabDriver to support installations of GitLab not at the root of the domain
  * Fixed create-project not following the optimize-autoloader flag of the root package
  * Fixed Authorization header being forwarded across domains after a redirect
  * Improved some error messages for clarity

### [1.5.2] - 2017-09-11

  * Fixed GitLabDriver looping endlessly in some conditions
  * Fixed GitLabDriver support for unauthenticated requests
  * Fixed GitLab zip downloads not triggering credentials prompt if unauthenticated
  * Fixed path repository support of COMPOSER_ROOT_VERSION, it now applies to all path repos within the same git repository
  * Fixed path repository handling of copies to avoid copying VCS files and others
  * Fixed sub-directory call to ignore list and create-project commands as well as calls to Composer using --working-dir
  * Fixed invalid warning appearing when calling `remove` on an non-stable package

### [1.5.1] - 2017-08-09

  * Fixed regression in GitLabDriver with repos containing >100 branches or tags
  * Fixed sub-directory call support to respect the COMPOSER env var

### [1.5.0] - 2017-08-08

  * Changed the package install order to ensure that plugins are always installed as soon as possible
  * Added ability to call composer from within sub-directories of a project
  * Added support for GitLab API v4
  * Added support for GitLab sub-groups
  * Added some more rules to composer validate
  * Added support for reading the `USER` env when guessing the username in `composer init`
  * Added warning when uncompressing files with the same name but difference cases on case insensitive filesystems
  * Added `htaccess-protect` option / `COMPOSER_HTACCESS_PROTECT` env var to disable the .htaccess creation in home dir (defaults to true)
  * Improved `clear-cache` command
  * Minor improvements/fixes and many documentation updates

### [1.4.3] - 2017-08-06

  * Fixed GitLab URLs
  * Fixed root package version detection using latest git versions
  * Fixed inconsistencies in date format in composer.lock when installing from source
  * Fixed Mercurial support regression
  * Fixed exclude-from-classmap not being applied when autoloading files for Composer plugins
  * Fixed exclude-from-classmap being ignored when cwd has the wrong case on case insensitive filesystems
  * Fixed several other minor issues

### [1.4.2] - 2017-05-17

  * Fixed Bitbucket API handler parsing old deleted branches in hg repos
  * Fixed regression in gitlab downloads
  * Fixed output inconsistencies
  * Fixed unicode handling in `init` command for author names
  * Fixed useless warning when doing partial updates/removes on packages that are not currently installed
  * Fixed Xdebug disabling issue when combined with disable_functions and allow_url_fopen CLI overrides

### [1.4.1] - 2017-03-10

  * Fixed `apcu-autoloader` config option being ignored in `dump-autoload` command
  * Fixed json validation not allowing boolean for trunk-path, branches-path and tags-path in svn repos
  * Fixed json validation not allowing repository URLs without scheme

### [1.4.0] - 2017-03-08

  * Improved memory usage of dependency solver
  * Added `--format json` option to the `outdated` and `show` command to get machine readable package listings
  * Added `--ignore-filters` flag to `archive` command to bypass the .gitignore and co
  * Added support for `outdated` output without ansi colors
  * Added support for Bitbucket API v2
  * Changed the require command to follow minimum-stability / prefer-stable values when picking a version
  * Fixed regression when using composer in a Mercurial repository

### [1.3.3] - 2017-03-08

  * **Capifony users beware**: This release has output format tweaks that mess up capifony interactive mode, see #6233
  * Improved baseline psr-4 autoloader performance for projects with many nested namespaces configured
  * Fixed issues with gitlab API access when the token had insufficient permissions
  * Fixed some HHVM strict type issues
  * Fixed version guessing of headless git checkouts in some conditions
  * Fixed compatibility with subversion 1.8
  * Fixed version guessing not working with svn/hg
  * Fixed script/exec errors not being output correctly
  * Fixed PEAR repository bug with pear.php.net

### [1.3.2] - 2017-01-27

  * Added `COMPOSER_BINARY` env var that is defined within the scope of a Composer run automatically with the path to the phar file
  * Fixed create-project ending in a detached HEAD when installing aliased packages
  * Fixed composer show not returning non-zero exit code when the package does not exist
  * Fixed `@composer` handling in scripts when --working-dir is used together with it
  * Fixed private-GitLab handling of repos with dashes in them

### [1.3.1] - 2017-01-07

  * Fixed dist downloads from Bitbucket
  * Fixed some regressions related to xdebug disabling
  * Fixed `--minor-only` flag in `outdated` command
  * Fixed handling of config.platform.php which did not replace other `php-*` package's versions

### [1.3.0] - 2016-12-24

  * Fixed handling of annotated git tags vs lightweight tags leading to useless updates sometimes
  * Fixed ext-xdebug not being require-able anymore due to automatic xdebug disabling
  * Fixed case insensitivity of remove command

### [1.3.0-RC] - 2016-12-11

  * Added workaround for xdebug performance impact by restarting PHP without xdebug automatically in case it is enabled
  * Added `--minor-only` to the `outdated` command to only show updates to minor versions and ignore new major versions
  * Added `--apcu-autoloader` to the `update`/`install` commands and `--apcu` to `dump-autoload` to enable an APCu-caching autoloader, which can be more efficient than --classmap-authoritative if you attempt to autoload many classes that do not exist, or if you can not use authoritative classmaps for some reason
  * Added summary of operations to be executed before they run, and made execution output more compact
  * Added `php-debug` and `php-zts` virtual platform packages
  * Added `gitlab-token` auth config for GitLab private tokens
  * Added `--strict` to the `outdated` command to return a non-zero exit code when there are outdated packages
  * Added ability to call php scripts using the current php interpreter (instead of finding php in PATH by default) in script handlers via `@php ...`
  * Added `COMPOSER_ALLOW_XDEBUG` env var to circumvent the Xdebug-disabling behavior
  * Added `COMPOSER_MIRROR_PATH_REPOS` env var to force mirroring of path repositories vs symlinking
  * Added `COMPOSER_DEV_MODE` env var that is set by Composer to forward the dev mode to script handlers
  * Fixed support for git 2.11
  * Fixed output from zip and rar leaking out when an error occurred
  * Removed `hash` from composer.lock, only `content-hash` is now used which should reduce conflicts
  * Minor fixes and performance improvements

### [1.2.4] - 2016-12-06

  * Fixed regression in output handling of scripts from 1.2.3
  * Fixed support for LibreSSL detection as lib-openssl
  * Fixed issue with Zend Guard in the autoloader bootstrapping
  * Fixed support for loading partial provider repositories

### [1.2.3] - 2016-12-01

  * Fixed bug in HgDriver failing to identify BitBucket repositories
  * Fixed support for loading partial provider repositories

### [1.2.2] - 2016-11-03

  * Fixed selection of packages based on stability to be independent from package repository order
  * Fixed POST_DEPENDENCIES_SOLVING not containing some operations in edge cases
  * Fixed issue handling GitLab URLs containing dots and other special characters
  * Fixed issue on Windows when running composer at the root of a drive
  * Minor fixes

### [1.2.1] - 2016-09-12

  * Fixed edge case issues with the static autoloader
  * Minor fixes

### [1.2.0] - 2016-07-19

  * Security: Fixed [httpoxy](https://httpoxy.org/) vulnerability
  * Fixed `home` command to avoid rogue output on unix
  * Fixed output of git clones to clearly state when clones are from cache
  * (from 1.2 RC) Fixed ext-network-ipv6 to be php-ipv6

### [1.2.0-RC] - 2016-07-04

  * Added caching of git repositories if you have git 2.3+ installed. Repositories will now be cached once and then cloned from local cache so subsequent installs should be faster
  * Added detection of HEAD changes to the `status` command. If you `git checkout X` in a vendor directory for example it will tell you that it is not at the version that was installed
  * Added a virtual `php-ipv6` extension to require PHP compiled with IPv6 support
  * Added `--no-suggest` to `install` and `update` commands to skip output of suggestions at the end
  * Added `--type` to the `search` command to restrict to a given package type
  * Added fossil support as alternative to git/svn/.. for package downloads
  * Improved BitBucket OAuth support
  * Added support for blocking cache operations using COMPOSER_CACHE_DIR=/dev/null (or NUL on windows)
  * Added support for using declare(strict_types=1) in plugins
  * Added `--prefer-stable` and `--prefer-lowest` to the `require` command
  * Added `--no-scripts` to the `require` and `remove` commands
  * Added `_comment` top level key to the schema to endorse using it as a place to store comments (it can be a string or array of strings)
  * Added support for justinrainbow/json-schema 2.0
  * Fixed binaries not being re-installed if deleted by users or the bin-dir changes. `update` and `install` will now re-install them
  * Many minor UX and docs improvements

### [1.1.3] - 2016-06-26

  * Fixed bitbucket oauth instructions
  * Fixed version parsing issue
  * Fixed handling of bad proxies that modify JSON content on the fly

### [1.1.2] - 2016-05-31

  * Fixed degraded mode issue when accessing packagist.org
  * Fixed GitHub access_token being added on subsequent requests in case of redirections
  * Fixed exclude-from-classmap not working in some circumstances
  * Fixed openssl warning preventing the use of config command for disabling tls

### [1.1.1] - 2016-05-17

  * Fixed regression in handling of #reference which made it update every time
  * Fixed dev platform requirements being required even in --no-dev install from a lock file
  * Fixed parsing of extension versions that do not follow valid numbers, we now try to parse x.y.z and ignore the rest
  * Fixed exact constraints warnings appearing for 0.x versions
  * Fixed regression in the `remove` command

### [1.1.0] - 2016-05-10

  * Added fallback to SSH for https bitbucket URLs
  * Added BaseCommand::isProxyCommand that can be overridden to mark a command as being a mere proxy, which helps avoid duplicate warnings etc on composer startup
  * Fixed archiving generating long paths in zip files on Windows

### [1.1.0-RC] - 2016-04-29

  * Added ability for plugins to register their own composer commands
  * Optimized the autoloader initialization using static loading on PHP 5.6 and above, this reduces the load time for large classmaps to almost nothing
  * Added `--latest` to `show` command to show the latest version available of your dependencies
  * Added `--outdated` to `show` command an `composer outdated` alias for it, to show only packages in need of update
  * Added `--direct` to `show` and `outdated` commands to show only your direct dependencies in the listing
  * Added support for editing all top-level properties (name, minimum-stability, ...) as well as extra values via the `config` command
  * Added abandoned state warning to the `show` and `outdated` commands when listing latest packages
  * Added support for `~/` and `$HOME/` in the path repository paths
  * Added support for wildcards in the `show` command package filter, e.g. `composer show seld/*`
  * Added ability to call composer itself from scripts via `@composer ...`
  * Added untracked files detection to the `status` command
  * Added warning to `validate` command when using exact-version requires
  * Added warning once per domain when accessing insecure URLs with secure-http disabled
  * Added a dependency on composer/ca-bundle (extracted CA bundle management to a standalone lib)
  * Added support for empty directories when archiving to tar
  * Added an `init` event for plugins to react to, which occurs right after a Composer instance is fully initialized
  * Added many new detections of problems in the `why-not`/`prohibits` command to figure out why something does not get installed in the expected version
  * Added a deprecation notice for script event listeners that use legacy script classes
  * Fixed abandoned state not showing up if you had a package installed before it was marked abandoned
  * Fixed --no-dev updates creating an incomplete lock file, everything is now always resolved on update
  * Fixed partial updates in case the vendor dir was not up to date with the lock file

### [1.0.3] - 2016-04-29

  * Security: Fixed possible command injection from the env vars into our sudo detection
  * Fixed interactive authentication with gitlab
  * Fixed class name replacement in plugins
  * Fixed classmap generation mistakenly detecting anonymous classes
  * Fixed auto-detection of stability flags in complex constraints like `2.0-dev || ^1.5`
  * Fixed content-length handling when redirecting to very small responses

### [1.0.2] - 2016-04-21

  * Fixed regression in 1.0.1 on systems with mbstring.func_overload enabled
  * Fixed regression in 1.0.1 that made dev packages update to the latest reference even if not whitelisted in a partial update
  * Fixed init command ignoring the COMPOSER env var for choosing the json file name
  * Fixed error reporting bug when the dependency resolution fails
  * Fixed handling of `$` sign in composer config command in some cases it could corrupt the json file

### [1.0.1] - 2016-04-18

  * Fixed URL updating when a package's URL changes, composer.lock now contains the right URL including correct reference
  * Fixed URL updating of the origin git remote as well for packages installed as git clone
  * Fixed binary .bat files generated from linux being incompatible with windows cmd
  * Fixed handling of paths with trailing slashes in path repository
  * Fixed create-project not using platform config when selecting a package
  * Fixed self-update not showing the channel it uses to perform the update
  * Fixed file downloads not failing loudly when the content does not match the Content-Length header
  * Fixed secure-http detecting some malformed URLs as insecure
  * Updated CA bundle

### [1.0.0] - 2016-04-05

  * Added support for bitbucket-oauth configuration
  * Added warning when running composer as super user, set COMPOSER_ALLOW_SUPERUSER=1 to hide the warning if you really must
  * Added PluginManager::getGlobalComposer getter to retrieve the global instance (which can be null!)
  * Fixed dependency solver error reporting in many cases it now shows you proper errors instead of just saying a package does not exist
  * Fixed output of failed downloads appearing as 100% done instead of Failed
  * Fixed handling of empty directories when archiving, they are not skipped anymore
  * Fixed installation of broken plugins corrupting the vendor state when combined with symlinked path repositories

### [1.0.0-beta2] - 2016-03-27

  * Break: The `install` command now turns into an `update` command automatically if you have no composer.lock. This was done only half-way before which caused inconsistencies
  * Break: By default the `remove` command now removes dependencies as well, and --update-with-dependencies is deprecated. Use --no-update-with-dependencies to get old behavior
  * Added support for update channels in `self-update`. All users will now update to stable builds by default. Run `self-update` with `--snapshot`, `--preview` or `--stable` to switch between update channels.
  * Added support for SSL_CERT_DIR env var and openssl.capath ini value
  * Added some conflict detection in `why-not` command
  * Added suggestion of root package's suggests in `create-project` command
  * Fixed `create-project` ignoring --ignore-platform-reqs when choosing a version of the package
  * Fixed `search` command in a directory without composer.json
  * Fixed path repository handling of symlinks on windows
  * Fixed PEAR repo handling to prefer HTTPS mirrors over HTTP ones
  * Fixed handling of Path env var on Windows, only PATH was accepted before
  * Small error reporting and docs improvements

### [1.0.0-beta1] - 2016-03-03

  * Break: By default we now disable any non-secure protocols (http, git, svn). This may lead to issues if you rely on those. See `secure-http` config option.
  * Break: `show` / `list` command now only show installed packages by default. An `--all` option is added to show all packages.
  * Added VCS repo support for the GitLab API, see also `gitlab-oauth` and `gitlab-domains` config options
  * Added `prohibits` / `why-not` command to show what blocks an upgrade to a given package:version pair
  * Added --tree / -t to the `show` command to see all your installed packages in a tree view
  * Added --interactive / -i to the `update` command, which lets you pick packages to update interactively
  * Added `exec` command to run binaries while having bin-dir in the PATH for convenience
  * Added --root-reqs to the `update` command to update only your direct, first degree dependencies
  * Added `cafile` and `capath` config options to control HTTPS certificate authority
  * Added pubkey verification of composer.phar when running self-update
  * Added possibility to configure per-package `preferred-install` types for more flexibility between prefer-source and prefer-dist
  * Added unpushed-changes detection when updating dependencies and in the `status` command
  * Added COMPOSER_AUTH env var that lets you pass a json configuration like the auth.json file
  * Added `secure-http` and `disable-tls` config options to control HTTPS/HTTP
  * Added warning when Xdebug is enabled as it reduces performance quite a bit, hide it with COMPOSER_DISABLE_XDEBUG_WARN=1 if you must
  * Added duplicate key detection when loading composer.json
  * Added `sort-packages` config option to force sorting of the requirements when using the `require` command
  * Added support for the XDG Base Directory spec on linux
  * Added XzDownloader for xz file support
  * Fixed SSL support to fully verify peers in all PHP versions, unsecure HTTP is also disabled by default
  * Fixed stashing and cleaning up of untracked files when updating packages
  * Fixed plugins being enabled after installation even when --no-plugins
  * Many small bug fixes and additions

### [1.0.0-alpha11] - 2015-11-14

  * Added config.platform to let you specify what your target environment looks like and make sure you do not inadvertently install dependencies that would break it
  * Added `exclude-from-classmap` in the autoload config that lets you ignore sub-paths of classmapped directories, or psr-0/4 directories when building optimized autoloaders
  * Added `path` repository type to install/symlink packages from local paths
  * Added possibility to reference script handlers from within other handlers using @script-name to reduce duplication
  * Added `suggests` command to show what packages are suggested, use -v to see more details
  * Added `content-hash` inside the composer.lock to restrict the warnings about outdated lock file to some specific changes in the composer.json file
  * Added `archive-format` and `archive-dir` config options to specify default values for the archive command
  * Added --classmap-authoritative to `install`, `update`, `require`, `remove` and `dump-autoload` commands, forcing the optimized classmap to be authoritative
  * Added -A / --with-dependencies to the `validate` command to allow validating all your dependencies recursively
  * Added --strict to the `validate` command to treat any warning as an error that then returns a non-zero exit code
  * Added a dependency on composer/semver, which is the externalized lib for all the version constraints parsing and handling
  * Added support for classmap autoloading to load plugin classes and script handlers
  * Added `bin-compat` config option that if set to `full` will create .bat proxy for binaries even if Composer runs in a linux VM
  * Added SPDX 2.0 support, and externalized that in a composer/spdx-licenses lib
  * Added warnings when the classmap autoloader finds duplicate classes
  * Added --file to the `archive` command to choose the filename
  * Added Ctrl+C handling in create-project to cancel the operation cleanly
  * Fixed version guessing to use ^ always, default to stable versions, and avoid versions that require a higher php version than you have
  * Fixed the lock file switching back and forth between old and new URL when a package URL is changed and many people run updates
  * Fixed partial updates updating things they shouldn't when the current vendor dir was out of date with the lock file
  * Fixed PHAR file creation to be more reproducible and always generate the exact same phar file from a given source
  * Fixed issue when checking out git branches or tags that are also the name of a file in the repo
  * Many minor fixes and documentation additions and UX improvements

### [1.0.0-alpha10] - 2015-04-14

  * Break: The following event classes are deprecated and you should update your script handlers to use the new ones in type hints:
    - `Composer\Script\CommandEvent` is deprecated, use `Composer\Script\Event`
    - `Composer\Script\PackageEvent` is deprecated, use `Composer\Installer\PackageEvent`
  * Break: Output is now split between stdout and stderr. Any irrelevant output to each command is on stderr as per unix best practices.
  * Added support for npm-style semver operators (`^` and `-` ranges, ` ` = AND, `||` = OR)
  * Added --prefer-lowest to `update` command to allow testing a package with the lowest declared dependencies
  * Added support for parsing semver build metadata `+anything` at the end of versions
  * Added --sort-packages option to `require` command for sorting dependencies
  * Added --no-autoloader to `install` and `update` commands to skip autoload generation
  * Added --list to `run-script` command to see available scripts
  * Added --absolute to `config` command to get back absolute paths
  * Added `classmap-authoritative` config option, if enabled only the classmap info will be used by the composer autoloader
  * Added support for branch-alias on numeric branches
  * Added support for the `https_proxy`/`HTTPS_PROXY` env vars used only for https URLs
  * Added support for using real composer repos as local paths in `create-project` command
  * Added --no-dev to `licenses` command
  * Added support for PHP 7.0 nightly builds
  * Fixed detection of stability when parsing multiple constraints
  * Fixed installs from lock file containing updated composer.json requirement
  * Fixed the autoloader suffix in vendor/autoload.php changing in every build
  * Many minor fixes, documentation additions and UX improvements

### [1.0.0-alpha9] - 2014-12-07

  * Added `remove` command to do the reverse of `require`
  * Added --ignore-platform-reqs to `install`/`update` commands to install even if you are missing a php extension or have an invalid php version
  * Added a warning when abandoned packages are being installed
  * Added auto-selection of the version constraint in the `require` command, which can now be used simply as `composer require foo/bar`
  * Added ability to define custom composer commands using scripts
  * Added `browse` command to open a browser to the given package's repo URL (or homepage with `-H`)
  * Added an `autoload-dev` section to declare dev-only autoload rules + a --no-dev flag to dump-autoload
  * Added an `auth.json` file, with `store-auths` config option
  * Added a `http-basic` config option to store login/pwds to hosts
  * Added failover to source/dist and vice-versa in case a download method fails
  * Added --path (-P) flag to the show command to see the install path of packages
  * Added --update-with-dependencies and --update-no-dev flags to the require command
  * Added `optimize-autoloader` config option to force the `-o` flag from the config
  * Added `clear-cache` command
  * Added a GzipDownloader to download single gzipped files
  * Added `ssh` support in the `github-protocols` config option
  * Added `pre-dependencies-solving` and `post-dependencies-solving` events
  * Added `pre-archive-cmd` and `post-archive-cmd` script events to the `archive` command
  * Added a `no-api` flag to GitHub VCS repos to skip the API but still get zip downloads
  * Added http-basic auth support for private git repos not on github
  * Added support for autoloading `.hh` files when running HHVM
  * Added support for PHP 5.6
  * Added support for OTP auth when retrieving a GitHub API key
  * Fixed isolation of `files` autoloaded scripts to ensure they can not affect anything
  * Improved performance of solving dependencies
  * Improved SVN and Perforce support
  * A boatload of minor fixes, documentation additions and UX improvements

### [1.0.0-alpha8] - 2014-01-06

  * Break: The `install` command now has --dev enabled by default. --no-dev can be used to install without dev requirements
  * Added `composer-plugin` package type to allow extensibility, and deprecated `composer-installer`
  * Added `psr-4` autoloading support and deprecated `target-dir` since it is a better alternative
  * Added --no-plugins flag to replace --no-custom-installers where available
  * Added `global` command to operate Composer in a user-global directory
  * Added `licenses` command to list the license of all your dependencies
  * Added `pre-status-cmd` and `post-status-cmd` script events to the `status` command
  * Added `post-root-package-install` and `post-create-project-cmd` script events to the `create-project` command
  * Added `pre-autoload-dump` script event
  * Added --rollback flag to self-update
  * Added --no-install flag to create-project to skip installing the dependencies
  * Added a `hhvm` platform package to require Facebook's HHVM implementation of PHP
  * Added `github-domains` config option to allow using GitHub Enterprise with Composer's GitHub support
  * Added `prepend-autoloader` config option to allow appending Composer's autoloader instead of the default prepend behavior
  * Added Perforce support to the VCS repository
  * Added a vendor/composer/autoload_files.php file that lists all files being included by the files autoloader
  * Added support for the `no_proxy` env var and other proxy support improvements
  * Added many robustness tweaks to make sure zip downloads work more consistently and corrupted caches are invalidated
  * Added the release date to `composer -V` output
  * Added `autoloader-suffix` config option to allow overriding the randomly generated autoloader class suffix
  * Fixed BitBucket API usage
  * Fixed parsing of inferred stability flags that are more stable than the minimum stability
  * Fixed installation order of plugins/custom installers
  * Fixed tilde and wildcard version constraints to be more intuitive regarding stabilities
  * Fixed handling of target-dir changes when updating packages
  * Improved performance of the class loader
  * Improved memory usage and performance of solving dependencies
  * Tons of minor bug fixes and improvements

### [1.0.0-alpha7] - 2013-05-04

  * Break: For forward compatibility, you should change your deployment scripts to run `composer install --no-dev`. The install command will install dev dependencies by default starting in the next release
  * Break: The `update` command now has --dev enabled by default. --no-dev can be used to update without dev requirements, but it will create an incomplete lock file and is discouraged
  * Break: Removed support for lock files created before 2012-09-15 due to their outdated unusable format
  * Added `prefer-stable` flag to pick stable packages over unstable ones when possible
  * Added `preferred-install` config option to always enable --prefer-source or --prefer-dist
  * Added `diagnose` command to to system/network checks and find common problems
  * Added wildcard support in the update whitelist, e.g. to update all packages of a vendor do `composer update vendor/*`
  * Added `archive` command to archive the current directory or a given package
  * Added `run-script` command to manually trigger scripts
  * Added `proprietary` as valid license identifier for non-free code
  * Added a `php-64bit` platform package that you can require to force a 64bit php
  * Added a `lib-ICU` platform package
  * Added a new official package type `project` for project-bootstrapping packages
  * Added zip/dist local cache to speed up repetitive installations
  * Added `post-autoload-dump` script event
  * Added `Event::getDevMode` to let script handlers know if dev requirements are being installed
  * Added `discard-changes` config option to control the default behavior when updating "dirty" dependencies
  * Added `use-include-path` config option to make the autoloader look for files in the include path too
  * Added `cache-ttl`, `cache-files-ttl` and `cache-files-maxsize` config option
  * Added `cache-dir`, `cache-files-dir`, `cache-repo-dir` and `cache-vcs-dir` config option
  * Added support for using http(s) authentication to non-github repos
  * Added support for using multiple autoloaders at once (e.g. PHPUnit + application both using Composer autoloader)
  * Added support for .inc files for classmap autoloading (legacy support, do not do this on new projects!)
  * Added support for version constraints in show command, e.g. `composer show monolog/monolog 1.4.*`
  * Added support for svn repositories containing packages in a deeper path (see package-path option)
  * Added an `artifact` repository to scan a directory containing zipped packages
  * Added --no-dev flag to `install` and `update` commands
  * Added --stability (-s) flag to create-project to lower the required stability
  * Added --no-progress to `install` and `update` to hide the progress indicators
  * Added --available (-a) flag to the `show` command to display only available packages
  * Added --name-only (-N) flag to the `show` command to show only package names (one per line, no formatting)
  * Added --optimize-autoloader (-o) flag to optimize the autoloader from the `install` and `update` commands
  * Added -vv and -vvv flags to get more verbose output, can be useful to debug some issues
  * Added COMPOSER_NO_INTERACTION env var to do the equivalent of --no-interaction (should be set on build boxes, CI, PaaS)
  * Added PHP 5.2 compatibility to the autoloader configuration files so they can be used to configure another autoloader
  * Fixed handling of platform requirements of the root package when installing from lock
  * Fixed handling of require-dev dependencies
  * Fixed handling of unstable packages that should be downgraded to stable packages when updating to new version constraints
  * Fixed parsing of the `~` operator combined with unstable versions
  * Fixed the `require` command corrupting the json if the new requirement was invalid
  * Fixed support of aliases used together with `<version>#<reference>` constraints
  * Improved output of dependency solver problems by grouping versions of a package together
  * Improved performance of classmap generation
  * Improved mercurial support in various places
  * Improved lock file format to minimize unnecessary diffs
  * Improved the `config` command to support all options
  * Improved the coverage of the `validate` command
  * Tons of minor bug fixes and improvements

### [1.0.0-alpha6] - 2012-10-23

  * Schema: Added ability to pass additional options to repositories (i.e. ssh keys/client certificates to secure private repos)
  * Schema: Added a new `~` operator that should be preferred over `>=`, see https://getcomposer.org/doc/01-basic-usage.md#package-versions
  * Schema: Version constraints `<x.y` are assumed to be `<x.y-dev` unless specified as `<x.y-stable` to reduce confusion
  * Added `config` command to edit/list config values, including --global switch for system config
  * Added OAuth token support for the GitHub API
  * Added ability to specify CLI commands as scripts in addition to PHP callbacks
  * Added --prefer-dist flag to force installs of dev packages from zip archives instead of clones
  * Added --working-dir (-d) flag to change the working directory
  * Added --profile flag to all commands to display execution time and memory usage
  * Added `github-protocols` config key to define the order of preferred protocols for github.com clones
  * Added ability to interactively reset changes to vendor dirs while updating
  * Added support for hg bookmarks in the hg driver
  * Added support for svn repositories not following the standard trunk/branch/tags scheme
  * Fixed git clones of dev versions so that you end up on a branch and not in detached HEAD
  * Fixed "Package not installed" issues with --dev installs
  * Fixed the lock file format to be a snapshot of all the package info at the time of update
  * Fixed order of autoload requires to follow package dependencies
  * Fixed rename() failures with "Access denied" on windows
  * Improved memory usage to be more reasonable and not grow with the repository size
  * Improved performance and memory usage of installs from composer.lock
  * Improved performance of a few essential code paths
  * Many bug small fixes and docs improvements

### [1.0.0-alpha5] - 2012-08-18

  * Added `dump-autoload` command to only regenerate the autoloader
  * Added --optimize to `dump-autoload` to generate a more performant classmap-based autoloader for production
  * Added `status` command to show if any source-installed dependency has local changes, use --verbose to see changed files
  * Added --verbose flag to `install` and `update` that shows the new commits when updating source-installed dependencies
  * Added --no-update flag to `require` to only modify the composer.json file but skip the update
  * Added --no-custom-installers and --no-scripts to `install`, `update` and `create-project` to prevent all automatic code execution
  * Added support for installing archives that contain only a single file
  * Fixed APC related issues in the autoload script on high load websites
  * Fixed installation of branches containing capital letters
  * Fixed installation of custom dev versions/branches
  * Improved the coverage of the `validate` command
  * Improved PEAR scripts/binaries support
  * Improved and fixed the output of various commands
  * Improved error reporting on network failures and some other edge cases
  * Various minor bug fixes and docs improvements

### [1.0.0-alpha4] - 2012-07-04

  * Break: The default `minimum-stability` is now `stable`, [read more](https://groups.google.com/d/topic/composer-dev/_g3ASeIFlrc/discussion)
  * Break: Custom installers now receive the IO instance and a Composer instance in their constructor
  * Schema: Added references for dev versions, requiring `dev-master#abcdef` for example will force the abcdef commit
  * Schema: Added `support` key with some more metadata (email, issues, forum, wiki, irc, source)
  * Schema: Added `!=` operator for version constraints in `require`/`require-dev`
  * Added a recommendation for package names to be `lower-cased/with-dashes`, it will be enforced for new packages on Pacakgist
  * Added `require` command to add a package to your requirements and install it
  * Added a whitelist to `update`. Calling `composer update foo/bar foo/baz` allows you to update only those packages
  * Added support for overriding repositories in the system config (define repositories in `~/.composer/config.json`)
  * Added `lib-*` packages to the platform repository, e.g. `lib-pcre` contains the pcre version
  * Added caching of GitHub metadata (faster startup time with custom GitHub VCS repos)
  * Added caching of SVN metadata (faster startup time with custom SVN VCS repos)
  * Added support for file:// URLs to GitDriver
  * Added --self flag to the `show` command to display the infos of the root package
  * Added --dev flag to `create-project` command
  * Added --no-scripts to `install` and `update` commands to avoid triggering the scripts
  * Added `COMPOSER_ROOT_VERSION` env var to specify the version of the root package (fixes some edge cases)
  * Added support for multiple custom installers in one package
  * Added files autoloading method which requires files on every request, e.g. to load functional code
  * Added automatic recovery for lock files that contain references to rewritten (force pushed) commits
  * Improved PEAR repositories support and package.xml extraction
  * Improved and fixed the output of various commands
  * Fixed the order of installation of requirements (they are always installed before the packages requiring them)
  * Cleaned up / refactored the dependency solver code as well as the output for unsolvable requirements
  * Various bug fixes and docs improvements

### [1.0.0-alpha3] - 2012-05-13

  * Schema: Added `require-dev` for development-time requirements (tests, etc), install with --dev
  * Schema: Added author.role to list the author's role in the project
  * Schema: Added `minimum-stability` + `@<stability>` flags in require for restricting packages to a certain stability
  * Schema: Removed `recommend`
  * Schema: `suggest` is now informational and can use any description for a package, not only a constraint
  * Break: vendor/.composer/autoload.php has been moved to vendor/autoload.php, other files are now in vendor/composer/
  * Added caching of repository metadata (faster startup times & failover if packagist is down)
  * Added removal of packages that are not needed anymore
  * Added include_path support for legacy projects that are full of require_once statements
  * Added installation notifications API to allow better statistics on Composer repositories
  * Added support for proxies that require authentication
  * Added support for private github repositories over https
  * Added autoloading support for root packages that use target-dir
  * Added awareness of the root package presence and support for it's provide/replace/conflict keys
  * Added IOInterface::isDecorated to test for colored output support
  * Added validation of licenses based on the [SPDX registry](https://spdx.org/licenses/)
  * Improved repository protocol to have large cacheable parts
  * Fixed various bugs relating to package aliasing, proxy configuration, binaries
  * Various bug fixes and docs improvements

### [1.0.0-alpha2] - 2012-04-03

  * Added `create-project` command to install a project from scratch with composer
  * Added automated `classmap` autoloading support for non-PSR-0 compliant projects
  * Added human readable error reporting when deps can not be solved
  * Added support for private GitHub and SVN repositories (use --no-interaction for CI)
  * Added "file" downloader type to download plain files
  * Added support for authentication with svn repositories
  * Added autoload support for PEAR repositories
  * Improved clones from GitHub which now automatically select between git/https/http protocols
  * Improved `validate` command to give more feedback
  * Improved the `search` & `show` commands output
  * Removed dependency on filter_var
  * Various robustness & error handling improvements, docs fixes and more bug fixes

### 1.0.0-alpha1 - 2012-03-01

  * Initial release

<<<<<<< HEAD
[2.3.0-RC1]: https://github.com/composer/composer/compare/2.2.9...2.3.0-RC1
=======
[2.2.9]: https://github.com/composer/composer/compare/2.2.8...2.2.9
>>>>>>> 78bdd812
[2.2.8]: https://github.com/composer/composer/compare/2.2.7...2.2.8
[2.2.7]: https://github.com/composer/composer/compare/2.2.6...2.2.7
[2.2.6]: https://github.com/composer/composer/compare/2.2.5...2.2.6
[2.2.5]: https://github.com/composer/composer/compare/2.2.4...2.2.5
[2.2.4]: https://github.com/composer/composer/compare/2.2.3...2.2.4
[2.2.3]: https://github.com/composer/composer/compare/2.2.2...2.2.3
[2.2.2]: https://github.com/composer/composer/compare/2.2.1...2.2.2
[2.2.1]: https://github.com/composer/composer/compare/2.2.0...2.2.1
[2.2.0]: https://github.com/composer/composer/compare/2.2.0-RC1...2.2.0
[2.2.0-RC1]: https://github.com/composer/composer/compare/2.1.14...2.2.0-RC1
[2.1.14]: https://github.com/composer/composer/compare/2.1.13...2.1.14
[2.1.13]: https://github.com/composer/composer/compare/2.1.12...2.1.13
[2.1.12]: https://github.com/composer/composer/compare/2.1.11...2.1.12
[2.1.11]: https://github.com/composer/composer/compare/2.1.10...2.1.11
[2.1.10]: https://github.com/composer/composer/compare/2.1.9...2.1.10
[2.1.9]: https://github.com/composer/composer/compare/2.1.8...2.1.9
[2.1.8]: https://github.com/composer/composer/compare/2.1.7...2.1.8
[2.1.7]: https://github.com/composer/composer/compare/2.1.6...2.1.7
[2.1.6]: https://github.com/composer/composer/compare/2.1.5...2.1.6
[2.1.5]: https://github.com/composer/composer/compare/2.1.4...2.1.5
[2.1.4]: https://github.com/composer/composer/compare/2.1.3...2.1.4
[2.1.3]: https://github.com/composer/composer/compare/2.1.2...2.1.3
[2.1.2]: https://github.com/composer/composer/compare/2.1.1...2.1.2
[2.1.1]: https://github.com/composer/composer/compare/2.1.0...2.1.1
[2.1.0]: https://github.com/composer/composer/compare/2.1.0-RC1...2.1.0
[2.1.0-RC1]: https://github.com/composer/composer/compare/2.0.14...2.1.0-RC1
[2.0.14]: https://github.com/composer/composer/compare/2.0.13...2.0.14
[2.0.13]: https://github.com/composer/composer/compare/2.0.12...2.0.13
[2.0.12]: https://github.com/composer/composer/compare/2.0.11...2.0.12
[2.0.11]: https://github.com/composer/composer/compare/2.0.10...2.0.11
[2.0.10]: https://github.com/composer/composer/compare/2.0.9...2.0.10
[2.0.9]: https://github.com/composer/composer/compare/2.0.8...2.0.9
[2.0.8]: https://github.com/composer/composer/compare/2.0.7...2.0.8
[2.0.7]: https://github.com/composer/composer/compare/2.0.6...2.0.7
[2.0.6]: https://github.com/composer/composer/compare/2.0.5...2.0.6
[2.0.5]: https://github.com/composer/composer/compare/2.0.4...2.0.5
[2.0.4]: https://github.com/composer/composer/compare/2.0.3...2.0.4
[2.0.3]: https://github.com/composer/composer/compare/2.0.2...2.0.3
[2.0.2]: https://github.com/composer/composer/compare/2.0.1...2.0.2
[2.0.1]: https://github.com/composer/composer/compare/2.0.0...2.0.1
[2.0.0]: https://github.com/composer/composer/compare/2.0.0-RC2...2.0.0
[2.0.0-RC2]: https://github.com/composer/composer/compare/2.0.0-RC1...2.0.0-RC2
[2.0.0-RC1]: https://github.com/composer/composer/compare/2.0.0-alpha3...2.0.0-RC1
[2.0.0-alpha3]: https://github.com/composer/composer/compare/2.0.0-alpha2...2.0.0-alpha3
[2.0.0-alpha2]: https://github.com/composer/composer/compare/2.0.0-alpha1...2.0.0-alpha2
[2.0.0-alpha1]: https://github.com/composer/composer/compare/1.10.7...2.0.0-alpha1
[1.10.23]: https://github.com/composer/composer/compare/1.10.22...1.10.23
[1.10.22]: https://github.com/composer/composer/compare/1.10.21...1.10.22
[1.10.21]: https://github.com/composer/composer/compare/1.10.20...1.10.21
[1.10.20]: https://github.com/composer/composer/compare/1.10.19...1.10.20
[1.10.19]: https://github.com/composer/composer/compare/1.10.18...1.10.19
[1.10.18]: https://github.com/composer/composer/compare/1.10.17...1.10.18
[1.10.17]: https://github.com/composer/composer/compare/1.10.16...1.10.17
[1.10.16]: https://github.com/composer/composer/compare/1.10.15...1.10.16
[1.10.15]: https://github.com/composer/composer/compare/1.10.14...1.10.15
[1.10.14]: https://github.com/composer/composer/compare/1.10.13...1.10.14
[1.10.13]: https://github.com/composer/composer/compare/1.10.12...1.10.13
[1.10.12]: https://github.com/composer/composer/compare/1.10.11...1.10.12
[1.10.11]: https://github.com/composer/composer/compare/1.10.10...1.10.11
[1.10.10]: https://github.com/composer/composer/compare/1.10.9...1.10.10
[1.10.9]: https://github.com/composer/composer/compare/1.10.8...1.10.9
[1.10.8]: https://github.com/composer/composer/compare/1.10.7...1.10.8
[1.10.7]: https://github.com/composer/composer/compare/1.10.6...1.10.7
[1.10.6]: https://github.com/composer/composer/compare/1.10.5...1.10.6
[1.10.5]: https://github.com/composer/composer/compare/1.10.4...1.10.5
[1.10.4]: https://github.com/composer/composer/compare/1.10.3...1.10.4
[1.10.3]: https://github.com/composer/composer/compare/1.10.2...1.10.3
[1.10.2]: https://github.com/composer/composer/compare/1.10.1...1.10.2
[1.10.1]: https://github.com/composer/composer/compare/1.10.0...1.10.1
[1.10.0]: https://github.com/composer/composer/compare/1.10.0-RC...1.10.0
[1.10.0-RC]: https://github.com/composer/composer/compare/1.9.3...1.10.0-RC
[1.9.3]: https://github.com/composer/composer/compare/1.9.2...1.9.3
[1.9.2]: https://github.com/composer/composer/compare/1.9.1...1.9.2
[1.9.1]: https://github.com/composer/composer/compare/1.9.0...1.9.1
[1.9.0]: https://github.com/composer/composer/compare/1.8.6...1.9.0
[1.8.6]: https://github.com/composer/composer/compare/1.8.5...1.8.6
[1.8.5]: https://github.com/composer/composer/compare/1.8.4...1.8.5
[1.8.4]: https://github.com/composer/composer/compare/1.8.3...1.8.4
[1.8.3]: https://github.com/composer/composer/compare/1.8.2...1.8.3
[1.8.2]: https://github.com/composer/composer/compare/1.8.1...1.8.2
[1.8.1]: https://github.com/composer/composer/compare/1.8.0...1.8.1
[1.8.0]: https://github.com/composer/composer/compare/1.7.3...1.8.0
[1.7.3]: https://github.com/composer/composer/compare/1.7.2...1.7.3
[1.7.2]: https://github.com/composer/composer/compare/1.7.1...1.7.2
[1.7.1]: https://github.com/composer/composer/compare/1.7.0...1.7.1
[1.7.0]: https://github.com/composer/composer/compare/1.7.0-RC...1.7.0
[1.7.0-RC]: https://github.com/composer/composer/compare/1.6.5...1.7.0-RC
[1.6.5]: https://github.com/composer/composer/compare/1.6.4...1.6.5
[1.6.4]: https://github.com/composer/composer/compare/1.6.3...1.6.4
[1.6.3]: https://github.com/composer/composer/compare/1.6.2...1.6.3
[1.6.2]: https://github.com/composer/composer/compare/1.6.1...1.6.2
[1.6.1]: https://github.com/composer/composer/compare/1.6.0...1.6.1
[1.6.0]: https://github.com/composer/composer/compare/1.6.0-RC...1.6.0
[1.6.0-RC]: https://github.com/composer/composer/compare/1.5.6...1.6.0-RC
[1.5.6]: https://github.com/composer/composer/compare/1.5.5...1.5.6
[1.5.5]: https://github.com/composer/composer/compare/1.5.4...1.5.5
[1.5.4]: https://github.com/composer/composer/compare/1.5.3...1.5.4
[1.5.3]: https://github.com/composer/composer/compare/1.5.2...1.5.3
[1.5.2]: https://github.com/composer/composer/compare/1.5.1...1.5.2
[1.5.1]: https://github.com/composer/composer/compare/1.5.0...1.5.1
[1.5.0]: https://github.com/composer/composer/compare/1.4.3...1.5.0
[1.4.3]: https://github.com/composer/composer/compare/1.4.2...1.4.3
[1.4.2]: https://github.com/composer/composer/compare/1.4.1...1.4.2
[1.4.1]: https://github.com/composer/composer/compare/1.4.0...1.4.1
[1.4.0]: https://github.com/composer/composer/compare/1.3.3...1.4.0
[1.3.3]: https://github.com/composer/composer/compare/1.3.2...1.3.3
[1.3.2]: https://github.com/composer/composer/compare/1.3.1...1.3.2
[1.3.1]: https://github.com/composer/composer/compare/1.3.0...1.3.1
[1.3.0]: https://github.com/composer/composer/compare/1.3.0-RC...1.3.0
[1.3.0-RC]: https://github.com/composer/composer/compare/1.2.4...1.3.0-RC
[1.2.4]: https://github.com/composer/composer/compare/1.2.3...1.2.4
[1.2.3]: https://github.com/composer/composer/compare/1.2.2...1.2.3
[1.2.2]: https://github.com/composer/composer/compare/1.2.1...1.2.2
[1.2.1]: https://github.com/composer/composer/compare/1.2.0...1.2.1
[1.2.0]: https://github.com/composer/composer/compare/1.2.0-RC...1.2.0
[1.2.0-RC]: https://github.com/composer/composer/compare/1.1.3...1.2.0-RC
[1.1.3]: https://github.com/composer/composer/compare/1.1.2...1.1.3
[1.1.2]: https://github.com/composer/composer/compare/1.1.1...1.1.2
[1.1.1]: https://github.com/composer/composer/compare/1.1.0...1.1.1
[1.1.0]: https://github.com/composer/composer/compare/1.0.3...1.1.0
[1.1.0-RC]: https://github.com/composer/composer/compare/1.0.3...1.1.0-RC
[1.0.3]: https://github.com/composer/composer/compare/1.0.2...1.0.3
[1.0.2]: https://github.com/composer/composer/compare/1.0.1...1.0.2
[1.0.1]: https://github.com/composer/composer/compare/1.0.0...1.0.1
[1.0.0]: https://github.com/composer/composer/compare/1.0.0-beta2...1.0.0
[1.0.0-beta2]: https://github.com/composer/composer/compare/1.0.0-beta1...1.0.0-beta2
[1.0.0-beta1]: https://github.com/composer/composer/compare/1.0.0-alpha11...1.0.0-beta1
[1.0.0-alpha11]: https://github.com/composer/composer/compare/1.0.0-alpha10...1.0.0-alpha11
[1.0.0-alpha10]: https://github.com/composer/composer/compare/1.0.0-alpha9...1.0.0-alpha10
[1.0.0-alpha9]: https://github.com/composer/composer/compare/1.0.0-alpha8...1.0.0-alpha9
[1.0.0-alpha8]: https://github.com/composer/composer/compare/1.0.0-alpha7...1.0.0-alpha8
[1.0.0-alpha7]: https://github.com/composer/composer/compare/1.0.0-alpha6...1.0.0-alpha7
[1.0.0-alpha6]: https://github.com/composer/composer/compare/1.0.0-alpha5...1.0.0-alpha6
[1.0.0-alpha5]: https://github.com/composer/composer/compare/1.0.0-alpha4...1.0.0-alpha5
[1.0.0-alpha4]: https://github.com/composer/composer/compare/1.0.0-alpha3...1.0.0-alpha4
[1.0.0-alpha3]: https://github.com/composer/composer/compare/1.0.0-alpha2...1.0.0-alpha3
[1.0.0-alpha2]: https://github.com/composer/composer/compare/1.0.0-alpha1...1.0.0-alpha2<|MERGE_RESOLUTION|>--- conflicted
+++ resolved
@@ -1,4 +1,3 @@
-<<<<<<< HEAD
 ### [2.3.0-RC1] 2022-03-16
 
   * BC Break: the minimum PHP version is now 7.2.5+, use the [Composer 2.2 LTS](https://github.com/composer/composer/issues/10340) if you are stuck with an older PHP (#10343)
@@ -19,11 +18,10 @@
   * Added support for psr/log 3.x (#10454)
   * Fixed symlink creation in linux VM guest filesystems to be recognized by Windows (#10592)
   * Performance improvement in pool optimization step (#10585)
-=======
+
 ### [2.2.9] 2022-03-15
 
   * Fixed regression with plugins that modify install path of packages, [see docs](https://getcomposer.org/doc/articles/plugins.md#plugin-modifies-install-path) if you are authoring such a plugin (#10621)
->>>>>>> 78bdd812
 
 ### [2.2.8] 2022-03-15
 
@@ -1429,11 +1427,8 @@
 
   * Initial release
 
-<<<<<<< HEAD
 [2.3.0-RC1]: https://github.com/composer/composer/compare/2.2.9...2.3.0-RC1
-=======
 [2.2.9]: https://github.com/composer/composer/compare/2.2.8...2.2.9
->>>>>>> 78bdd812
 [2.2.8]: https://github.com/composer/composer/compare/2.2.7...2.2.8
 [2.2.7]: https://github.com/composer/composer/compare/2.2.6...2.2.7
 [2.2.6]: https://github.com/composer/composer/compare/2.2.5...2.2.6
