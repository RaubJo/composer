<<<<<<< HEAD
### [2.3.0-RC2] 2022-03-20

  * Fixed invalid return value in ComposerRepository::findPackage (#10622)
  * Fixed many `show` command issues due to a flipped condition (#10623)
  * Fixed `phpversion()` handling when it returns false due to an extension defining no version (#10631)
  * Fixed `remove` command failing when no `allow-plugin` is defined in config (#10629)
  * Performance improvement in Composer bootstrapping (version guessing) when on a feature branch (#10632)

### [2.3.0-RC1] 2022-03-16

  * BC Break: the minimum PHP version is now 7.2.5+, use the [Composer 2.2 LTS](https://github.com/composer/composer/issues/10340) if you are stuck with an older PHP (#10343)
  * BC Break: added native parameter & return types to many internal APIs, we explicitly left the most extended/implemented symbols untouched but if this causes problems nonetheless please report it ASAP (#10547, #10561)
  * BC Break: added visibility to all constants, a few internal ones have been made private/protected, if this causes problems please report it ASAP (#10550)
  * BC Break: the minimum supported Symfony components version is now 5.4, this only affects you if you are requiring composer/composer directly however, which is generally frowned upon
  * Bumped `composer-plugin-api` to `2.3.0`
  * Bumped bundled Symfony components from 2.8 to 5.4 🥳
  * Added `declare(strict_types=1)` to all the classes, which for sure could cause regressions in edge cases, please report with stack traces (#10567)
  * Added `--patch-only` to the `outdated` command to only show updates to patch versions and ignore new major/minor versions (#10589)
  * Added clickable links to various commands for terminals which support it (#10430)
  * Added ProcessExecutor ability to receive commands as arrays by (internals/plugin change only) (#10435)
  * Added abandoned flag to `show`/`outdated` commands JSON-formatted output (#10485)
  * Added config.reference option to `path` repositories to configure the way the reference is generated, and possibly reduce composer.lock conflicts (#10488)
  * Added automatic removal of allow-plugins rules when removing a plugin via the `remove` command (#10615)
  * Added COMPOSER_IGNORE_PLATFOR_REQ & COMPOSER_IGNORE_PLATFOR_REQS env vars to configure the equivalent flags (#10616)
  * Added support for Symfony 6.0 components
  * Added support for psr/log 3.x (#10454)
  * Fixed symlink creation in linux VM guest filesystems to be recognized by Windows (#10592)
  * Performance improvement in pool optimization step (#10585)
=======
### [2.2.10] 2022-03-29

  * Fixed Bitbucket authorization detection due to API changes (#10657)
  * Fixed validate command warning about dist/source keys if defined (#10655)
  * Fixed deletion/handling of corrupted 0-bytes zip archives (#10666)
>>>>>>> 9c279338

### [2.2.9] 2022-03-15

  * Fixed regression with plugins that modify install path of packages, [see docs](https://getcomposer.org/doc/articles/plugins.md#plugin-modifies-install-path) if you are authoring such a plugin (#10621)

### [2.2.8] 2022-03-15

  * Fixed `files` autoloading sort order to be fully deterministic (#10617)
  * Fixed pool optimization pass edge cases (#10579)
  * Fixed `require` command failing when `self.version` is used as constraint (#10593)
  * Fixed --no-ansi / undecorated output still showing color in repo warnings (#10601)
  * Performance improvement in pool optimization step (composer/semver#131)

### [2.2.7] 2022-02-25

  * Allow installation together with composer/xdebug-handler ^3 (#10528)
  * Fixed support for packages with no licenses in `licenses` command output (#10537)
  * Fixed handling of `allow-plugins: false` which kept warning (#10530)
  * Fixed enum parsing in classmap generation when the enum keyword is not lowercased (#10521)
  * Fixed author parsing in `init` command requiring an email whereas the schema allows a name only (#10538)
  * Fixed issues in `require` command when requiring packages which do not exist (but are provided by something else you require) (#10541)
  * Performance improvement in pool optimization step (#10546)

### [2.2.6] 2022-02-04

  * BC Break: due to an oversight, the `COMPOSER_BIN_DIR` env var for binaries added in Composer 2.2.2 had to be renamed to `COMPOSER_RUNTIME_BIN_DIR` (#10512)
  * Fixed enum parsing in classmap generation with syntax like `enum foo:string` without space after `:` (#10498)
  * Fixed package search not urlencoding the input (#10500)
  * Fixed `reinstall` command not firing `pre-install-cmd`/`post-install-cmd` events (#10514)
  * Fixed edge case in path repositories where a symlink: true option would be ignored on old Windows and old PHP combos (#10482)
  * Fixed test suite compatibility with latest symfony/console releases (#10499)
  * Fixed some error reporting edge cases (#10484, #10451, #10493)

### [2.2.5] 2022-01-21

  * Disabled `composer/package-versions-deprecated` by default as it can function using `Composer\InstalledVersions` at runtime (#10458)
  * Fixed artifact repositories crashing if a phar file was present in the directory (#10406)
  * Fixed binary proxy issue on PHP <8 when fseek is used on the proxied binary path (#10468)
  * Fixed handling of non-string versions in package repositories metadata (#10470)

### [2.2.4] 2022-01-08

  * Fixed handling of process timeout when running async processes during installation
  * Fixed GitLab API handling when projects have a repository disabled (#10440)
  * Fixed reading of environment variables (e.g. APPDATA) containing unicode characters to workaround a PHP bug on Windows (#10434)
  * Fixed partial update issues with path repos missing if a path repo is required by a path repo (#10431)
  * Fixed support for sourcing binaries via the new bin proxies ([#10389](https://github.com/composer/composer/issues/10389#issuecomment-1007372740))
  * Fixed messaging when GitHub tokens need SSO authorization (#10432)

### [2.2.3] 2021-12-31

  * Fixed issue with PHPUnit and process isolation now including PHPUnit <6.5 (#10387)
  * Fixed interoperability issue with laminas/laminas-zendframework-bridge and Composer 2.2 (#10401)
  * Fixed binary proxies for shell scripts to work correctly when they are symlinked (jakzal/phpqa#336)
  * Fixed overly greedy pool optimization in cases where a locked package is not required by anything anymore in a partial update (#10405)

### [2.2.2] 2021-12-29

  * Added [`COMPOSER_BIN_DIR` env var and `_composer_bin_dir` global](https://getcomposer.org/doc/articles/vendor-binaries.md#finding-the-composer-bin-dir-from-a-binary) containing the path to the bin-dir for binaries. Packages relying on finding the bin dir with `$BASH_SOURCES[0]` will need to update their binaries (#10402)
  * Fixed issue when new binary proxies are combined with PHPUnit and process isolation (#10387)
  * Fixed deprecation warnings when using Symfony 5.4+ and requiring composer/composer itself (#10404)
  * Fixed UX of plugin warnings (#10381)

### [2.2.1] 2021-12-22

  * Fixed plugin autoloading including files autoload rules from the root package (#10382)
  * Fixed issue parsing php files with unterminated comments found inside backticks (#10385)

### [2.2.0] 2021-12-22

  * Added support for using `dev-main` as the default path repo package version if no VCS info is available (#10372)
  * Added --no-scripts as a globally supported flag to all Composer commands to disable scripts execution (#10371)
  * Fixed self-update failing in some edge cases due to loading plugins (#10371)
  * Fixed display of conflicts showing the wrong package name in some conditions (#10355)

### [2.2.0-RC1] 2021-12-08

  * Bumped `composer-runtime-api` and `composer-plugin-api` to `2.2.0`
  * UX Change: Added [`allow-plugins`](https://getcomposer.org/doc/06-config.md#allow-plugins) config value to enhance security against runtime execution, this will prompt you the first time you use a plugin and may hang pipelines if they aren't using --no-interaction (-n) as they should (#10314)
  * Added an optimization pass to reduce the amount of redundant inspected during resolution, drastically improving memory and CPU usage (#9261, #9620)
  * Added a [global $_composer_autoload_path variable](https://getcomposer.org/doc/articles/vendor-binaries.md#finding-the-composer-autoloader-from-a-binary) containing the path to autoload.php for binaries (#10137)
  * Added wildcard support to --ignore-platform-req (e.g. `ext-*`) (#10083)
  * Added support for ignoring the upper bound of platform requirements using "name+" notation e.g. using `--ignore-platform-req=php+` would allow installing a package requiring `php: 8.0.*` on PHP 8.1, but not on PHP 7.4. Useful for CI builds of upcoming PHP versions (#10318)
  * Added support for setting platform packages to false in config.platform to disable/hide them (#10308)
  * Added [`use-parent-dir`](https://getcomposer.org/doc/06-config.md#use-parent-dir) option to configure the prompt for using composer.json in upper directory when none is present in current dir (#10307)
  * Added [`composer` platform package](https://getcomposer.org/doc/articles/composer-platform-dependencies.md) which is always the exact version of Composer running unlike `composer-*-api` packages (#10313)
  * Added a --source flag to `config` command to show where config values are loaded from (#10129)
  * Added support for `files` autoloaders in the runtime scripts/plugins contexts (#10065)
  * Added retry behavior on certain http status and curl error codes (#10162)
  * Added abandoned flag display in search command output
  * Added support for --ignore-platform-reqs in `outdated` command (#10293)
  * Added --only-vendor (-O) flag to `search` command to search (and return) vendor names (#10336)
  * Added COMPOSER_NO_DEV environment variable to set the --no-dev flag (#10262)
  * Fixed `archive` command to behave more like git archive, gitignore/hgignore are not taken into account anymore, and gitattributes support was improved (#10309)
  * Fixed unlocking of replacers when a replaced package is unlocked (#10280)
  * Fixed auto-unlocked path repo packages also unlocking their transitive deps when -w/-W is used (#10157)
  * Fixed handling of recursive package links (e.g. requiring or replacing oneself)
  * Fixed env var reads to check $_SERVER and $_ENV before getenv for broader ecosystem compatibility (#10218)
  * Fixed `archive` command to produce archives with files sorted by name (#10274)
  * Fixed VcsRepository issues where server failure could cause missing tags/branches (#10319)
  * Fixed some error reporting issues (#10283, #10339)

### [2.1.14] 2021-11-30

  * Fixed invalid release build

### [2.1.13] 2021-11-30

  * Removed `symfony/console ^6` support as we cannot be compatible until Composer 2.3.0 is released. If you have issues with Composer required as a dependency + Symfony make sure you stay on Symfony 5.4 for now. (#10321)

### [2.1.12] 2021-11-09

  * Fixed issues in proxied binary files relying on __FILE__ / __DIR__ on php <8 (#10261)
  * Fixed 9999999-dev being shown in some cases by the `show` command (#10260)
  * Fixed GitHub Actions output escaping regression on PHP 8.1 (#10250)

### [2.1.11] 2021-11-02

  * Fixed issues in proxied binary files when using declare() on php <8 (#10249)
  * Fixed GitHub Actions output escaping issues (#10243)

### [2.1.10] 2021-10-29

  * Added type annotations to all classes, which may have an effect on CI/static analysis for people using Composer as a dependency (#10159)
  * Fixed CurlDownloader requesting gzip encoding even when no gzip support is present (#10153)
  * Fixed regression in 2.1.6 where the help command was not working for plugin commands (#10147)
  * Fixed warning showing when an invalid cache dir is configured but unused (#10125)
  * Fixed `require` command reverting changes even though dependency resolution succeeded when something fails in scripts for example (#10118)
  * Fixed `require` not finding the right package version when some newly required extension is missing from the system (#10167)
  * Fixed proxied binary file issues, now using output buffering (e1dbd65aff)
  * Fixed and improved error reporting in several edge cases (#9804, #10136, #10163, #10224, #10209)
  * Fixed some more Windows CLI parameter escaping edge cases

### [2.1.9] 2021-10-05

  * Security: Fixed command injection vulnerability on Windows (GHSA-frqg-7g38-6gcf / CVE-2021-41116)
  * Fixed classmap parsing with a new class parser which does not rely on regexes anymore (#10107)
  * Fixed inline git credentials showing up in output in some conditions (#10115)
  * Fixed support for running updates while offline as long as the cache contains enough information (#10116)
  * Fixed `show --all foo/bar` which as of 2.0.0 was not showing all versions anymore but only the installed one (#10095)
  * Fixed VCS repos ignoring some versions silently when the API rate limit is reached (#10132)
  * Fixed CA bundle to remove the expired Let's Encrypt root CA

### [2.1.8] 2021-09-15

  * Fixed regression in 2.1.7 when parsing classmaps in files containing invalid Unicode (#10102)

### [2.1.7] 2021-09-14

  * Added many type annotations internally, which may have an effect on CI/static analysis for people using Composer as a dependency. This work will continue in following releases
  * Fixed regression in 2.1.6 when parsing classmaps with empty heredocs (#10067)
  * Fixed regression in 2.1.6 where list command was not showing plugin commands (#10075)
  * Fixed issue handling package updates where the package type changed (#10076)
  * Fixed docker being detected as WSL when run inside WSL (#10094)

### [2.1.6] 2021-08-19

  * Updated internal PHAR signatures to be SHA512 instead of SHA1
  * Fixed uncaught exception handler regression (#10022)
  * Fixed more PHP 8.1 deprecation warnings (#10036, #10038, #10061)
  * Fixed corrupted zips in the cache from blocking installs until a cache clear, the bad archives are now deleted automatically on first failure (#10028)
  * Fixed URL sanitizer handling of new github tokens (#10048)
  * Fixed issue finding classes with very long heredocs in classmap autoload (#10050)
  * Fixed proc_open being required for simple installs from zip, as well as diagnose (#9253)
  * Fixed path repository bug causing symlinks to be left behind after a package is uninstalled (#10023)
  * Fixed issue in 7-zip support on windows with certain archives (#10058)
  * Fixed bootstrapping process to avoid loading the composer.json and plugins until necessary, speeding things up slightly (#10064)
  * Fixed lib-openssl detection on FreeBSD (#10046)
  * Fixed support for `ircs://` protocol for support.irc composer.json entries

### [2.1.5] 2021-07-23

  * Fixed `create-project` creating a `php:` directory in the directory it was executed in (#10020, #10021)
  * Fixed curl downloader to respect default_socket_timeout if it is bigger than our default 300s (#10018)

### [2.1.4] 2021-07-22

  * Fixed PHP 8.1 deprecation warnings (#10008)
  * Fixed support for working within UNC/WSL paths on Windows (#9993)
  * Fixed 7-zip support to also be looked up on Linux/macOS as 7z or 7zz (#9951)
  * Fixed repositories' `only`/`exclude` properties to avoid matching names as sub-strings of full package names (#10001)
  * Fixed open_basedir regression from #9855
  * Fixed schema errors being reported incorrectly in some conditions (#9986)
  * Fixed `archive` command not working with async archive extraction
  * Fixed `init` command being able to generate an invalid composer.json (#9986)

### [2.1.3] 2021-06-09

  * Add "symlink" option for "bin-compat" config to force symlinking even on WSL/Windows (#9959)
  * Fixed source binaries not being made executable when symlinks cannot be used (#9961)
  * Fixed more deletion edge cases (#9955, #9956)
  * Fixed `dump-autoload` command not dispatching scripts anymore, regressed in 2.1.2 (#9954)

### [2.1.2] 2021-06-07

  * Added `--dev` to `dump-autoload` command to allow force-dumping dev autoload rules even if dev requirements are not present (#9946)
  * Fixed `--no-scripts` disabling events for plugins too instead of only disabling script handlers, using `--no-plugins` is the way to disable plugins (#9942)
  * Fixed handling of deletions during package installs on some filesystems (#9945, #9947)
  * Fixed undefined array access when using "@php <absolute path>" in a script handler (#9943)
  * Fixed usage of InstalledVersions when loaded from composer/composer installed as a dependency and runtime Composer is v1 (#9937)

### [2.1.1] 2021-06-04

  * Fixed regression in autoload generation when --no-scripts is used (#9935)
  * Fixed `outdated` color legend to have the right color in the right place (#9939)
  * Fixed PCRE bug causing a previously valid pattern to fail to match (#9941)
  * Fixed JsonFile::validateSchema regression when used as a library to validate custom schema files (#9938)

### [2.1.0] 2021-06-03

  * Fixed PHP 8.1 deprecation warning (#9932)
  * Fixed env var handling when variables_order includes E and symfony/console 3.3.15+ is in use (#9930)

### [2.1.0-RC1] 2021-06-02

  * Bumped `composer-runtime-api` and `composer-plugin-api` to `2.1.0`
  * UX Change: The default install method for packages is now always dist/zip, even for dev packages, added `--prefer-install=auto` if you want the old behavior (#9603)
  * UX Change: Packages from `path` repositories which are symlinked in the vendor dir will always be updated in partial updates to avoid mistakes when the original composer.json changes but the symlinked package is not explicitly updated (#9765)
  * Added `reinstall` command that takes one or more package names, including wildcard (`*`) support, and removes then reinstalls them in the exact same version they had (#9915)
  * Added support for parallel package installs on Windows via [7-Zip](https://www.7-zip.org/) if it is installed (#9875)
  * Added detection of invalid composer.lock files that do not fullfil the composer.json requirements to `validate` command (#9899)
  * Added `InstalledVersions::getInstalledPackagesByType(string $type)` to retrieve installed plugins for example, [read more](https://getcomposer.org/doc/07-runtime.md#knowing-which-packages-of-a-given-type-are-installed) (#9699)
  * Added `InstalledVersions::getInstalledPath(string $packageName)` to retrieve the install path of a given package, [read more](https://getcomposer.org/doc/07-runtime.md#knowing-the-path-in-which-a-package-is-installed) (#9699)
  * Added flag to `InstalledVersions::isInstalled()` to allow excluding dev requirements from that check (#9682)
  * Added support for PHP 8.1 enums in autoloader / classmap generation (#9670)
  * Added support for using `@php binary-name foo` in scripts to refer to a binary without using its full path, but forcing to use the same PHP version as Composer used (#9726)
  * Added `--format=json` support to the `fund` command (#9678)
  * Added `--format=json` support to the `search` command (#9747)
  * Added `COMPOSER_DEV_MODE` env var definition within the run-script command for compatibility (#9793)
  * Added async uninstall of packages (#9618)
  * Added color legend to `outdated` and `show --latest` commands (#9716)
  * Added `secure-svn-domains` config option to mark secure svn:// hostnames and suppress warnings without disabling secure-http (#9872)
  * Added `gitlab-protocol` config option to allow forcing `git` or `http` URLs for all gitlab repos loaded inline, instead of the default of git for private and http for public (#9401)
  * Added generation of autoload rules in `init` command (#9829)
  * Added source/dist validation in `validate` command
  * Added automatic detection of WSL when generating binaries and use `bin-compat:full` implicitly (#9855)
  * Added automatic detection of the --no-dev state for `dump-autoload` based on the last install run (#9714)
  * Added warning/prompt to `require` command if requiring a package that already exists in require-dev or vice versa (#9542)
  * Added information about package conflicts in the `why`/`why-not` commands (#9693)
  * Removed version argument from `why` command as it was not needed (#9729)
  * Fixed `why-not` command to always require a specific version as it is useless without (#9729)
  * Fixed cache dir on macOS to follow OS guidelines, it is now in ~/Library/Caches/composer (#9898)
  * Fixed composer.json JSON schema to avoid having name/description required by default (#9912)
  * Fixed support for running inside WSL paths from a Windows PHP/Composer (#9861)
  * Fixed InstalledVersions to include the original doc blocks when installed from a Composer phar file
  * Fixed `require` command to use `*` as constraint for extensions bundled with PHP instead of duplicating the PHP constraint (#9483)
  * Fixed `search` output to be aligned and avoid wrapped long lines to be more readable (#9455)
  * Error output improvements for many cases (#9876, #9837, #9928, and some smaller improvements)

### [2.0.14] 2021-05-21

  * Updated composer/xdebug-handler to 2.0 which adds supports for Xdebug 3
  * Fixed handling of inline-update-constraints with references or stability flags (#9847)
  * Fixed async processes erroring in an unclear way when they failed to start (#9808)
  * Fixed support for the upcoming Symfony 6.0 release when Composer is installed as a library (#9896)
  * Fixed progress output missing newlines on PowerShell, and disable progress output by default when CI env var is present (#9621)
  * Fixed support for Vagrant/VirtualBox filesystem slowness when installing binaries from packages (#9627)
  * Fixed type annotations for the InstalledVersions class
  * Deprecated InstalledVersions::getRawData in favor of InstalledVersions::getAllRawData (#9816)

### [2.0.13] 2021-04-27

  * Security: Fixed command injection vulnerability in HgDriver/HgDownloader and hardened other VCS drivers and downloaders (GHSA-h5h8-pc6h-jvvx / CVE-2021-29472)
  * Fixed install step at the end of the init command to take new dependencies into account correctly
  * Fixed `update --lock` listing updates which were not really happening (#9812)
  * Fixed support for --no-dev combined with --locked in outdated and show commands (#9788)

### [2.0.12] 2021-04-01

  * Fixed support for new GitHub OAuth token format (#9757)
  * Fixed support for Vagrant/VirtualBox filesystem slowness by adding short sleeps in some places (#9627)
  * Fixed unclear error reporting when a package is in the lock file but not in the remote repositories (#9750)
  * Fixed processes silently ignoring the CWD when it does not exist
  * Fixed new Windows bin handling to avoid proxying phar files (#9742)
  * Fixed issue extracting archives into paths that already exist, fixing problems with some custom installers (composer/installers#479)
  * Fixed support for branch names starting with master/trunk/default (#9739)
  * Fixed self-update to preserve phar file permissions on Windows (#9733)
  * Fixed detection of hg version when localized (#9753)
  * Fixed git execution failures to also include the stdout output (#9720)

### [2.0.11] 2021-02-24

  * Reverted "Fixed runtime autoloader registration (for plugins and script handlers) to prefer the project dependencies over the bundled Composer ones" as it caused more problems than expected

### [2.0.10] 2021-02-23

  * Added COMPOSER_MAX_PARALLEL_HTTP to let people set a lower amount of parallel requests if needed
  * Fixed autoloader registration when plugins are loaded, which may impact plugins relying on this bug (if you use `symfony/flex` make sure you upgrade it to 1.12.2+ to fix `dump-env` issues)
  * Fixed `exec` command suppressing output in some circumstances
  * Fixed Windows/cmd.exe support for script handlers defined as `path/to/foo`, which are now rewritten internally to `path\to\foo` when needed
  * Fixed bin handling on Windows for PHP scripts, to more closely match symlinks and allow `@php vendor/bin/foo` to work cross-platform
  * Fixed Git for Windows/Git Bash not being detected correctly as an interactive shell (regression since 2.0.7)
  * Fixed regression handling some private Bitbucket repository clones
  * Fixed Ctrl-C/SIGINT handling during downloads to correctly abort as soon as possible
  * Fixed runtime autoloader registration (for plugins and script handlers) to prefer the project dependencies over the bundled Composer ones
  * Fixed numeric default branches being aliased as 9999999-dev internally. This alias now only applies to default branches being non-numeric (e.g. `dev-main`)
  * Fixed support for older lib-sodium versions
  * Fixed various minor issues

### [2.0.9] 2021-01-27

  * Added warning if the curl extension is not enabled as it significantly degrades performance
  * Fixed InstalledVersions to report all packages when several vendor dirs are present in the same runtime
  * Fixed download speed when downloading large files
  * Fixed `archive` and path repo copies mishandling some .gitignore paths
  * Fixed root package classes not being available to the plugins/scripts during the initial install
  * Fixed cache writes to be atomic and better support multiple Composer processes running in parallel
  * Fixed preg jit issues when `config` or `require` modifies large composer.json files
  * Fixed compatibility with envs having open_basedir restrictions
  * Fixed exclude-from-classmap causing regex issues when having too many paths
  * Fixed compatibility issue with Symfony 4/5
  * Several small performance and debug output improvements

### [2.0.8] 2020-12-03

  * Fixed packages with aliases not matching conflicts which match the alias
  * Fixed invalid reports of uncommitted changes when using non-default remotes in vendor dir
  * Fixed curl error handling edge cases
  * Fixed cached git repositories becoming stale by having a `git gc` applied to them periodically
  * Fixed issue initializing plugins when using dev packages
  * Fixed update --lock / mirrors failing to update in some edge cases
  * Fixed partial update with --with-dependencies failing in some edge cases with some nonsensical error

### [2.0.7] 2020-11-13

  * Fixed detection of TTY mode, made input non-interactive automatically if STDIN is not a TTY
  * Fixed root aliases not being present in lock file if not required by anything else
  * Fixed `remove` command requiring a lock file to be present
  * Fixed `Composer\InstalledVersions` to always contain up to date data during installation
  * Fixed `status` command breaking on slow networks
  * Fixed order of POST_PACKAGE_* events to occur together once all installations of a package batch are done

### [2.0.6] 2020-11-07

  * Fixed regression in 2.0.5 dealing with custom installers which do not pass absolute paths

### [2.0.5] 2020-11-06

  * Disabled platform-check verification of extensions by default (now defaulting `php-only`), set platform-check to `true` if you want a complete check
  * Improved platform-check handling of issue reporting
  * Fixed platform-check to only check non-dev requires even if require-dev dependencies are installed
  * Fixed issues dealing with custom installers which return trailing slashes in getInstallPath (ideally avoid doing this as there might be other issues left)
  * Fixed issues when curl functions are disabled
  * Fixed gitlab-domains/github-domains to make sure if they are overridden the default value remains present
  * Fixed issues removing/upgrading packages from path repositories on Windows
  * Fixed regression in 2.0.4 when handling of git@bitbucket.org URLs in vcs repositories
  * Fixed issue running create-project in current directory on Windows

### [2.0.4] 2020-10-30

  * Fixed `check-platform-req` command not being clear on what packages are checked, and added a --lock flag to explicitly check the locked packages
  * Fixed `config` & `create-project` adding of repositories to make sure they are prepended as order is much more important in Composer 2, also added a --append flag to `config` to restore the old behavior in the unlikely case this is needed
  * Fixed curl downloader failing on old PHP releases or when using self-signed SSL certificates
  * Fixed Bitbucket API authentication issue

### [2.0.3] 2020-10-28

  * Fixed bug in `outdated` command where dev packages with branch-aliases where always shown as being outdated
  * Fixed issue in lock file interoperability with composer 1.x when using `dev-master as xxx` aliases
  * Fixed new `--locked` option being missing from `outdated` command, for checking outdated packages directly from the lock file
  * Fixed a few debug/error reporting strings

### [2.0.2] 2020-10-25

  * Fixed regression handling `composer show -s` in projects where no version can be guessed from VCS
  * Fixed regression handling partial updates/`require` when a lock file was missing
  * Fixed interop issue with plugins that need to update dist URLs of packages, [see docs](https://getcomposer.org/doc/articles/plugins.md#plugin-modifies-downloads) if you need this

### [2.0.1] 2020-10-24

  * Fixed crash on PHP 8

### [2.0.0] 2020-10-24

  * Fixed proxy handling issues when combined with our new curl-based downloader
  * Fixed solver bug resulting in endless loops in some cases
  * Fixed solver output being extremely long due to learnt rules
  * Fixed solver bug with multi literals
  * Fixed a couple minor regressions

### [2.0.0-RC2] 2020-10-14

  * Breaking: Removed `OperationInterface::getReason` as the data was not accurate
  * Added automatic removal of packages which are not required anymore whenever an update is done, this will purge packages previously left over by partial updates and `require`/`remove`
  * Added shorthand aliases `-w` for `--with-dependencies` and `-W` for `--with-all-dependencies` on `update`/`require`/`remove` commands
  * Added `COMPOSER_DEBUG_EVENTS=1` env var support for plugin authors to figure out which events are triggered when
  * Added `setCustomCacheKey` to `PreFileDownloadEvent` and fixed a cache bug for integrations changing the processed url of package archives
  * Added `Composer\Util\SyncHelper` for plugin authors to deal with async Promises more easily
  * Added `$composer->getLoop()->getHttpDownloader()` to get access to the main HttpDownloader instance in plugins
  * Added a non-zero exit code (2) and warning to `remove` command when a package to be removed could not be removed
  * Added `--apcu-autoloader-prefix` (or `--apcu-prefix` for `dump-autoload` command) flag to let people use apcu autoloading in a deterministic output way if that is needed
  * Fixed version guesser to look at remote branches as well as local ones
  * Lots of minor bug fixes and improvements

### [2.0.0-RC1] 2020-09-10

  * Added more advanced filtering to avoid loading all versions of all referenced packages when resolving dependencies, which should reduce memory usage further in some cases
  * Added support for many new `lib-*` packages in the platform repository and improved version detection for some `ext-*` and `lib-*` packages
  * Added an `--ask` flag to `create-project` command to make Composer prompt for the install dir name, [useful for project install instructions](https://github.com/composer/composer/pull/9181)
  * Added support for tar in artifact repositories
  * Added a `cache-read-only` config option to make the cache usable in read only mode for containers and such
  * Added better error reporting for a few more specific cases
  * Added a new optional `available-package-patterns` attribute for v2-format Composer repositories, see [UPGRADE](UPGRADE-2.0.md) for details
  * Fixed more PHP 8 compatibility issues
  * Lots of minor bug fixes for regressions

### [2.0.0-alpha3] 2020-08-03

  * Breaking: Zip archives loaded by artifact repositories must now have a composer.json on top level, or a max of one folder on top level of the archive
  * Added --no-dev support to `show` and `outdated` commands to skip dev requirements
  * Added support for multiple --repository flags being passed into the `create-project` command, only useful in combination with `--add-repository` to persist them to composer.json
  * Added a new optional `list` API endpoint for v2-format Composer repositories, see [UPGRADE](UPGRADE-2.0.md) for details
  * Fixed `show -a` command not listing anything
  * Fixed solver bug where it ended in a "Reached invalid decision id 0"
  * Fixed updates of git-installed packages on windows
  * Lots of minor bug fixes

### [2.0.0-alpha2] 2020-06-24

  * Added parallel installation of packages (requires OSX/Linux/WSL, and that `unzip` is present in PATH)
  * Added optimization of constraints by compiling them to PHP code, which should reduce CPU time of updates
  * Added handling of Ctrl-C on Windows for PHP 7.4+
  * Added better support for default branch names other than `master`
  * Added --format=summary flag to `license` command
  * Fixed issue in platform check when requiring ext-zend-opcache
  * Fixed inline aliases issues
  * Fixed git integration issue when signatures are set to be shown by default

### [2.0.0-alpha1] 2020-06-03

  * Breaking: This is a major release and while we tried to keep things compatible for most users, you might want to have a look at the [UPGRADE](UPGRADE-2.0.md) guides
  * Many CPU and memory performance improvements
  * The update command is now much more deterministic as it does not take the already installed packages into account
  * Package installation now performs all network operations first before doing any changes on disk, to reduce the chances of ending up with a partially updated vendor dir
  * Partial updates and require/remove are now much faster as they only load the metadata required for the updated packages
  * Added a [platform-check step](doc/07-runtime.md#platform-check) when vendor/autoload.php gets initialized which checks the current PHP version/extensions match what is expected and fails hard otherwise. Can be disabled with the platform-check config option
  * Added a [`Composer\InstalledVersions`](doc/07-runtime.md#installed-versions) class which is autoloaded in every project and lets you check which packages/versions are present at runtime
  * Added a `composer-runtime-api` virtual package which you can require (as e.g. `^2.0`) to ensure things like the InstalledVersions class above are present. It will effectively force people to use Composer 2.x to install your project
  * Added support for parallel downloads of package metadata and zip files, this requires that the curl extension is present and we thus strongly recommend enabling curl
  * Added much clearer dependency resolution error reporting for common error cases
  * Added support for updating to a specific version with partial updates, as well as a [--with flag](doc/03-cli.md#update--u) to pass in temporary constraint overrides
  * Added support for TTY mode on Linux/OSX/WSL so that script handlers now run in interactive mode
  * Added `only`, `exclude` and `canonical` options to all repositories, see [repository priorities](https://getcomposer.org/repoprio) for details
  * Added support for lib-zip platform package
  * Added `pre-operations-exec` event to be fired before the packages get installed/upgraded/removed
  * Added `pre-pool-create` event to be fired before the package pool for the dependency solver is created, which lets you modify the list of packages going in
  * Added `post-file-download` event to be fired after package dist files are downloaded, which lets you do additional checks on the files
  * Added --locked flag to `show` command to see the packages from the composer.lock file
  * Added --unused flag to `remove` command to make sure any packages which are not needed anymore get removed
  * Added --dry-run flag to `require` and `remove` commands
  * Added --no-install flag to `update`, `require` and `remove` commands to disable the install step and only do the update step (composer.lock file update)
  * Added --with-dependencies and --with-all-dependencies flag aliases to `require` and `remove` commands for consistency with `update`
  * Added more info to `vendor/composer/installed.json`, a dev key stores whether dev requirements were installed, and every package now has an install-path key with its install location
  * Added COMPOSER_DISABLE_NETWORK which if set makes Composer do its best to run offline. This can be useful when you have poor connectivity or to do benchmarking without network jitter
  * Added --json and --merge flags to `config` command to allow editing complex `extra.*` values by using json as input
  * Added confirmation prompt when running Composer as superuser in interactive mode
  * Added --no-check-version to `validate` command to remove the warning in case the version is defined
  * Added --ignore-platform-req (without s) to all commands supporting --ignore-platform-reqs, which accepts a package name so you can ignore only specific platform requirements
  * Added support for wildcards (`*`) in classmap autoloader paths
  * Added support for configuring GitLab deploy tokens in addition to private tokens, see [gitlab-token](doc/06-config.md#gitlab-token)
  * Added support for package version guessing for require and init command to take all platform packages into account, not just php version
  * Fixed package ordering when autoloading and especially when loading plugins, to make sure dependencies are loaded before their dependents
  * Fixed suggest output being very spammy, it now is only one line long and shows more rarely
  * Fixed conflict rules like e.g. >=5 from matching dev-master, as it is not normalized to 9999999-dev internally anymore

### [1.10.23] 2021-10-05

  * Security: Fixed command injection vulnerability on Windows (GHSA-frqg-7g38-6gcf / CVE-2021-41116)

### [1.10.22] 2021-04-27

  * Security: Fixed command injection vulnerability in HgDriver/HgDownloader and hardened other VCS drivers and downloaders (GHSA-h5h8-pc6h-jvvx / CVE-2021-29472)

### [1.10.21] 2021-04-01

  * Fixed support for new GitHub OAuth token format
  * Fixed processes silently ignoring the CWD when it does not exist

### [1.10.20] 2021-01-27

  * Fixed exclude-from-classmap causing regex issues when having too many paths
  * Fixed compatibility issue with Symfony 4/5

### [1.10.19] 2020-12-04

  * Fixed regression on PHP 8.0

### [1.10.18] 2020-12-03

  * Allow installation on PHP 8.0

### [1.10.17] 2020-10-30

  * Fixed Bitbucket API authentication issue
  * Fixed parsing of Composer 2 lock files breaking in some rare conditions

### [1.10.16] 2020-10-24

  * Added warning to `validate` command for cases where packages provide/replace a package that they also require
  * Fixed JSON schema validation issue with PHPStorm
  * Fixed symlink handling in `archive` command

### [1.10.15] 2020-10-13

  * Fixed path repo version guessing issue

### [1.10.14] 2020-10-13

  * Fixed version guesser to look at remote branches as well as local ones
  * Fixed path repositories version guessing to handle edge cases where version is different from the VCS-guessed version
  * Fixed COMPOSER env var causing issues when combined with the `global ` command
  * Fixed a few issues dealing with PHP without openssl extension (not recommended at all but sometimes needed for testing)

### [1.10.13] 2020-09-09

  * Fixed regressions with old version validation
  * Fixed invalid root aliases not being reported

### [1.10.12] 2020-09-08

  * Fixed regressions with old version validation

### [1.10.11] 2020-09-08

  * Fixed more PHP 8 compatibility issues
  * Fixed regression in handling of CTRL-C when xdebug is loaded
  * Fixed `status` handling of broken symlinks

### [1.10.10] 2020-08-03

  * Fixed `create-project` not triggering events while installing the root package
  * Fixed PHP 8 compatibility issue
  * Fixed `self-update` to avoid automatically upgrading to the next major version once it becomes stable

### [1.10.9] 2020-07-16

  * Fixed Bitbucket redirect loop when credentials are outdated
  * Fixed GitLab auth prompt wording
  * Fixed `self-update` handling of files requiring admin permissions to write to on Windows (it now does a UAC prompt)
  * Fixed parsing issues in funding.yml files

### [1.10.8] 2020-06-24

  * Fixed compatibility issue with git being configured to show signatures by default
  * Fixed discarding of local changes when updating packages to include untracked files
  * Several minor fixes

### [1.10.7] 2020-06-03

  * Fixed PHP 8 deprecations
  * Fixed detection of pcntl_signal being in disabled_functions when pcntl_async_signal is allowed

### [1.10.6] 2020-05-06

  * Fixed version guessing to take composer-runtime-api and composer-plugin-api requirements into account to avoid selecting packages which require Composer 2
  * Fixed package name validation to allow several dashes following each other
  * Fixed post-status-cmd script not firing when there were no changes to be displayed
  * Fixed composer-runtime-api support on Composer 1.x, the package is now present as 1.0.0
  * Fixed support for composer show --name-only --self
  * Fixed detection of GitLab URLs when handling authentication in some cases

### [1.10.5] 2020-04-10

  * Fixed self-update on PHP <5.6, seriously please upgrade people, it's time
  * Fixed 1.10.2 regression with PATH resolution in scripts

### [1.10.4] 2020-04-09

  * Fixed 1.10.2 regression in path symlinking with absolute path repos

### [1.10.3] 2020-04-09

  * Fixed invalid --2 flag warning in `self-update` when no channel is requested

### [1.10.2] 2020-04-09

  * Added --1 flag to `self-update` command which can be added to automated self-update runs to make sure it won't automatically jump to 2.0 once that is released
  * Fixed path repository symlinks being made relative when the repo url is defined as absolute paths
  * Fixed potential issues when using "composer ..." in scripts and composer/composer was also required in the project
  * Fixed 1.10.0 regression when downloading GitHub archives from non-API URLs
  * Fixed handling of malformed info in fund command
  * Fixed Symfony5 compatibility issues in a few commands

### [1.10.1] 2020-03-13

  * Fixed path repository warning on empty path when using wildcards
  * Fixed superfluous warnings when generating optimized autoloaders

### [1.10.0] 2020-03-10

  * Added `bearer` auth config to authenticate using `Authorization: Bearer <token>` headers
  * Added `plugin-api-version` in composer.lock so third-party tools can know which Composer version was used to generate a lock file
  * Fixed composer fund command and funding info parsing to be more useful
  * Fixed issue where --no-dev autoload generation was excluding some packages which should not have been excluded
  * Fixed 1.10-RC regression in create project's handling of absolute paths

### [1.10.0-RC] 2020-02-14

  * Breaking: `composer global exec ...` now executes the process in the current working directory instead of executing it in the global directory.
  * Warning: Added a warning when class names are being loaded by a PSR-4 or PSR-0 rule only due to classmap optimization, but would not otherwise be autoloadable. Composer 2.0 will stop autoloading these classes so make sure you fix your autoload configs.
  * Added new funding key to composer.json to describe ways your package's maintenance can be funded. This reads info from GitHub's FUNDING.yml by default so better configure it there so it shows on GitHub and Composer/Packagist
  * Added `composer fund` command to show funding info of your dependencies
  * Added support for --format=json output for show command when showing a single package
  * Added support for configuring suggestions using config command, e.g. `composer config suggest.foo/bar some text`
  * Added support for configuring fine-grained preferred-install using config command, e.g. `composer config preferred-install.foo/* dist`
  * Added `@putenv` script handler to set environment variables from composer.json for following scripts
  * Added `lock` option that can be set to false, in which case no composer.lock file will be generated
  * Added --add-repository flag to create-project command which will persist the repo given in --repository into the composer.json of the package being installed
  * Added support for IPv6 addresses in NO_PROXY
  * Added package homepage display in the show command
  * Added debug info about HTTP authentications
  * Added Symfony 5 compatibility
  * Added --fixed flag to require command to make it use a fixed constraint instead of a ^x.y constraint when adding the requirement
  * Fixed exclude-from-classmap matching subsets of directories e.g. foo/ was excluding foobar/
  * Fixed archive command to persist file permissions inside the zip files
  * Fixed init/require command to avoid suggesting packages which are already selected in the search results
  * Fixed create-project UX issues
  * Fixed filemtime for `vendor/composer/*` files is now only changing when the files actually change
  * Fixed issues detecting docker environment with an active open_basedir

### [1.9.3] 2020-02-04

  * Fixed GitHub deprecation of access_token query parameter, now using Authorization header

### [1.9.2] 2020-01-14

  * Fixed minor git driver bugs
  * Fixed schema validation for version field to allow `dev-*` versions too
  * Fixed external processes' output being formatted even though it should not
  * Fixed issue with path repositories when trying to install feature branches

### [1.9.1] 2019-11-01

  * Fixed various credential handling issues with gitlab and github
  * Fixed credentials being present in git remotes in Composer cache and vendor directory when not using SSH keys
  * Fixed `composer why` not listing replacers as a reason something is present
  * Fixed various PHP 7.4 compatibility issues
  * Fixed root warnings always present in Docker containers, setting COMPOSER_ALLOW_SUPERUSER is not necessary anymore
  * Fixed GitHub access tokens leaking into debug-verbosity output
  * Fixed several edge case issues detecting GitHub, Bitbucket and GitLab repository types
  * Fixed Composer asking if you want to use a composer.json in a parent directory when ran in non-interactive mode
  * Fixed classmap autoloading issue finding classes located within a few non-PHP context blocks (?>...<?php)

### [1.9.0] 2019-08-02

  * Breaking: artifact repositories with URLs containing port numbers and requiring authentication now require you to configure http-basic auth for the `host:port` pair explicitly
  * Added a `--no-cache` flag available on all commands to run with the cache disabled
  * Added PHP_BINARY as env var pointing to the PHP process when executing Composer scripts as shell scripts
  * Added a `use-github-api` config option which can set the `no-api` flag on all GitHub VCS repositories declared
  * Added a static helper you can preprend to a script to avoid process timeouts, `"Composer\\Config::disableProcessTimeout"`
  * Added Event::getOriginatingEvent to retrieve an event's original event when a script handler forwards to another one
  * Added support for autoloading directly from a phar file
  * Fixed loading order of plugins to always initialize them in order of dependencies
  * Fixed various network-mount related issues
  * Fixed --ignore-platform-reqs not ignoring conflict rules against platform packages

### [1.8.6] 2019-06-11

  * Fixed handling of backslash-escapes handling in composer.json when using the require command
  * Fixed create-project not following classmap-authoritative and apcu-autoloader config values
  * Fixed HHVM version warning showing up in some cases when it was not in use

### [1.8.5] 2019-04-09

  * HHVM 4.0 is no longer compatible with Composer. Please use PHP instead going forward.
  * Added forward compatibility with upcoming 2.0 changes
  * Fixed support for PHP 7.3-style heredoc/nowdoc syntax changes in autoload generation
  * Fixed require command usage when combined with --ignore-platform-reqs
  * Fixed and cleaned up various Windows junctions handling issues

### [1.8.4] 2019-02-11

  * Fixed long standing solver bug leading to odd solving issues in edge cases, see #7946
  * Fixed HHVM support for upcoming releases
  * Fixed unix proxy for binaries to be POSIX compatible instead of breaking some shells
  * Fixed invalid deprecation warning for composer-plugin-api
  * Fixed edge case issues with Windows junctions when working with path repositories

### [1.8.3] 2019-01-30

  * Fixed regression when executing partial updates

### [1.8.2] 2019-01-29

  * Fixed invalid deprecation warning for ext-pdo_mysql and similar
  * Updated to latest xdebug-handler

### [1.8.1] 2019-01-29

  * Deprecated support for non-standard package names (anything with uppercase, or no / in it). Make sure to follow the warnings if you see any to avoid problems in 2.0.
  * Fixed some packages missing from the autoloader config when installing with --no-dev
  * Fixed support for cloning GitLab repos using OAuth tokens instead of SSH keys
  * Fixed metapackage installs/updates missing from output
  * Fixed --with-dependencies / --with-all-dependencies not updating some packages in some edge cases
  * Fixed compatibility with Symfony 4.2 deprecations
  * Fixed temp dir not being cleaned up on download error while archiving packages
  * Updated to latest ca-bundle

### [1.8.0] 2018-12-03

  * Changed `post-package-install` / `post-package-update` event to be fired *after* the lock file has been updated as opposed to before
  * Added support for removing packages using a wildcard with the `remove` command, e.g. `composer remove foo/*`
  * Added `chat` to the list of `support` channels you can list in composer.json
  * Added signal handling on require command to restore the composer.json in case of abort
  * Added `--ignore` to `outdated` command to pass one or more packages that you do not want to be listed
  * Added `--no-dev` to `check-platform-reqs` command to skip dev requirements even if they are installed
  * Added support for running plugin commands from sub-directories within a project much like other Composer commands
  * Added support for running Composer via phpdbg
  * Added `lib-imagick` platform package
  * Fixed validate command always checking for disabled checks when used with `--strict`

### [1.7.3] 2018-11-01

  * Fixed handling of replace/conflict rules. This may affect dependency resolution in some edge cases.
  * Fixed Bitbucket API support and migrated all calls to API v2 as v1 is deprecated
  * Fixed support for lib-openssl 1.1.1 having only lowercase algorithm names
  * Fixed escaping of URLs in Perforce and Svn drivers
  * Fixed `show` command not respecting `--path` when a single package name was given
  * Fixed regression in 1.7.2's handling of metapackages

### [1.7.2] 2018-08-16

  * Fixed reporting of authentication/rate limiting issues for GitHub API access
  * Fixed `create-project` not checking the checking the latest commit out when a cache was already present
  * Fixed reporting of errors when `global` command can not switch the working directory
  * Fixed PHP 5.3 JSON encoding issues with complex unicode character sequences
  * Updated to latest ca-bundle and xdebug-handler projects, see related changelogs

### [1.7.1] 2018-08-07

  * Fixed issue autoloading plugins in require-dev in some conditions
  * Fixed handling of SSL to repo.packagist.org on very old PHP versions

### [1.7.0] 2018-08-03

  * Added the overridden platform config's PHP version in the `diagnose` command output
  * Fixed --no-plugins not being respected in a few commands
  * Fixed 1.7.0-RC regression in output showing <warn> instead of proper colors
  * Fixed 1.7.0-RC regression in output missing "Loading from cache" output on package install

### [1.7.0-RC] 2018-07-24

  * Changed default repository URL from packagist.org to repo.packagist.org, this might affect people with strict firewall rules
  * Changed output from Updating to Downgrading when performing package downgrades, this might affect anything parsing output
  * Several minor performance improvements
  * Added basic authentication support for mercurial repos
  * Added explicit `i` and `u` aliases for the `install` and `update` commands
  * Added support for `show` command to output json format with --tree
  * Added support for {glob,braces} support in the path repository's path argument
  * Added support in `status` command for showing diffs in vendor dir even for packages installed as dist/zip archives
  * Added `--remove-vcs` flag to `create-project` command to avoid prompting for keeping VCS files
  * Added `--no-secure-http` flag to `create-project` command to bypass https (use at your own risk)
  * Added `pre-command-run` event that lets plugins modify arguments
  * Added RemoteFilesystem::getRemoteContents extension point
  * Fixed setting scripts via `config` command

### [1.6.5] 2018-05-04

  * Fixed regression in 1.6.4 causing strange update behaviors with dev packages
  * Fixed regression in 1.6.4 color support detection for Windows
  * Fixed issues dealing with broken symlinks when switching branches and using path repositories
  * Fixed JSON schema for package repositories
  * Fixed issues on computers set to Turkish locale
  * Fixed classmap parsing of files using short-open-tags when they are disabled in php

### [1.6.4] 2018-04-13

  * Security fixes in some edge case scenarios, recommended update for all users
  * Fixed regression in version guessing of path repositories
  * Fixed removing aliased packages from the repository, which might resolve some odd update bugs
  * Fixed updating of package URLs for GitLab
  * Fixed run-script --list failing when script handlers were defined
  * Fixed init command not respecting the current php version when selecting package versions
  * Fixed handling of uppercase package names in why/why-not commands
  * Fixed exclude-from-classmap symlink handling
  * Fixed filesystem permissions of PEAR binaries
  * Improved performance of subversion repos
  * Other minor fixes

### [1.6.3] 2018-01-31

  * Fixed GitLab downloads failing in some edge cases
  * Fixed ctrl-C handling during create-project
  * Fixed GitHub VCS repositories not prompting for a token in some conditions
  * Fixed SPDX license identifiers being case sensitive
  * Fixed and clarified a few dependency resolution error reporting strings
  * Fixed SVN commit log fetching in verbose mode when using private repositories

### [1.6.2] 2018-01-05

  * Fixed more autoloader regressions
  * Fixed support for updating dist refs in gitlab URLs

### [1.6.1] 2018-01-04

  * Fixed upgrade regression due to some autoloader cleanups
  * Fixed some overly loose version constraints

### [1.6.0] 2018-01-04

  * Added support for SPDX license identifiers v3.0, deprecates GPL/LGPL/AGPL identifiers, which should now have a `-only` or `-or-later` suffix added.
  * Added support for COMPOSER_MEMORY_LIMIT env var to make Composer set the PHP memory limit explicitly
  * Added support for simple strings for the `bin`
  * Fixed `check-platform-reqs` bug in version checking

### [1.6.0-RC] 2017-12-19

  * Improved performance of installs and updates from git clones when checking out known commits
  * Added `check-platform-reqs` command that checks that your PHP and extensions versions match the platform requirements of the installed packages
  * Added `--with-all-dependencies` to the `update` and `require` commands which updates all dependencies of the listed packages, including those that are direct root requirements
  * Added `scripts-descriptions` key to composer.json to customize the description and document your custom commands
  * Added support for the uppercase NO_PROXY env var
  * Added support for COMPOSER_DEFAULT_{AUTHOR,LICENSE,EMAIL,VENDOR} env vars to pre-populate init command values
  * Added support for local fossil repositories
  * Added suggestions for alternative spellings when entering packages in `init` and `require` commands and nothing can be found
  * Fixed installed.json data to be sorted alphabetically by package name
  * Fixed compatibility with Symfony 4.x components that Composer uses

### [1.5.6] - 2017-12-18

  * Fixed root package version guessed when a tag is checked out
  * Fixed support for GitLab repos hosted on non-standard ports
  * Fixed regression in require command when requiring unstable packages, part 3

### [1.5.5] - 2017-12-01

  * Fixed regression in require command when requiring unstable packages, part 2

### [1.5.4] - 2017-12-01

  * Fixed regression in require command when requiring unstable packages

### [1.5.3] - 2017-11-30

  * Fixed require/remove commands reverting the composer.json change when a non-solver-related error occurs
  * Fixed GitLabDriver to support installations of GitLab not at the root of the domain
  * Fixed create-project not following the optimize-autoloader flag of the root package
  * Fixed Authorization header being forwarded across domains after a redirect
  * Improved some error messages for clarity

### [1.5.2] - 2017-09-11

  * Fixed GitLabDriver looping endlessly in some conditions
  * Fixed GitLabDriver support for unauthenticated requests
  * Fixed GitLab zip downloads not triggering credentials prompt if unauthenticated
  * Fixed path repository support of COMPOSER_ROOT_VERSION, it now applies to all path repos within the same git repository
  * Fixed path repository handling of copies to avoid copying VCS files and others
  * Fixed sub-directory call to ignore list and create-project commands as well as calls to Composer using --working-dir
  * Fixed invalid warning appearing when calling `remove` on an non-stable package

### [1.5.1] - 2017-08-09

  * Fixed regression in GitLabDriver with repos containing >100 branches or tags
  * Fixed sub-directory call support to respect the COMPOSER env var

### [1.5.0] - 2017-08-08

  * Changed the package install order to ensure that plugins are always installed as soon as possible
  * Added ability to call composer from within sub-directories of a project
  * Added support for GitLab API v4
  * Added support for GitLab sub-groups
  * Added some more rules to composer validate
  * Added support for reading the `USER` env when guessing the username in `composer init`
  * Added warning when uncompressing files with the same name but difference cases on case insensitive filesystems
  * Added `htaccess-protect` option / `COMPOSER_HTACCESS_PROTECT` env var to disable the .htaccess creation in home dir (defaults to true)
  * Improved `clear-cache` command
  * Minor improvements/fixes and many documentation updates

### [1.4.3] - 2017-08-06

  * Fixed GitLab URLs
  * Fixed root package version detection using latest git versions
  * Fixed inconsistencies in date format in composer.lock when installing from source
  * Fixed Mercurial support regression
  * Fixed exclude-from-classmap not being applied when autoloading files for Composer plugins
  * Fixed exclude-from-classmap being ignored when cwd has the wrong case on case insensitive filesystems
  * Fixed several other minor issues

### [1.4.2] - 2017-05-17

  * Fixed Bitbucket API handler parsing old deleted branches in hg repos
  * Fixed regression in gitlab downloads
  * Fixed output inconsistencies
  * Fixed unicode handling in `init` command for author names
  * Fixed useless warning when doing partial updates/removes on packages that are not currently installed
  * Fixed Xdebug disabling issue when combined with disable_functions and allow_url_fopen CLI overrides

### [1.4.1] - 2017-03-10

  * Fixed `apcu-autoloader` config option being ignored in `dump-autoload` command
  * Fixed json validation not allowing boolean for trunk-path, branches-path and tags-path in svn repos
  * Fixed json validation not allowing repository URLs without scheme

### [1.4.0] - 2017-03-08

  * Improved memory usage of dependency solver
  * Added `--format json` option to the `outdated` and `show` command to get machine readable package listings
  * Added `--ignore-filters` flag to `archive` command to bypass the .gitignore and co
  * Added support for `outdated` output without ansi colors
  * Added support for Bitbucket API v2
  * Changed the require command to follow minimum-stability / prefer-stable values when picking a version
  * Fixed regression when using composer in a Mercurial repository

### [1.3.3] - 2017-03-08

  * **Capifony users beware**: This release has output format tweaks that mess up capifony interactive mode, see #6233
  * Improved baseline psr-4 autoloader performance for projects with many nested namespaces configured
  * Fixed issues with gitlab API access when the token had insufficient permissions
  * Fixed some HHVM strict type issues
  * Fixed version guessing of headless git checkouts in some conditions
  * Fixed compatibility with subversion 1.8
  * Fixed version guessing not working with svn/hg
  * Fixed script/exec errors not being output correctly
  * Fixed PEAR repository bug with pear.php.net

### [1.3.2] - 2017-01-27

  * Added `COMPOSER_BINARY` env var that is defined within the scope of a Composer run automatically with the path to the phar file
  * Fixed create-project ending in a detached HEAD when installing aliased packages
  * Fixed composer show not returning non-zero exit code when the package does not exist
  * Fixed `@composer` handling in scripts when --working-dir is used together with it
  * Fixed private-GitLab handling of repos with dashes in them

### [1.3.1] - 2017-01-07

  * Fixed dist downloads from Bitbucket
  * Fixed some regressions related to xdebug disabling
  * Fixed `--minor-only` flag in `outdated` command
  * Fixed handling of config.platform.php which did not replace other `php-*` package's versions

### [1.3.0] - 2016-12-24

  * Fixed handling of annotated git tags vs lightweight tags leading to useless updates sometimes
  * Fixed ext-xdebug not being require-able anymore due to automatic xdebug disabling
  * Fixed case insensitivity of remove command

### [1.3.0-RC] - 2016-12-11

  * Added workaround for xdebug performance impact by restarting PHP without xdebug automatically in case it is enabled
  * Added `--minor-only` to the `outdated` command to only show updates to minor versions and ignore new major versions
  * Added `--apcu-autoloader` to the `update`/`install` commands and `--apcu` to `dump-autoload` to enable an APCu-caching autoloader, which can be more efficient than --classmap-authoritative if you attempt to autoload many classes that do not exist, or if you can not use authoritative classmaps for some reason
  * Added summary of operations to be executed before they run, and made execution output more compact
  * Added `php-debug` and `php-zts` virtual platform packages
  * Added `gitlab-token` auth config for GitLab private tokens
  * Added `--strict` to the `outdated` command to return a non-zero exit code when there are outdated packages
  * Added ability to call php scripts using the current php interpreter (instead of finding php in PATH by default) in script handlers via `@php ...`
  * Added `COMPOSER_ALLOW_XDEBUG` env var to circumvent the Xdebug-disabling behavior
  * Added `COMPOSER_MIRROR_PATH_REPOS` env var to force mirroring of path repositories vs symlinking
  * Added `COMPOSER_DEV_MODE` env var that is set by Composer to forward the dev mode to script handlers
  * Fixed support for git 2.11
  * Fixed output from zip and rar leaking out when an error occurred
  * Removed `hash` from composer.lock, only `content-hash` is now used which should reduce conflicts
  * Minor fixes and performance improvements

### [1.2.4] - 2016-12-06

  * Fixed regression in output handling of scripts from 1.2.3
  * Fixed support for LibreSSL detection as lib-openssl
  * Fixed issue with Zend Guard in the autoloader bootstrapping
  * Fixed support for loading partial provider repositories

### [1.2.3] - 2016-12-01

  * Fixed bug in HgDriver failing to identify BitBucket repositories
  * Fixed support for loading partial provider repositories

### [1.2.2] - 2016-11-03

  * Fixed selection of packages based on stability to be independent from package repository order
  * Fixed POST_DEPENDENCIES_SOLVING not containing some operations in edge cases
  * Fixed issue handling GitLab URLs containing dots and other special characters
  * Fixed issue on Windows when running composer at the root of a drive
  * Minor fixes

### [1.2.1] - 2016-09-12

  * Fixed edge case issues with the static autoloader
  * Minor fixes

### [1.2.0] - 2016-07-19

  * Security: Fixed [httpoxy](https://httpoxy.org/) vulnerability
  * Fixed `home` command to avoid rogue output on unix
  * Fixed output of git clones to clearly state when clones are from cache
  * (from 1.2 RC) Fixed ext-network-ipv6 to be php-ipv6

### [1.2.0-RC] - 2016-07-04

  * Added caching of git repositories if you have git 2.3+ installed. Repositories will now be cached once and then cloned from local cache so subsequent installs should be faster
  * Added detection of HEAD changes to the `status` command. If you `git checkout X` in a vendor directory for example it will tell you that it is not at the version that was installed
  * Added a virtual `php-ipv6` extension to require PHP compiled with IPv6 support
  * Added `--no-suggest` to `install` and `update` commands to skip output of suggestions at the end
  * Added `--type` to the `search` command to restrict to a given package type
  * Added fossil support as alternative to git/svn/.. for package downloads
  * Improved BitBucket OAuth support
  * Added support for blocking cache operations using COMPOSER_CACHE_DIR=/dev/null (or NUL on windows)
  * Added support for using declare(strict_types=1) in plugins
  * Added `--prefer-stable` and `--prefer-lowest` to the `require` command
  * Added `--no-scripts` to the `require` and `remove` commands
  * Added `_comment` top level key to the schema to endorse using it as a place to store comments (it can be a string or array of strings)
  * Added support for justinrainbow/json-schema 2.0
  * Fixed binaries not being re-installed if deleted by users or the bin-dir changes. `update` and `install` will now re-install them
  * Many minor UX and docs improvements

### [1.1.3] - 2016-06-26

  * Fixed bitbucket oauth instructions
  * Fixed version parsing issue
  * Fixed handling of bad proxies that modify JSON content on the fly

### [1.1.2] - 2016-05-31

  * Fixed degraded mode issue when accessing packagist.org
  * Fixed GitHub access_token being added on subsequent requests in case of redirections
  * Fixed exclude-from-classmap not working in some circumstances
  * Fixed openssl warning preventing the use of config command for disabling tls

### [1.1.1] - 2016-05-17

  * Fixed regression in handling of #reference which made it update every time
  * Fixed dev platform requirements being required even in --no-dev install from a lock file
  * Fixed parsing of extension versions that do not follow valid numbers, we now try to parse x.y.z and ignore the rest
  * Fixed exact constraints warnings appearing for 0.x versions
  * Fixed regression in the `remove` command

### [1.1.0] - 2016-05-10

  * Added fallback to SSH for https bitbucket URLs
  * Added BaseCommand::isProxyCommand that can be overridden to mark a command as being a mere proxy, which helps avoid duplicate warnings etc on composer startup
  * Fixed archiving generating long paths in zip files on Windows

### [1.1.0-RC] - 2016-04-29

  * Added ability for plugins to register their own composer commands
  * Optimized the autoloader initialization using static loading on PHP 5.6 and above, this reduces the load time for large classmaps to almost nothing
  * Added `--latest` to `show` command to show the latest version available of your dependencies
  * Added `--outdated` to `show` command an `composer outdated` alias for it, to show only packages in need of update
  * Added `--direct` to `show` and `outdated` commands to show only your direct dependencies in the listing
  * Added support for editing all top-level properties (name, minimum-stability, ...) as well as extra values via the `config` command
  * Added abandoned state warning to the `show` and `outdated` commands when listing latest packages
  * Added support for `~/` and `$HOME/` in the path repository paths
  * Added support for wildcards in the `show` command package filter, e.g. `composer show seld/*`
  * Added ability to call composer itself from scripts via `@composer ...`
  * Added untracked files detection to the `status` command
  * Added warning to `validate` command when using exact-version requires
  * Added warning once per domain when accessing insecure URLs with secure-http disabled
  * Added a dependency on composer/ca-bundle (extracted CA bundle management to a standalone lib)
  * Added support for empty directories when archiving to tar
  * Added an `init` event for plugins to react to, which occurs right after a Composer instance is fully initialized
  * Added many new detections of problems in the `why-not`/`prohibits` command to figure out why something does not get installed in the expected version
  * Added a deprecation notice for script event listeners that use legacy script classes
  * Fixed abandoned state not showing up if you had a package installed before it was marked abandoned
  * Fixed --no-dev updates creating an incomplete lock file, everything is now always resolved on update
  * Fixed partial updates in case the vendor dir was not up to date with the lock file

### [1.0.3] - 2016-04-29

  * Security: Fixed possible command injection from the env vars into our sudo detection
  * Fixed interactive authentication with gitlab
  * Fixed class name replacement in plugins
  * Fixed classmap generation mistakenly detecting anonymous classes
  * Fixed auto-detection of stability flags in complex constraints like `2.0-dev || ^1.5`
  * Fixed content-length handling when redirecting to very small responses

### [1.0.2] - 2016-04-21

  * Fixed regression in 1.0.1 on systems with mbstring.func_overload enabled
  * Fixed regression in 1.0.1 that made dev packages update to the latest reference even if not whitelisted in a partial update
  * Fixed init command ignoring the COMPOSER env var for choosing the json file name
  * Fixed error reporting bug when the dependency resolution fails
  * Fixed handling of `$` sign in composer config command in some cases it could corrupt the json file

### [1.0.1] - 2016-04-18

  * Fixed URL updating when a package's URL changes, composer.lock now contains the right URL including correct reference
  * Fixed URL updating of the origin git remote as well for packages installed as git clone
  * Fixed binary .bat files generated from linux being incompatible with windows cmd
  * Fixed handling of paths with trailing slashes in path repository
  * Fixed create-project not using platform config when selecting a package
  * Fixed self-update not showing the channel it uses to perform the update
  * Fixed file downloads not failing loudly when the content does not match the Content-Length header
  * Fixed secure-http detecting some malformed URLs as insecure
  * Updated CA bundle

### [1.0.0] - 2016-04-05

  * Added support for bitbucket-oauth configuration
  * Added warning when running composer as super user, set COMPOSER_ALLOW_SUPERUSER=1 to hide the warning if you really must
  * Added PluginManager::getGlobalComposer getter to retrieve the global instance (which can be null!)
  * Fixed dependency solver error reporting in many cases it now shows you proper errors instead of just saying a package does not exist
  * Fixed output of failed downloads appearing as 100% done instead of Failed
  * Fixed handling of empty directories when archiving, they are not skipped anymore
  * Fixed installation of broken plugins corrupting the vendor state when combined with symlinked path repositories

### [1.0.0-beta2] - 2016-03-27

  * Break: The `install` command now turns into an `update` command automatically if you have no composer.lock. This was done only half-way before which caused inconsistencies
  * Break: By default the `remove` command now removes dependencies as well, and --update-with-dependencies is deprecated. Use --no-update-with-dependencies to get old behavior
  * Added support for update channels in `self-update`. All users will now update to stable builds by default. Run `self-update` with `--snapshot`, `--preview` or `--stable` to switch between update channels.
  * Added support for SSL_CERT_DIR env var and openssl.capath ini value
  * Added some conflict detection in `why-not` command
  * Added suggestion of root package's suggests in `create-project` command
  * Fixed `create-project` ignoring --ignore-platform-reqs when choosing a version of the package
  * Fixed `search` command in a directory without composer.json
  * Fixed path repository handling of symlinks on windows
  * Fixed PEAR repo handling to prefer HTTPS mirrors over HTTP ones
  * Fixed handling of Path env var on Windows, only PATH was accepted before
  * Small error reporting and docs improvements

### [1.0.0-beta1] - 2016-03-03

  * Break: By default we now disable any non-secure protocols (http, git, svn). This may lead to issues if you rely on those. See `secure-http` config option.
  * Break: `show` / `list` command now only show installed packages by default. An `--all` option is added to show all packages.
  * Added VCS repo support for the GitLab API, see also `gitlab-oauth` and `gitlab-domains` config options
  * Added `prohibits` / `why-not` command to show what blocks an upgrade to a given package:version pair
  * Added --tree / -t to the `show` command to see all your installed packages in a tree view
  * Added --interactive / -i to the `update` command, which lets you pick packages to update interactively
  * Added `exec` command to run binaries while having bin-dir in the PATH for convenience
  * Added --root-reqs to the `update` command to update only your direct, first degree dependencies
  * Added `cafile` and `capath` config options to control HTTPS certificate authority
  * Added pubkey verification of composer.phar when running self-update
  * Added possibility to configure per-package `preferred-install` types for more flexibility between prefer-source and prefer-dist
  * Added unpushed-changes detection when updating dependencies and in the `status` command
  * Added COMPOSER_AUTH env var that lets you pass a json configuration like the auth.json file
  * Added `secure-http` and `disable-tls` config options to control HTTPS/HTTP
  * Added warning when Xdebug is enabled as it reduces performance quite a bit, hide it with COMPOSER_DISABLE_XDEBUG_WARN=1 if you must
  * Added duplicate key detection when loading composer.json
  * Added `sort-packages` config option to force sorting of the requirements when using the `require` command
  * Added support for the XDG Base Directory spec on linux
  * Added XzDownloader for xz file support
  * Fixed SSL support to fully verify peers in all PHP versions, unsecure HTTP is also disabled by default
  * Fixed stashing and cleaning up of untracked files when updating packages
  * Fixed plugins being enabled after installation even when --no-plugins
  * Many small bug fixes and additions

### [1.0.0-alpha11] - 2015-11-14

  * Added config.platform to let you specify what your target environment looks like and make sure you do not inadvertently install dependencies that would break it
  * Added `exclude-from-classmap` in the autoload config that lets you ignore sub-paths of classmapped directories, or psr-0/4 directories when building optimized autoloaders
  * Added `path` repository type to install/symlink packages from local paths
  * Added possibility to reference script handlers from within other handlers using @script-name to reduce duplication
  * Added `suggests` command to show what packages are suggested, use -v to see more details
  * Added `content-hash` inside the composer.lock to restrict the warnings about outdated lock file to some specific changes in the composer.json file
  * Added `archive-format` and `archive-dir` config options to specify default values for the archive command
  * Added --classmap-authoritative to `install`, `update`, `require`, `remove` and `dump-autoload` commands, forcing the optimized classmap to be authoritative
  * Added -A / --with-dependencies to the `validate` command to allow validating all your dependencies recursively
  * Added --strict to the `validate` command to treat any warning as an error that then returns a non-zero exit code
  * Added a dependency on composer/semver, which is the externalized lib for all the version constraints parsing and handling
  * Added support for classmap autoloading to load plugin classes and script handlers
  * Added `bin-compat` config option that if set to `full` will create .bat proxy for binaries even if Composer runs in a linux VM
  * Added SPDX 2.0 support, and externalized that in a composer/spdx-licenses lib
  * Added warnings when the classmap autoloader finds duplicate classes
  * Added --file to the `archive` command to choose the filename
  * Added Ctrl+C handling in create-project to cancel the operation cleanly
  * Fixed version guessing to use ^ always, default to stable versions, and avoid versions that require a higher php version than you have
  * Fixed the lock file switching back and forth between old and new URL when a package URL is changed and many people run updates
  * Fixed partial updates updating things they shouldn't when the current vendor dir was out of date with the lock file
  * Fixed PHAR file creation to be more reproducible and always generate the exact same phar file from a given source
  * Fixed issue when checking out git branches or tags that are also the name of a file in the repo
  * Many minor fixes and documentation additions and UX improvements

### [1.0.0-alpha10] - 2015-04-14

  * Break: The following event classes are deprecated and you should update your script handlers to use the new ones in type hints:
    - `Composer\Script\CommandEvent` is deprecated, use `Composer\Script\Event`
    - `Composer\Script\PackageEvent` is deprecated, use `Composer\Installer\PackageEvent`
  * Break: Output is now split between stdout and stderr. Any irrelevant output to each command is on stderr as per unix best practices.
  * Added support for npm-style semver operators (`^` and `-` ranges, ` ` = AND, `||` = OR)
  * Added --prefer-lowest to `update` command to allow testing a package with the lowest declared dependencies
  * Added support for parsing semver build metadata `+anything` at the end of versions
  * Added --sort-packages option to `require` command for sorting dependencies
  * Added --no-autoloader to `install` and `update` commands to skip autoload generation
  * Added --list to `run-script` command to see available scripts
  * Added --absolute to `config` command to get back absolute paths
  * Added `classmap-authoritative` config option, if enabled only the classmap info will be used by the composer autoloader
  * Added support for branch-alias on numeric branches
  * Added support for the `https_proxy`/`HTTPS_PROXY` env vars used only for https URLs
  * Added support for using real composer repos as local paths in `create-project` command
  * Added --no-dev to `licenses` command
  * Added support for PHP 7.0 nightly builds
  * Fixed detection of stability when parsing multiple constraints
  * Fixed installs from lock file containing updated composer.json requirement
  * Fixed the autoloader suffix in vendor/autoload.php changing in every build
  * Many minor fixes, documentation additions and UX improvements

### [1.0.0-alpha9] - 2014-12-07

  * Added `remove` command to do the reverse of `require`
  * Added --ignore-platform-reqs to `install`/`update` commands to install even if you are missing a php extension or have an invalid php version
  * Added a warning when abandoned packages are being installed
  * Added auto-selection of the version constraint in the `require` command, which can now be used simply as `composer require foo/bar`
  * Added ability to define custom composer commands using scripts
  * Added `browse` command to open a browser to the given package's repo URL (or homepage with `-H`)
  * Added an `autoload-dev` section to declare dev-only autoload rules + a --no-dev flag to dump-autoload
  * Added an `auth.json` file, with `store-auths` config option
  * Added a `http-basic` config option to store login/pwds to hosts
  * Added failover to source/dist and vice-versa in case a download method fails
  * Added --path (-P) flag to the show command to see the install path of packages
  * Added --update-with-dependencies and --update-no-dev flags to the require command
  * Added `optimize-autoloader` config option to force the `-o` flag from the config
  * Added `clear-cache` command
  * Added a GzipDownloader to download single gzipped files
  * Added `ssh` support in the `github-protocols` config option
  * Added `pre-dependencies-solving` and `post-dependencies-solving` events
  * Added `pre-archive-cmd` and `post-archive-cmd` script events to the `archive` command
  * Added a `no-api` flag to GitHub VCS repos to skip the API but still get zip downloads
  * Added http-basic auth support for private git repos not on github
  * Added support for autoloading `.hh` files when running HHVM
  * Added support for PHP 5.6
  * Added support for OTP auth when retrieving a GitHub API key
  * Fixed isolation of `files` autoloaded scripts to ensure they can not affect anything
  * Improved performance of solving dependencies
  * Improved SVN and Perforce support
  * A boatload of minor fixes, documentation additions and UX improvements

### [1.0.0-alpha8] - 2014-01-06

  * Break: The `install` command now has --dev enabled by default. --no-dev can be used to install without dev requirements
  * Added `composer-plugin` package type to allow extensibility, and deprecated `composer-installer`
  * Added `psr-4` autoloading support and deprecated `target-dir` since it is a better alternative
  * Added --no-plugins flag to replace --no-custom-installers where available
  * Added `global` command to operate Composer in a user-global directory
  * Added `licenses` command to list the license of all your dependencies
  * Added `pre-status-cmd` and `post-status-cmd` script events to the `status` command
  * Added `post-root-package-install` and `post-create-project-cmd` script events to the `create-project` command
  * Added `pre-autoload-dump` script event
  * Added --rollback flag to self-update
  * Added --no-install flag to create-project to skip installing the dependencies
  * Added a `hhvm` platform package to require Facebook's HHVM implementation of PHP
  * Added `github-domains` config option to allow using GitHub Enterprise with Composer's GitHub support
  * Added `prepend-autoloader` config option to allow appending Composer's autoloader instead of the default prepend behavior
  * Added Perforce support to the VCS repository
  * Added a vendor/composer/autoload_files.php file that lists all files being included by the files autoloader
  * Added support for the `no_proxy` env var and other proxy support improvements
  * Added many robustness tweaks to make sure zip downloads work more consistently and corrupted caches are invalidated
  * Added the release date to `composer -V` output
  * Added `autoloader-suffix` config option to allow overriding the randomly generated autoloader class suffix
  * Fixed BitBucket API usage
  * Fixed parsing of inferred stability flags that are more stable than the minimum stability
  * Fixed installation order of plugins/custom installers
  * Fixed tilde and wildcard version constraints to be more intuitive regarding stabilities
  * Fixed handling of target-dir changes when updating packages
  * Improved performance of the class loader
  * Improved memory usage and performance of solving dependencies
  * Tons of minor bug fixes and improvements

### [1.0.0-alpha7] - 2013-05-04

  * Break: For forward compatibility, you should change your deployment scripts to run `composer install --no-dev`. The install command will install dev dependencies by default starting in the next release
  * Break: The `update` command now has --dev enabled by default. --no-dev can be used to update without dev requirements, but it will create an incomplete lock file and is discouraged
  * Break: Removed support for lock files created before 2012-09-15 due to their outdated unusable format
  * Added `prefer-stable` flag to pick stable packages over unstable ones when possible
  * Added `preferred-install` config option to always enable --prefer-source or --prefer-dist
  * Added `diagnose` command to to system/network checks and find common problems
  * Added wildcard support in the update whitelist, e.g. to update all packages of a vendor do `composer update vendor/*`
  * Added `archive` command to archive the current directory or a given package
  * Added `run-script` command to manually trigger scripts
  * Added `proprietary` as valid license identifier for non-free code
  * Added a `php-64bit` platform package that you can require to force a 64bit php
  * Added a `lib-ICU` platform package
  * Added a new official package type `project` for project-bootstrapping packages
  * Added zip/dist local cache to speed up repetitive installations
  * Added `post-autoload-dump` script event
  * Added `Event::getDevMode` to let script handlers know if dev requirements are being installed
  * Added `discard-changes` config option to control the default behavior when updating "dirty" dependencies
  * Added `use-include-path` config option to make the autoloader look for files in the include path too
  * Added `cache-ttl`, `cache-files-ttl` and `cache-files-maxsize` config option
  * Added `cache-dir`, `cache-files-dir`, `cache-repo-dir` and `cache-vcs-dir` config option
  * Added support for using http(s) authentication to non-github repos
  * Added support for using multiple autoloaders at once (e.g. PHPUnit + application both using Composer autoloader)
  * Added support for .inc files for classmap autoloading (legacy support, do not do this on new projects!)
  * Added support for version constraints in show command, e.g. `composer show monolog/monolog 1.4.*`
  * Added support for svn repositories containing packages in a deeper path (see package-path option)
  * Added an `artifact` repository to scan a directory containing zipped packages
  * Added --no-dev flag to `install` and `update` commands
  * Added --stability (-s) flag to create-project to lower the required stability
  * Added --no-progress to `install` and `update` to hide the progress indicators
  * Added --available (-a) flag to the `show` command to display only available packages
  * Added --name-only (-N) flag to the `show` command to show only package names (one per line, no formatting)
  * Added --optimize-autoloader (-o) flag to optimize the autoloader from the `install` and `update` commands
  * Added -vv and -vvv flags to get more verbose output, can be useful to debug some issues
  * Added COMPOSER_NO_INTERACTION env var to do the equivalent of --no-interaction (should be set on build boxes, CI, PaaS)
  * Added PHP 5.2 compatibility to the autoloader configuration files so they can be used to configure another autoloader
  * Fixed handling of platform requirements of the root package when installing from lock
  * Fixed handling of require-dev dependencies
  * Fixed handling of unstable packages that should be downgraded to stable packages when updating to new version constraints
  * Fixed parsing of the `~` operator combined with unstable versions
  * Fixed the `require` command corrupting the json if the new requirement was invalid
  * Fixed support of aliases used together with `<version>#<reference>` constraints
  * Improved output of dependency solver problems by grouping versions of a package together
  * Improved performance of classmap generation
  * Improved mercurial support in various places
  * Improved lock file format to minimize unnecessary diffs
  * Improved the `config` command to support all options
  * Improved the coverage of the `validate` command
  * Tons of minor bug fixes and improvements

### [1.0.0-alpha6] - 2012-10-23

  * Schema: Added ability to pass additional options to repositories (i.e. ssh keys/client certificates to secure private repos)
  * Schema: Added a new `~` operator that should be preferred over `>=`, see https://getcomposer.org/doc/01-basic-usage.md#package-versions
  * Schema: Version constraints `<x.y` are assumed to be `<x.y-dev` unless specified as `<x.y-stable` to reduce confusion
  * Added `config` command to edit/list config values, including --global switch for system config
  * Added OAuth token support for the GitHub API
  * Added ability to specify CLI commands as scripts in addition to PHP callbacks
  * Added --prefer-dist flag to force installs of dev packages from zip archives instead of clones
  * Added --working-dir (-d) flag to change the working directory
  * Added --profile flag to all commands to display execution time and memory usage
  * Added `github-protocols` config key to define the order of preferred protocols for github.com clones
  * Added ability to interactively reset changes to vendor dirs while updating
  * Added support for hg bookmarks in the hg driver
  * Added support for svn repositories not following the standard trunk/branch/tags scheme
  * Fixed git clones of dev versions so that you end up on a branch and not in detached HEAD
  * Fixed "Package not installed" issues with --dev installs
  * Fixed the lock file format to be a snapshot of all the package info at the time of update
  * Fixed order of autoload requires to follow package dependencies
  * Fixed rename() failures with "Access denied" on windows
  * Improved memory usage to be more reasonable and not grow with the repository size
  * Improved performance and memory usage of installs from composer.lock
  * Improved performance of a few essential code paths
  * Many bug small fixes and docs improvements

### [1.0.0-alpha5] - 2012-08-18

  * Added `dump-autoload` command to only regenerate the autoloader
  * Added --optimize to `dump-autoload` to generate a more performant classmap-based autoloader for production
  * Added `status` command to show if any source-installed dependency has local changes, use --verbose to see changed files
  * Added --verbose flag to `install` and `update` that shows the new commits when updating source-installed dependencies
  * Added --no-update flag to `require` to only modify the composer.json file but skip the update
  * Added --no-custom-installers and --no-scripts to `install`, `update` and `create-project` to prevent all automatic code execution
  * Added support for installing archives that contain only a single file
  * Fixed APC related issues in the autoload script on high load websites
  * Fixed installation of branches containing capital letters
  * Fixed installation of custom dev versions/branches
  * Improved the coverage of the `validate` command
  * Improved PEAR scripts/binaries support
  * Improved and fixed the output of various commands
  * Improved error reporting on network failures and some other edge cases
  * Various minor bug fixes and docs improvements

### [1.0.0-alpha4] - 2012-07-04

  * Break: The default `minimum-stability` is now `stable`, [read more](https://groups.google.com/d/topic/composer-dev/_g3ASeIFlrc/discussion)
  * Break: Custom installers now receive the IO instance and a Composer instance in their constructor
  * Schema: Added references for dev versions, requiring `dev-master#abcdef` for example will force the abcdef commit
  * Schema: Added `support` key with some more metadata (email, issues, forum, wiki, irc, source)
  * Schema: Added `!=` operator for version constraints in `require`/`require-dev`
  * Added a recommendation for package names to be `lower-cased/with-dashes`, it will be enforced for new packages on Pacakgist
  * Added `require` command to add a package to your requirements and install it
  * Added a whitelist to `update`. Calling `composer update foo/bar foo/baz` allows you to update only those packages
  * Added support for overriding repositories in the system config (define repositories in `~/.composer/config.json`)
  * Added `lib-*` packages to the platform repository, e.g. `lib-pcre` contains the pcre version
  * Added caching of GitHub metadata (faster startup time with custom GitHub VCS repos)
  * Added caching of SVN metadata (faster startup time with custom SVN VCS repos)
  * Added support for file:// URLs to GitDriver
  * Added --self flag to the `show` command to display the infos of the root package
  * Added --dev flag to `create-project` command
  * Added --no-scripts to `install` and `update` commands to avoid triggering the scripts
  * Added `COMPOSER_ROOT_VERSION` env var to specify the version of the root package (fixes some edge cases)
  * Added support for multiple custom installers in one package
  * Added files autoloading method which requires files on every request, e.g. to load functional code
  * Added automatic recovery for lock files that contain references to rewritten (force pushed) commits
  * Improved PEAR repositories support and package.xml extraction
  * Improved and fixed the output of various commands
  * Fixed the order of installation of requirements (they are always installed before the packages requiring them)
  * Cleaned up / refactored the dependency solver code as well as the output for unsolvable requirements
  * Various bug fixes and docs improvements

### [1.0.0-alpha3] - 2012-05-13

  * Schema: Added `require-dev` for development-time requirements (tests, etc), install with --dev
  * Schema: Added author.role to list the author's role in the project
  * Schema: Added `minimum-stability` + `@<stability>` flags in require for restricting packages to a certain stability
  * Schema: Removed `recommend`
  * Schema: `suggest` is now informational and can use any description for a package, not only a constraint
  * Break: vendor/.composer/autoload.php has been moved to vendor/autoload.php, other files are now in vendor/composer/
  * Added caching of repository metadata (faster startup times & failover if packagist is down)
  * Added removal of packages that are not needed anymore
  * Added include_path support for legacy projects that are full of require_once statements
  * Added installation notifications API to allow better statistics on Composer repositories
  * Added support for proxies that require authentication
  * Added support for private github repositories over https
  * Added autoloading support for root packages that use target-dir
  * Added awareness of the root package presence and support for it's provide/replace/conflict keys
  * Added IOInterface::isDecorated to test for colored output support
  * Added validation of licenses based on the [SPDX registry](https://spdx.org/licenses/)
  * Improved repository protocol to have large cacheable parts
  * Fixed various bugs relating to package aliasing, proxy configuration, binaries
  * Various bug fixes and docs improvements

### [1.0.0-alpha2] - 2012-04-03

  * Added `create-project` command to install a project from scratch with composer
  * Added automated `classmap` autoloading support for non-PSR-0 compliant projects
  * Added human readable error reporting when deps can not be solved
  * Added support for private GitHub and SVN repositories (use --no-interaction for CI)
  * Added "file" downloader type to download plain files
  * Added support for authentication with svn repositories
  * Added autoload support for PEAR repositories
  * Improved clones from GitHub which now automatically select between git/https/http protocols
  * Improved `validate` command to give more feedback
  * Improved the `search` & `show` commands output
  * Removed dependency on filter_var
  * Various robustness & error handling improvements, docs fixes and more bug fixes

### 1.0.0-alpha1 - 2012-03-01

  * Initial release

<<<<<<< HEAD
[2.3.0-RC2]: https://github.com/composer/composer/compare/2.3.0-RC1...2.3.0-RC2
[2.3.0-RC1]: https://github.com/composer/composer/compare/2.2.9...2.3.0-RC1
=======
[2.2.10]: https://github.com/composer/composer/compare/2.2.9...2.2.10
>>>>>>> 9c279338
[2.2.9]: https://github.com/composer/composer/compare/2.2.8...2.2.9
[2.2.8]: https://github.com/composer/composer/compare/2.2.7...2.2.8
[2.2.7]: https://github.com/composer/composer/compare/2.2.6...2.2.7
[2.2.6]: https://github.com/composer/composer/compare/2.2.5...2.2.6
[2.2.5]: https://github.com/composer/composer/compare/2.2.4...2.2.5
[2.2.4]: https://github.com/composer/composer/compare/2.2.3...2.2.4
[2.2.3]: https://github.com/composer/composer/compare/2.2.2...2.2.3
[2.2.2]: https://github.com/composer/composer/compare/2.2.1...2.2.2
[2.2.1]: https://github.com/composer/composer/compare/2.2.0...2.2.1
[2.2.0]: https://github.com/composer/composer/compare/2.2.0-RC1...2.2.0
[2.2.0-RC1]: https://github.com/composer/composer/compare/2.1.14...2.2.0-RC1
[2.1.14]: https://github.com/composer/composer/compare/2.1.13...2.1.14
[2.1.13]: https://github.com/composer/composer/compare/2.1.12...2.1.13
[2.1.12]: https://github.com/composer/composer/compare/2.1.11...2.1.12
[2.1.11]: https://github.com/composer/composer/compare/2.1.10...2.1.11
[2.1.10]: https://github.com/composer/composer/compare/2.1.9...2.1.10
[2.1.9]: https://github.com/composer/composer/compare/2.1.8...2.1.9
[2.1.8]: https://github.com/composer/composer/compare/2.1.7...2.1.8
[2.1.7]: https://github.com/composer/composer/compare/2.1.6...2.1.7
[2.1.6]: https://github.com/composer/composer/compare/2.1.5...2.1.6
[2.1.5]: https://github.com/composer/composer/compare/2.1.4...2.1.5
[2.1.4]: https://github.com/composer/composer/compare/2.1.3...2.1.4
[2.1.3]: https://github.com/composer/composer/compare/2.1.2...2.1.3
[2.1.2]: https://github.com/composer/composer/compare/2.1.1...2.1.2
[2.1.1]: https://github.com/composer/composer/compare/2.1.0...2.1.1
[2.1.0]: https://github.com/composer/composer/compare/2.1.0-RC1...2.1.0
[2.1.0-RC1]: https://github.com/composer/composer/compare/2.0.14...2.1.0-RC1
[2.0.14]: https://github.com/composer/composer/compare/2.0.13...2.0.14
[2.0.13]: https://github.com/composer/composer/compare/2.0.12...2.0.13
[2.0.12]: https://github.com/composer/composer/compare/2.0.11...2.0.12
[2.0.11]: https://github.com/composer/composer/compare/2.0.10...2.0.11
[2.0.10]: https://github.com/composer/composer/compare/2.0.9...2.0.10
[2.0.9]: https://github.com/composer/composer/compare/2.0.8...2.0.9
[2.0.8]: https://github.com/composer/composer/compare/2.0.7...2.0.8
[2.0.7]: https://github.com/composer/composer/compare/2.0.6...2.0.7
[2.0.6]: https://github.com/composer/composer/compare/2.0.5...2.0.6
[2.0.5]: https://github.com/composer/composer/compare/2.0.4...2.0.5
[2.0.4]: https://github.com/composer/composer/compare/2.0.3...2.0.4
[2.0.3]: https://github.com/composer/composer/compare/2.0.2...2.0.3
[2.0.2]: https://github.com/composer/composer/compare/2.0.1...2.0.2
[2.0.1]: https://github.com/composer/composer/compare/2.0.0...2.0.1
[2.0.0]: https://github.com/composer/composer/compare/2.0.0-RC2...2.0.0
[2.0.0-RC2]: https://github.com/composer/composer/compare/2.0.0-RC1...2.0.0-RC2
[2.0.0-RC1]: https://github.com/composer/composer/compare/2.0.0-alpha3...2.0.0-RC1
[2.0.0-alpha3]: https://github.com/composer/composer/compare/2.0.0-alpha2...2.0.0-alpha3
[2.0.0-alpha2]: https://github.com/composer/composer/compare/2.0.0-alpha1...2.0.0-alpha2
[2.0.0-alpha1]: https://github.com/composer/composer/compare/1.10.7...2.0.0-alpha1
[1.10.23]: https://github.com/composer/composer/compare/1.10.22...1.10.23
[1.10.22]: https://github.com/composer/composer/compare/1.10.21...1.10.22
[1.10.21]: https://github.com/composer/composer/compare/1.10.20...1.10.21
[1.10.20]: https://github.com/composer/composer/compare/1.10.19...1.10.20
[1.10.19]: https://github.com/composer/composer/compare/1.10.18...1.10.19
[1.10.18]: https://github.com/composer/composer/compare/1.10.17...1.10.18
[1.10.17]: https://github.com/composer/composer/compare/1.10.16...1.10.17
[1.10.16]: https://github.com/composer/composer/compare/1.10.15...1.10.16
[1.10.15]: https://github.com/composer/composer/compare/1.10.14...1.10.15
[1.10.14]: https://github.com/composer/composer/compare/1.10.13...1.10.14
[1.10.13]: https://github.com/composer/composer/compare/1.10.12...1.10.13
[1.10.12]: https://github.com/composer/composer/compare/1.10.11...1.10.12
[1.10.11]: https://github.com/composer/composer/compare/1.10.10...1.10.11
[1.10.10]: https://github.com/composer/composer/compare/1.10.9...1.10.10
[1.10.9]: https://github.com/composer/composer/compare/1.10.8...1.10.9
[1.10.8]: https://github.com/composer/composer/compare/1.10.7...1.10.8
[1.10.7]: https://github.com/composer/composer/compare/1.10.6...1.10.7
[1.10.6]: https://github.com/composer/composer/compare/1.10.5...1.10.6
[1.10.5]: https://github.com/composer/composer/compare/1.10.4...1.10.5
[1.10.4]: https://github.com/composer/composer/compare/1.10.3...1.10.4
[1.10.3]: https://github.com/composer/composer/compare/1.10.2...1.10.3
[1.10.2]: https://github.com/composer/composer/compare/1.10.1...1.10.2
[1.10.1]: https://github.com/composer/composer/compare/1.10.0...1.10.1
[1.10.0]: https://github.com/composer/composer/compare/1.10.0-RC...1.10.0
[1.10.0-RC]: https://github.com/composer/composer/compare/1.9.3...1.10.0-RC
[1.9.3]: https://github.com/composer/composer/compare/1.9.2...1.9.3
[1.9.2]: https://github.com/composer/composer/compare/1.9.1...1.9.2
[1.9.1]: https://github.com/composer/composer/compare/1.9.0...1.9.1
[1.9.0]: https://github.com/composer/composer/compare/1.8.6...1.9.0
[1.8.6]: https://github.com/composer/composer/compare/1.8.5...1.8.6
[1.8.5]: https://github.com/composer/composer/compare/1.8.4...1.8.5
[1.8.4]: https://github.com/composer/composer/compare/1.8.3...1.8.4
[1.8.3]: https://github.com/composer/composer/compare/1.8.2...1.8.3
[1.8.2]: https://github.com/composer/composer/compare/1.8.1...1.8.2
[1.8.1]: https://github.com/composer/composer/compare/1.8.0...1.8.1
[1.8.0]: https://github.com/composer/composer/compare/1.7.3...1.8.0
[1.7.3]: https://github.com/composer/composer/compare/1.7.2...1.7.3
[1.7.2]: https://github.com/composer/composer/compare/1.7.1...1.7.2
[1.7.1]: https://github.com/composer/composer/compare/1.7.0...1.7.1
[1.7.0]: https://github.com/composer/composer/compare/1.7.0-RC...1.7.0
[1.7.0-RC]: https://github.com/composer/composer/compare/1.6.5...1.7.0-RC
[1.6.5]: https://github.com/composer/composer/compare/1.6.4...1.6.5
[1.6.4]: https://github.com/composer/composer/compare/1.6.3...1.6.4
[1.6.3]: https://github.com/composer/composer/compare/1.6.2...1.6.3
[1.6.2]: https://github.com/composer/composer/compare/1.6.1...1.6.2
[1.6.1]: https://github.com/composer/composer/compare/1.6.0...1.6.1
[1.6.0]: https://github.com/composer/composer/compare/1.6.0-RC...1.6.0
[1.6.0-RC]: https://github.com/composer/composer/compare/1.5.6...1.6.0-RC
[1.5.6]: https://github.com/composer/composer/compare/1.5.5...1.5.6
[1.5.5]: https://github.com/composer/composer/compare/1.5.4...1.5.5
[1.5.4]: https://github.com/composer/composer/compare/1.5.3...1.5.4
[1.5.3]: https://github.com/composer/composer/compare/1.5.2...1.5.3
[1.5.2]: https://github.com/composer/composer/compare/1.5.1...1.5.2
[1.5.1]: https://github.com/composer/composer/compare/1.5.0...1.5.1
[1.5.0]: https://github.com/composer/composer/compare/1.4.3...1.5.0
[1.4.3]: https://github.com/composer/composer/compare/1.4.2...1.4.3
[1.4.2]: https://github.com/composer/composer/compare/1.4.1...1.4.2
[1.4.1]: https://github.com/composer/composer/compare/1.4.0...1.4.1
[1.4.0]: https://github.com/composer/composer/compare/1.3.3...1.4.0
[1.3.3]: https://github.com/composer/composer/compare/1.3.2...1.3.3
[1.3.2]: https://github.com/composer/composer/compare/1.3.1...1.3.2
[1.3.1]: https://github.com/composer/composer/compare/1.3.0...1.3.1
[1.3.0]: https://github.com/composer/composer/compare/1.3.0-RC...1.3.0
[1.3.0-RC]: https://github.com/composer/composer/compare/1.2.4...1.3.0-RC
[1.2.4]: https://github.com/composer/composer/compare/1.2.3...1.2.4
[1.2.3]: https://github.com/composer/composer/compare/1.2.2...1.2.3
[1.2.2]: https://github.com/composer/composer/compare/1.2.1...1.2.2
[1.2.1]: https://github.com/composer/composer/compare/1.2.0...1.2.1
[1.2.0]: https://github.com/composer/composer/compare/1.2.0-RC...1.2.0
[1.2.0-RC]: https://github.com/composer/composer/compare/1.1.3...1.2.0-RC
[1.1.3]: https://github.com/composer/composer/compare/1.1.2...1.1.3
[1.1.2]: https://github.com/composer/composer/compare/1.1.1...1.1.2
[1.1.1]: https://github.com/composer/composer/compare/1.1.0...1.1.1
[1.1.0]: https://github.com/composer/composer/compare/1.0.3...1.1.0
[1.1.0-RC]: https://github.com/composer/composer/compare/1.0.3...1.1.0-RC
[1.0.3]: https://github.com/composer/composer/compare/1.0.2...1.0.3
[1.0.2]: https://github.com/composer/composer/compare/1.0.1...1.0.2
[1.0.1]: https://github.com/composer/composer/compare/1.0.0...1.0.1
[1.0.0]: https://github.com/composer/composer/compare/1.0.0-beta2...1.0.0
[1.0.0-beta2]: https://github.com/composer/composer/compare/1.0.0-beta1...1.0.0-beta2
[1.0.0-beta1]: https://github.com/composer/composer/compare/1.0.0-alpha11...1.0.0-beta1
[1.0.0-alpha11]: https://github.com/composer/composer/compare/1.0.0-alpha10...1.0.0-alpha11
[1.0.0-alpha10]: https://github.com/composer/composer/compare/1.0.0-alpha9...1.0.0-alpha10
[1.0.0-alpha9]: https://github.com/composer/composer/compare/1.0.0-alpha8...1.0.0-alpha9
[1.0.0-alpha8]: https://github.com/composer/composer/compare/1.0.0-alpha7...1.0.0-alpha8
[1.0.0-alpha7]: https://github.com/composer/composer/compare/1.0.0-alpha6...1.0.0-alpha7
[1.0.0-alpha6]: https://github.com/composer/composer/compare/1.0.0-alpha5...1.0.0-alpha6
[1.0.0-alpha5]: https://github.com/composer/composer/compare/1.0.0-alpha4...1.0.0-alpha5
[1.0.0-alpha4]: https://github.com/composer/composer/compare/1.0.0-alpha3...1.0.0-alpha4
[1.0.0-alpha3]: https://github.com/composer/composer/compare/1.0.0-alpha2...1.0.0-alpha3
[1.0.0-alpha2]: https://github.com/composer/composer/compare/1.0.0-alpha1...1.0.0-alpha2<|MERGE_RESOLUTION|>--- conflicted
+++ resolved
@@ -1,4 +1,3 @@
-<<<<<<< HEAD
 ### [2.3.0-RC2] 2022-03-20
 
   * Fixed invalid return value in ComposerRepository::findPackage (#10622)
@@ -27,13 +26,12 @@
   * Added support for psr/log 3.x (#10454)
   * Fixed symlink creation in linux VM guest filesystems to be recognized by Windows (#10592)
   * Performance improvement in pool optimization step (#10585)
-=======
+
 ### [2.2.10] 2022-03-29
 
   * Fixed Bitbucket authorization detection due to API changes (#10657)
   * Fixed validate command warning about dist/source keys if defined (#10655)
   * Fixed deletion/handling of corrupted 0-bytes zip archives (#10666)
->>>>>>> 9c279338
 
 ### [2.2.9] 2022-03-15
 
@@ -1443,12 +1441,9 @@
 
   * Initial release
 
-<<<<<<< HEAD
 [2.3.0-RC2]: https://github.com/composer/composer/compare/2.3.0-RC1...2.3.0-RC2
 [2.3.0-RC1]: https://github.com/composer/composer/compare/2.2.9...2.3.0-RC1
-=======
 [2.2.10]: https://github.com/composer/composer/compare/2.2.9...2.2.10
->>>>>>> 9c279338
 [2.2.9]: https://github.com/composer/composer/compare/2.2.8...2.2.9
 [2.2.8]: https://github.com/composer/composer/compare/2.2.7...2.2.8
 [2.2.7]: https://github.com/composer/composer/compare/2.2.6...2.2.7
