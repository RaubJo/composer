--- conflicted
+++ resolved
@@ -25,20 +25,14 @@
     - php: 7.1
     - php: 7.2
     - php: 7.3
-<<<<<<< HEAD
-      env:
-        - deps=high
-        - PHPSTAN=1
-    - php: 7.3
-      env:
-        - deps=high
-=======
->>>>>>> f1a71f55
-    - php: nightly
     - php: 7.4
       env:
         - deps=high
         - SYMFONY_PHPUNIT_VERSION=7.5
+    - php: 7.4
+      env:
+        - deps=high
+        - PHPSTAN=1
   fast_finish: true
   allow_failures:
     - php: nightly
@@ -68,17 +62,11 @@
 
 script:
   - ./vendor/bin/simple-phpunit
-  # run test suite directories in parallel using GNU parallel
-<<<<<<< HEAD
-  - ls -d tests/Composer/Test/* | grep -v TestCase.php | parallel --gnu --keep-order 'echo "Running {} tests"; ./vendor/bin/phpunit -c tests/complete.phpunit.xml --colors=always {} || (echo -e "\e[41mFAILED\e[0m {}" && exit 1);'
   # Run PHPStan
   - if [[ $PHPSTAN == "1" ]]; then
       bin/composer require --dev phpstan/phpstan:^0.12 &&
       vendor/bin/phpstan analyse --configuration=phpstan/config.neon;
     fi
-=======
-#  - ls -d tests/Composer/Test/* | grep -v TestCase.php | parallel --gnu --keep-order 'echo "Running {} tests"; ./vendor/bin/phpunit -c tests/complete.phpunit.xml --colors=always {} || (echo -e "\e[41mFAILED\e[0m {}" && exit 1);'
->>>>>>> f1a71f55
 
 before_deploy:
   - php -d phar.readonly=0 bin/compile
@@ -91,4 +79,4 @@
   on:
     tags: true
     repo: composer/composer
-    php:  '7.2'+    php:  '7.3'